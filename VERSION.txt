<<<<<<< HEAD
SageMath version 7.6, Release Date: 2017-03-25
=======
SageMath version 8.0.beta0, Release Date: 2017-03-30
>>>>>>> d7d4234f
<|MERGE_RESOLUTION|>--- conflicted
+++ resolved
@@ -1,5 +1 @@
-<<<<<<< HEAD
-SageMath version 7.6, Release Date: 2017-03-25
-=======
-SageMath version 8.0.beta0, Release Date: 2017-03-30
->>>>>>> d7d4234f
+SageMath version 8.0.beta0, Release Date: 2017-03-30