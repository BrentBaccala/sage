--- conflicted
+++ resolved
@@ -1003,11 +1003,7 @@
         U = [self.free_module()]
         p = 2
         while U and p <= bound:
-<<<<<<< HEAD
-            misc.verbose(mesg="p=%s" % p,t=time)
-=======
             misc.verbose(mesg="p=%s" % p, t=time)
->>>>>>> fccbd815
             if anemic:
                 while arith.GCD(p, self.level()) != 1:
                     p = arith.next_prime(p)
