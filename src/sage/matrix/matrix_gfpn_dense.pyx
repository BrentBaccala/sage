r"""
Dense Matrices over `\mathbb F_q`, with `q<255`

This module is a wrapper for version 2.4.24 of the Aachen
`C-MeatAxe <http://www.math.rwth-aachen.de/homes/MTX/download.html>`_,
improved by an implementation of the Winograd-Strassen multiplication
algorithm. It provides matrices over the finite field `\mathbb F_q`,
where `q\le 255`.

By default, it is only used when `q` is odd and not prime, because other
matrix implementations in SageMath perform better for prime fields or in
characteristic two.

AUTHORS:

- Simon King (2015-09): initial version

"""

#*****************************************************************************
#       Copyright (C) 2015 Simon King <simon.king@uni-jena.de>
#
# This program is free software: you can redistribute it and/or modify
# it under the terms of the GNU General Public License as published by
# the Free Software Foundation, either version 2 of the License, or
# (at your option) any later version.
#                  http://www.gnu.org/licenses/
#*****************************************************************************
<<<<<<< HEAD
from __future__ import print_function, absolute_import
=======
from __future__ import print_function, absolute_import, division
>>>>>>> ef9cfd31

from cysignals.memory cimport check_realloc, check_malloc, sig_free
from cpython.bytes cimport PyBytes_AsString, PyBytes_FromStringAndSize
from cysignals.signals cimport sig_on, sig_off, sig_check

import os

meataxe_init()

####################
#
# import sage types
#
####################

from sage.rings.integer import Integer
from sage.rings.finite_rings.finite_field_constructor import GF
from sage.rings.finite_rings.integer_mod import IntegerMod_int
from sage.matrix.constructor import random_matrix
from sage.matrix.matrix_space import MatrixSpace
from sage.misc.randstate import current_randstate
from sage.misc.randstate cimport randstate
from sage.misc.cachefunc import cached_method, cached_function
from sage.structure.element cimport Element, ModuleElement, RingElement, Matrix

from libc.string cimport memset, memcpy

cimport sage.matrix.matrix0

####################
#
# auxiliary functions
#
####################

# Fast conversion from field to int and int to field
cdef class FieldConverter_class:
    """
    An auxiliary class, used to convert between <int> and finite field element

    This class is for non-prime fields only. The method
    :meth:`int_to_field` exists for speed. The method
    :meth:`field_to_int` exists in order to have a common interface
    for elements of prime and non-prime fields; see
    :class:`PrimeFieldConverter_class`.

    EXAMPLES::

        sage: from sage.matrix.matrix_gfpn_dense import FieldConverter_class  # optional: meataxe
        sage: F.<y> = GF(125)
        sage: C = FieldConverter_class(F)               # optional: meataxe
        sage: C.int_to_field(15)                        # optional: meataxe
        3*y
        sage: F.fetch_int(15)                           # optional: meataxe
        3*y
        sage: %timeit C.int_to_field(15)    # not tested
        625 loops, best of 3: 1.04 µs per loop
        sage: %timeit F.fetch_int(15)       # not tested
        625 loops, best of 3: 3.97 µs per loop
        sage: C.field_to_int(y)                         # optional: meataxe
        5
        sage: y.integer_representation()
        5

    """
    def __init__(self, field):
        """
        INPUT:

        A finite *non-prime* field. This assumption is not tested.

        EXAMPLES::

            sage: from sage.matrix.matrix_gfpn_dense import FieldConverter_class # optional: meataxe
            sage: F.<y> = GF(125)
            sage: C = FieldConverter_class(F)           # optional: meataxe
            sage: C.int_to_field(15)                    # optional: meataxe
            3*y
            sage: F.fetch_int(15)
            3*y
            sage: C.field_to_int(y)                     # optional: meataxe
            5
            sage: y.integer_representation()
            5

        """
        self.field = field._cache.fetch_int
    cpdef object int_to_field(self, int x):
        """
        Fetch a python int into the field.

        EXAMPLES::

            sage: from sage.matrix.matrix_gfpn_dense import FieldConverter_class  # optional: meataxe
            sage: F.<y> = GF(125)
            sage: C = FieldConverter_class(F)           # optional: meataxe
            sage: C.int_to_field(15)                    # optional: meataxe
            3*y
            sage: F.fetch_int(15)
            3*y

        """
        return self.field(x)
    cpdef int field_to_int(self, x):
        """
        Represent a field element by a python int.

        EXAMPLES::

            sage: from sage.matrix.matrix_gfpn_dense import FieldConverter_class  # optional: meataxe
            sage: F.<y> = GF(125)
            sage: C = FieldConverter_class(F)           # optional: meataxe
            sage: C.field_to_int(y)                     # optional: meataxe
            5
            sage: y.integer_representation()
            5

        """
        return x.integer_representation()

cdef class PrimeFieldConverter_class(FieldConverter_class):
    """
    An auxiliary class, used to convert between <int> and finite field element

    This class is for prime fields only. The methods
    :meth:`int_to_field` and :meth:`field_to_int` exist in order to
    have a common interface for elements of prime and non-prime fields;
    see :class:`FieldConverter_class`.

    EXAMPLES::

        sage: from sage.matrix.matrix_gfpn_dense import PrimeFieldConverter_class # optional: meataxe
        sage: F = GF(5)
        sage: C = PrimeFieldConverter_class(F)      # optional: meataxe
        sage: C.int_to_field(int(2))                # optional: meataxe
        2
        sage: F(2)
        2
        sage: C.field_to_int(F(2))                  # optional: meataxe
        2
        sage: int(F(2))
        2

    """
    def __init__(self, field):
        """
        INPUT:

        A finite *prime* field. This assumption is not tested.

        EXAMPLES::

            sage: from sage.matrix.matrix_gfpn_dense import PrimeFieldConverter_class  # optional: meataxe
            sage: F = GF(5)
            sage: C = PrimeFieldConverter_class(F)  # optional: meataxe
            sage: C.int_to_field(int(2))            # optional: meataxe
            2
            sage: F(2)
            2
            sage: C.field_to_int(F(2))              # optional: meataxe
            2
            sage: int(F(2))
            2

        """
        self.field = field
    cpdef object int_to_field(self, int x):
        """
        Fetch a python int into the field.

        EXAMPLES::

            sage: from sage.matrix.matrix_gfpn_dense import PrimeFieldConverter_class  # optional: meataxe
            sage: F = GF(5)
            sage: C = PrimeFieldConverter_class(F)  # optional: meataxe
            sage: C.int_to_field(int(2))            # optional: meataxe
            2
            sage: F(2)
            2

        """
        return IntegerMod_int(self.field, x)
    cpdef int field_to_int(self, x):
        """
        Represent a field element by a python int.

        EXAMPLES::

            sage: from sage.matrix.matrix_gfpn_dense import PrimeFieldConverter_class  # optional: meataxe
            sage: F = GF(5)
            sage: C = PrimeFieldConverter_class(F)      # optional: meataxe
            sage: C.field_to_int(F(2))                  # optional: meataxe
            2
            sage: int(F(2))
            2

        """
        return int(x)

cdef dict _converter_cache = {}
cdef FieldConverter_class FieldConverter(field):
    """
    Return a :class:`FieldConverter_class` or :class:`PrimeFieldConverter_class` instance,
    depending whether the field is prime or not.

    EXAMPLES::

        sage: MS = MatrixSpace(GF(5^3,'y'),2)
        sage: A = MS.random_element()
        sage: A*2 == A+A    # indirect doctest
        True
        sage: A = MS.random_element()
        sage: A*2 == A+A
        True

    """
    try:
        return _converter_cache[field]
    except KeyError:
        if field.is_prime_field():
            return _converter_cache.setdefault(field, PrimeFieldConverter_class(field))
        return _converter_cache.setdefault(field, FieldConverter_class(field))

######################################
##
## Wrapper for MeatAxe matrices
##
######################################

cdef class Matrix_gfpn_dense(Matrix_dense):
    r"""
    Dense matrices over `\mathbb F_q`, `q<255` odd and not prime.

    NOTE:

    This class uses a major modification of the Aachen C-MeatAxe
    as backend. In principle, it would also work for prime fields
    and in characteristic two. However, other matrices in Sage,
    relying on linbox, m4ri or m4rie, are more efficient in these
    cases.

    EXAMPLES::

        sage: M = MatrixSpace(GF(25,'z'),2,3)([1,2,3,4,5,6])
        sage: print(M)
        [1 2 3]
        [4 0 1]
        sage: type(M)     # optional: meataxe
        <type 'sage.matrix.matrix_gfpn_dense.Matrix_gfpn_dense'>

    The documentation of the ``__init__`` methods shows further
    ways of creating a :class:`Matrix_gfpn_dense` instance.
    However, these should only be of internal use.

    """
##################
## Init, Dealloc, Copy

    def __dealloc__(self):
        """
        TESTS::

            sage: from sage.matrix.matrix_gfpn_dense import Matrix_gfpn_dense  # optional: meataxe
            sage: Matrix_gfpn_dense.__new__(Matrix_gfpn_dense)   # optional: meataxe
            []
            sage: M = None
            sage: M = Matrix_gfpn_dense(MatrixSpace(GF(64,'z'),4), None)  # optional: meataxe
            sage: del M    # indirect doctest
        """
        if self.Data != NULL:
            MatFree(self.Data)
            self.Data = NULL

    def __init__(self, parent, data=None, mutable=True, copy=False, coerce=False):
        """
        Matrix extension class using libmeataxe as backend

        INPUT:

        Instances of this class can be created by providing one of
        the following input data, where ``q<255`` is a prime power,
        ``m,n`` are non-negative integers, and `a_{11},...,a_{mn}`
        can be coerced into ``GF(q)``. Note that a user should
        create these instances via the matrix constructors; what
        we explain here is for internal use only!

        - A string ``f`` ==> load matrix from the file named ``f``
        - A matrix space of `m\\times n` matrices over GF(q) and either

          - a list `[a_{11},a_{12},...,a_{1n},a_{21},...,a_{m1},...,a_{mn}]`,
            which results in a matrix with the given marks
          - ``None``, which is the fastest way to creata a zero matrix.
          - an element of GF(q), which results in a diagonal matrix with the
            given element on the diagonal.

        If the optional parameter ``mutable`` is ``False`` (by default,
        it is ``True``), the resulting matrix can not be changed, and
        it can be used as key in a Python dictionary.

        The arguments ``copy`` and ``coerce`` are ignored, they are only
        here for a common interface with :class:`~sage.matrix.matrix.Matrix`.

        EXAMPLES::

            sage: from sage.matrix.matrix_gfpn_dense import Matrix_gfpn_dense  # optional: meataxe

        1. Creating a zero (3x2)-matrix::

            sage: Matrix_gfpn_dense(MatrixSpace(GF(4,'z'),3,2))  # optional: meataxe
            [0 0]
            [0 0]
            [0 0]

        2. Creating a matrix from a list or list of lists::

            sage: Matrix_gfpn_dense(MatrixSpace(GF(5),2,3),[1,2,3,4,5,6])  # optional: meataxe
            [1 2 3]
            [4 0 1]
            sage: Matrix_gfpn_dense(MatrixSpace(GF(5),2,3),[[1,2,3],[4,5,6]])    # optional: meataxe
            [1 2 3]
            [4 0 1]

        3. Creating a diagonal matrix::

            sage: M = Matrix_gfpn_dense(MatrixSpace(GF(7),5),2); M  # optional: meataxe
            [2 0 0 0 0]
            [0 2 0 0 0]
            [0 0 2 0 0]
            [0 0 0 2 0]
            [0 0 0 0 2]

        4.  Creating a matrix from a file in MeatAxe format. If the file doesn't exist,
            an error raised by the MeatAxe library is propagated::

                sage: Matrix_gfpn_dense('foobarNONEXISTING_FILE')       # optional: meataxe
                Traceback (most recent call last):
                ...
                OSError: .../foobarNONEXISTING_FILE: No such file or directory in file os.c (line 254)
                sage: Matrix_gfpn_dense('')                             # optional: meataxe
                Traceback (most recent call last):
                ...
                ValueError: Can not construct meataxe matrix from empty filename

        TESTS::

            sage: MS = MatrixSpace(GF(125,'y'),2)  # indirect doctest
            sage: A = MS(0)
            sage: A.left_kernel()
            Vector space of degree 2 and dimension 2 over Finite Field in y of size 5^3
            Basis matrix:
            [1 0]
            [0 1]
            sage: A.right_kernel()
            Vector space of degree 2 and dimension 2 over Finite Field in y of size 5^3
            Basis matrix:
            [1 0]
            [0 1]

        """
        if isinstance(parent, basestring): # load from file
            if not parent:
                raise ValueError("Can not construct meataxe matrix from empty filename")
            FILE = os.path.realpath(parent)
            self.Data = MatLoad(FILE)
            FfSetField(self.Data.Field)
            B = GF(self.Data.Field, 'z')
            parent = MatrixSpace(B, self.Data.Nor, self.Data.Noc)
            self._is_immutable = False
            self._parent = parent
            self._base_ring = B
            self._converter = FieldConverter(B)
            self._ncols = self.Data.Noc
            self._nrows = self.Data.Nor
            self._cache = {}
            return

        cdef int fl = parent.base_ring().order()
        cdef int nr = parent.nrows()
        cdef int nc = parent.ncols()
        self.Data = MatAlloc(fl, nr, nc)
        Matrix_dense.__init__(self, parent)
        self._is_immutable = not mutable
        B = self._base_ring
        self._converter = FieldConverter(B)
        if data is None:
            return

        cdef int i,j
        cdef FEL f
        cdef PTR x
        if not isinstance(data,list):
            if not data:
                return
            if self._nrows != self._ncols:
                raise ValueError("Cannot initialise non-square matrix from {}".format(data))
            f = FfFromInt(self._converter.field_to_int(self._coerce_element(data)))
            x = self.Data.Data
            for j in range(self.Data.Noc):
                FfInsert(x,j,f)
                FfStepPtr(&x)
                sig_check()
            return

        x = self.Data.Data
        assert self.Data.Noc == nc
        assert self.Data.Nor == nr
        if nr==0 or nc==0:
            return
        if len(data)<nr:
            raise ValueError("Expected a list of size at least the number of rows")
        cdef list dt, dt_i
        FfSetField(fl)
        FfSetNoc(nc)
        if isinstance(data[0],list):
            # The matrix is given by a list of rows
            dt = data
            for i in range(nr):
                idx = 0
                dt_i = dt[i]
                for j in range(nc):
                    FfInsert(x, j, FfFromInt(self._converter.field_to_int(self._coerce_element(dt_i[j]))))
                    sig_check()
                FfStepPtr(&(x))
        else:
            # It is supposed to be a flat list of all entries, sorted by rows
            dtnext = data.__iter__().next
            for i in range(nr):
                for j in range(nc):
                    bla = self._converter.field_to_int(self._coerce_element(dtnext()))
                    FfInsert(x, j, FfFromInt(bla))
                    sig_check()
                FfStepPtr(&(x))

    cdef Matrix_gfpn_dense _new(self, Py_ssize_t nrows, Py_ssize_t ncols):
        r"""
        Return a new matrix with no entries set.
        """
        cdef Matrix_gfpn_dense res
        res = self.__class__.__new__(self.__class__)

        if nrows == self._nrows and ncols == self._ncols:
            res._parent = self._parent
        else:
            res._parent = self.matrix_space(nrows, ncols)
        res._ncols  = ncols
        res._nrows  = nrows
        res._base_ring = self._base_ring
        res._converter = self._converter
        return res

    def __copy__(self):
        """
        Return a copy of this matrix.

        EXAMPLES::

            sage: M = MatrixSpace(GF(25,'x'), 3, 20)([20*[0],20*[0],[1]+19*[0]])
            sage: N = copy(M)   # indirect doctest
            sage: print(N)
            [0 0 0 0 0 0 0 0 0 0 0 0 0 0 0 0 0 0 0 0]
            [0 0 0 0 0 0 0 0 0 0 0 0 0 0 0 0 0 0 0 0]
            [1 0 0 0 0 0 0 0 0 0 0 0 0 0 0 0 0 0 0 0]
            sage: N== M
            True
            sage: N is M
            False
            sage: from sage.matrix.matrix_gfpn_dense import Matrix_gfpn_dense  # optional: meataxe
            sage: M = Matrix_gfpn_dense.__new__(Matrix_gfpn_dense)   # optional: meataxe
            sage: N = copy(M)
            sage: N                         # optional: meataxe
            []
            sage: N == M
            True
            sage: N is M
            False
        """
        cdef Matrix_gfpn_dense retval = self._new(self._nrows, self._ncols)
        retval._is_immutable = False  # a copy of a matrix is mutable!
        retval._cache = dict(self._cache.iteritems()) if self._cache is not None else {}
        if self.Data:
            retval.Data = MatDup(self.Data)
        else:
            retval.Data = NULL
        return retval

    def __reduce__(self):
        """
        TESTS::

            sage: M = MatrixSpace(GF(9,'x'),10,10).random_element()
            sage: M == loads(dumps(M))   # indirect doctest
            True
            sage: M is loads(dumps(M))
            False
        """
        cdef char* d
        cdef char* x
        cdef size_t i
        cdef PTR p
        cdef size_t pickle_size
        cdef bytes pickle_str
        if self.Data:
            FfSetField(self.Data.Field)
            FfSetNoc(self.Data.Noc)
            pickle_size = FfCurrentRowSizeIo*self.Data.Nor
            d = <char*>check_malloc(pickle_size)
            p = self.Data.Data
            x = d
            for i in range(self.Data.Nor):
                memcpy(x, p, FfCurrentRowSizeIo)
                sig_check()
                x += FfCurrentRowSizeIo
                FfStepPtr(&p)
            pickle_str = PyBytes_FromStringAndSize(d, pickle_size)
            sig_free(d)
            return mtx_unpickle, (self._parent, self.Data.Nor, self.Data.Noc,
                        pickle_str,
                        not self._is_immutable) # for backward compatibility with the group cohomology package
        else:
            return mtx_unpickle, (0, 0, 0, '', not self._is_immutable)

    cdef get_unsafe(self, Py_ssize_t i, Py_ssize_t j):
        """
        Get an element without checking.

        TESTS::

            sage: F.<z> = GF(9)
            sage: M = MatrixSpace(F,3)(sorted(list(F)))
            sage: type(M)               # optional: meataxe
            <type 'sage.matrix.matrix_gfpn_dense.Matrix_gfpn_dense'>
            sage: M                     # indirect doctest
            [      0       1       2]
            [      z   z + 1   z + 2]
            [    2*z 2*z + 1 2*z + 2]

        """
        if self.Data == NULL:
            raise IndexError("Matrix is empty")
        FfSetField(self.Data.Field)
        return self._converter.int_to_field(FfToInt(FfExtract(MatGetPtr(self.Data,i), j)))

    cdef inline int get_unsafe_int(self, Py_ssize_t i, Py_ssize_t j):
        # NOTE:
        # It is essential that you call FfSetField and FfSetNoc YOURSELF
        # and that you assert that the matrix is not empty!
        # This method is here for speed!
        return FfToInt(FfExtract(MatGetPtr(self.Data,i), j))

    cdef set_unsafe(self, Py_ssize_t i, Py_ssize_t j, value):
        """
        Set values without bound checking.

        TESTS:

        The following test would have failed in a preliminary version
        of this MeatAxe wrapper::

            sage: K.<x> = GF(125)
            sage: M = MatrixSpace(K,9,9)()
            sage: N = MatrixSpace(GF(9,'x'),20).random_element()
            sage: M[2,2] = x
            sage: M
            [0 0 0 0 0 0 0 0 0]
            [0 0 0 0 0 0 0 0 0]
            [0 0 x 0 0 0 0 0 0]
            [0 0 0 0 0 0 0 0 0]
            [0 0 0 0 0 0 0 0 0]
            [0 0 0 0 0 0 0 0 0]
            [0 0 0 0 0 0 0 0 0]
            [0 0 0 0 0 0 0 0 0]
            [0 0 0 0 0 0 0 0 0]

        """
        # ASSUMPTION: value's parent is the base ring
        if self.Data == NULL:
            raise IndexError("Matrix is empty")
        FfSetField(self.Data.Field)
        FfInsert(MatGetPtr(self.Data,i), j, FfFromInt(self._converter.field_to_int(value)))

    cdef set_unsafe_int(self, Py_ssize_t i, Py_ssize_t j, int value):
        # NOTE:
        # It is essential that you call FfSetField and FfSetNoc YOURSELF
        # and that you assert that the matrix is not empty!
        # This method is here for speed!
        FfInsert(FfGetPtr(self.Data.Data,i), j, FfFromInt(value))

    def randomize(self, density=None, nonzero=False, *args, **kwds):
        """
        Fill the matrix with random values.

        INPUT:

        - ``density`` (optional real number between zero and one) --
          the expected density of the resulting matrix
        - ``nonzero`` (optional bool, default ``False``) --
          If true, all inserted marks are non-zero.

        EXAMPLES::

            sage: MS = MatrixSpace(GF(27,'z'),6,6)
            sage: M = MS.random_element()       # indirect doctest
            sage: M                             # optional: meataxe
            [              1           z + 1     z^2 + z + 1             z^2       2*z^2 + z           z + 1]
            [2*z^2 + 2*z + 2   2*z^2 + z + 2         z^2 + 1 2*z^2 + 2*z + 2         z^2 + z   2*z^2 + z + 1]
            [        2*z + 2     z^2 + z + 2           z + 2 2*z^2 + 2*z + 2           2*z^2           2*z^2]
            [  2*z^2 + z + 2             z^2           z + 2         z^2 + z       2*z^2 + 2         z^2 + 2]
            [      2*z^2 + z             2*z 2*z^2 + 2*z + 1       2*z^2 + 1 2*z^2 + 2*z + 1       2*z^2 + z]
            [        2*z + 1         z^2 + z             z^2             z^2     2*z^2 + 2*z           z + 1]
            sage: type(M)                           # optional: meataxe
            <type 'sage.matrix.matrix_gfpn_dense.Matrix_gfpn_dense'>
            sage: MS.random_element(nonzero=True)   # optional: meataxe
            [            2*z               1   z^2 + 2*z + 1   2*z^2 + z + 1             z^2     z^2 + z + 1]
            [    2*z^2 + 2*z   2*z^2 + z + 2         2*z + 1       z^2 + 2*z     2*z^2 + 2*z             z^2]
            [        z^2 + z     z^2 + z + 2 2*z^2 + 2*z + 1         z^2 + 2               1           2*z^2]
            [              z     2*z^2 + 2*z           2*z^2         2*z + 1           z + 2           z + 2]
            [        z^2 + z             z^2           z + 2     2*z^2 + 2*z         2*z + 1         z^2 + z]
            [    z^2 + z + 2       2*z^2 + z             z^2           z + 1     2*z^2 + 2*z   z^2 + 2*z + 1]
            sage: MS.random_element(density=0.5)    # optional: meataxe
            [        z^2 + 2               0   z^2 + 2*z + 2       2*z^2 + z               0     z^2 + z + 2]
            [              0               1               0               0               0               0]
            [  2*z^2 + z + 1   2*z^2 + z + 2               0     z^2 + z + 2               0     z^2 + z + 1]
            [              0               0               0               0               0               0]
            [2*z^2 + 2*z + 2               0               0   2*z^2 + z + 2               0         2*z + 1]
            [              0       2*z^2 + z               0               1               0   2*z^2 + z + 1]

        The following tests against a bug that was fixed in :trac:`23352`::

            sage: MS = MatrixSpace(GF(9,'x'),1,5)
            sage: MS.random_element()     # optional: meataxe
            [x + 1     x     2 x + 2 x + 2]

        """
        self.check_mutability()
        cdef int fl = self.Data.Field
        density = float(density)
        if density <= 0:
            return
        if density > 1:
            density = float(1)

        self.clear_cache()

        cdef PTR x
        cdef unsigned char *y
        x = self.Data.Data
        cdef int nr = self.Data.Nor
        cdef int nc = self.Data.Noc
        cdef int i, j, k

        FfSetField(fl)
        FfSetNoc(nc)
        cdef int MPB, tmp
        cdef unsigned char O
        cdef randstate RandState = current_randstate()

        if not nonzero:
            if density == 1:
                MPB = 0
                tmp = fl
                while tmp <= 256:
                    MPB += 1
                    tmp *= fl
                O = (fl**MPB)
                if nc%MPB:
                    for i in range(nr):
                        y = <unsigned char*>x
                        for j in range(FfCurrentRowSizeIo-1):
                            y[j] = RandState.c_random()%O
                            sig_check()
                        for j in range(nc-(nc%MPB), nc):
                            FfInsert(x, j, FfFromInt( (RandState.c_random()%fl) ))
                            sig_check()
                        FfStepPtr(&(x))
                else:
                    for i in range(nr):
                        y = <unsigned char*>x
                        for j in range(FfCurrentRowSizeIo):
                            y[j] = RandState.c_random()%O
                            sig_check()
                        FfStepPtr(&(x))
            else:
                for i in range(nr):
                    for j in range(nc):
                        if RandState.c_rand_double() < density:
                            FfInsert(x, j, FfFromInt( (RandState.c_random()%fl) ))
                            sig_check()
                    FfStepPtr(&(x))
        else:
            if density == 1:
                fl -= 1
                for i in range(nr):
                    for j in range(nc):
                        FfInsert(x, j, FfFromInt( (RandState.c_random()%fl)+1 ))
                        sig_check()
                    FfStepPtr(&(x))
            else:
                fl -= 1
                for i in range(nr):
                    for j in range(nc):
                        if RandState.c_rand_double() < density:
                            FfInsert(x, j, FfFromInt( (RandState.c_random()%fl)+1 ))
                            sig_check()
                    FfStepPtr(&(x))

## Debugging
#    def show_contents(self, r=None):
#        FfSetField(self.Data.Field)
#        FfSetNoc(self.Data.Noc)
#        cdef PTR p
#        cdef size_t i, j
#        if r is not None:
#            r_min = r
#            r_max = r+1
#        else:
#            r_min = 0
#            r_max = self.Data.Nor
#        for i in range(r_min, r_max):
#            p = FfGetPtr(self.Data.Data, i)
#            for j from 0<=j<self.Data.RowSize:
#                print("%3.3d" % p[j])
#            print

##################
## comparison
    cpdef int _cmp_(left, right) except -2:
        """
        Compare two :class:`Matrix_gfpn_dense` matrices

        Of course, '<' and '>' doesn't make much sense for matrices.

        EXAMPLES::

            sage: M = MatrixSpace(GF(125,'x'),3,20)([20*[0],20*[0],[1]+19*[0]])
            sage: N = copy(M)
            sage: M == N
            True
            sage: M != N
            False
            sage: M < N
            False
            sage: N[2,19] = 1
            sage: M == N
            False
            sage: M != N
            True
        """
        cdef Matrix_gfpn_dense self = left
        cdef Matrix_gfpn_dense N = right
        if self is None or N is None:
            return -1
        cdef char* d1
        cdef char* d2
        if self.Data == NULL:
            if N.Data == NULL:
                return 0
            else:
                return 1
        elif N.Data == NULL:
            return -1
        if self.Data.Field != N.Data.Field:
            if self.Data.Field > N.Data.Field:
                return 1
            return -1
        if self.Data.Noc != N.Data.Noc:
            if self.Data.Noc > N.Data.Noc:
                return 1
            return -1
        if self.Data.Nor != N.Data.Nor:
            if self.Data.Nor > N.Data.Nor:
                return 1
            return -1
        d1 = <char*>(self.Data.Data)
        d2 = <char*>(N.Data.Data)
        cdef bytes s1 = PyBytes_FromStringAndSize(d1,self.Data.RowSize * self.Data.Nor)
        cdef bytes s2 = PyBytes_FromStringAndSize(d2,N.Data.RowSize * N.Data.Nor)
        if s1 != s2:
            if s1 > s2:
                return 1
            return -1
        return 0

    cdef list _rowlist_(self, i, j=-1):
        "M._rowlist_(i): Return row <i> as a list of python ints"
        cdef int k
        if self.Data:
            FfSetField(self.Data.Field)
            FfSetNoc(self.Data.Noc)
        else:
            raise ValueError("Matrix is empty")
        if (i<0) or (i>=self.Data.Nor):
            raise IndexError("Index {} out of range 0..{}",format(i,self.Data.Nor-1))
        cdef PTR p
        p = MatGetPtr(self.Data,i)
        L = [FfToInt(FfExtract(p,k)) for k in range(self.Data.Noc)]
        if j!=-1:
            if not(isinstance(j,int) or isinstance(j,Integer)):
                raise TypeError("Second index must be an integer")
            if j >= self.Data.Nor:
                raise IndexError("Index out of range")
            for k in range(i, j):
                FfStepPtr(&(p)) # This is only called after MatGetPtr, hence, after FfSetNoc.
                L.extend([FfToInt(FfExtract(p,l)) for l in range(self.Data.Noc)])
        return L

    def _list(self):
        """
        Return a flat list of all entries of this matrix.

        The result is cached.

        EXAMPLES::

            sage: MatrixSpace(GF(9,'x'),3)(sorted(list(GF(9,'x')))).list()  # indirect doctest
            [0, 1, 2, x, x + 1, x + 2, 2*x, 2*x + 1, 2*x + 2]

        """
        cdef list x = self.fetch('list')
        if not x is None:
            return x
        x = []
        cdef int i
        if self.Data:
            FfSetField(self.Data.Field)
            FfSetNoc(self.Data.Noc)
        else:
            raise IndexError("Matrix is empty")
        cdef PTR p
        p = self.Data.Data
        for i in range(1, self.Data.Nor):
            x.extend([self._converter.int_to_field(FfToInt(FfExtract(p,j))) for j in range(self.Data.Noc)])
            FfStepPtr(&(p))
            sig_check()
        x.extend([self._converter.int_to_field(FfToInt(FfExtract(p,j))) for j in range(self.Data.Noc)])
        self.cache('list', x)
        return x

#########################
## Arithmetics
    cdef rescale_row_c(self, Py_ssize_t i, s, Py_ssize_t start_col):
        """
        Rescale row number `i` in-place by multiplication with the scalar `s`.

        The argument ``start_col`` is ignored. The scalar `s` is
        converted into the base ring.

        EXAMPLES::

            sage: K.<x> = GF(25)
            sage: M = MatrixSpace(K,5,5)(sorted(list(K)))
            sage: M
            [      0       1       2       3       4]
            [      x   x + 1   x + 2   x + 3   x + 4]
            [    2*x 2*x + 1 2*x + 2 2*x + 3 2*x + 4]
            [    3*x 3*x + 1 3*x + 2 3*x + 3 3*x + 4]
            [    4*x 4*x + 1 4*x + 2 4*x + 3 4*x + 4]
            sage: M.rescale_row(1, 3)   # indirect doctest
            sage: M
            [      0       1       2       3       4]
            [    3*x 3*x + 3 3*x + 1 3*x + 4 3*x + 2]
            [    2*x 2*x + 1 2*x + 2 2*x + 3 2*x + 4]
            [    3*x 3*x + 1 3*x + 2 3*x + 3 3*x + 4]
            [    4*x 4*x + 1 4*x + 2 4*x + 3 4*x + 4]
            sage: M.rescale_row(4, x)
            sage: M
            [      0       1       2       3       4]
            [    3*x 3*x + 3 3*x + 1 3*x + 4 3*x + 2]
            [    2*x 2*x + 1 2*x + 2 2*x + 3 2*x + 4]
            [    3*x 3*x + 1 3*x + 2 3*x + 3 3*x + 4]
            [4*x + 2       2   x + 2 2*x + 2 3*x + 2]

        """
        if start_col != 0 or self.Data == NULL:
            raise ValueError("We can only rescale a full row of a non-empty matrix")
        FfMulRow(MatGetPtr(self.Data, i), FfFromInt(self._converter.field_to_int(self._base_ring(s))))

    cdef add_multiple_of_row_c(self,  Py_ssize_t row_to, Py_ssize_t row_from, multiple, Py_ssize_t start_col):
        """
        Add the ``multiple``-fold of row ``row_from`` in-place to row ``row_to``.

        EXAMPLES::

            sage: K.<x> = GF(25)
            sage: M = MatrixSpace(K,5,5)(sorted(list(K)))
            sage: M
            [      0       1       2       3       4]
            [      x   x + 1   x + 2   x + 3   x + 4]
            [    2*x 2*x + 1 2*x + 2 2*x + 3 2*x + 4]
            [    3*x 3*x + 1 3*x + 2 3*x + 3 3*x + 4]
            [    4*x 4*x + 1 4*x + 2 4*x + 3 4*x + 4]
            sage: M.add_multiple_of_row(2, 4, x)  # indirect doctest
            sage: M
            [      0       1       2       3       4]
            [      x   x + 1   x + 2   x + 3   x + 4]
            [  x + 2 2*x + 3 3*x + 4     4*x       1]
            [    3*x 3*x + 1 3*x + 2 3*x + 3 3*x + 4]
            [    4*x 4*x + 1 4*x + 2 4*x + 3 4*x + 4]

        """
        if start_col != 0 or self.Data == NULL:
            raise ValueError("We can only rescale a full row of a non-empty matrix")
        FfAddMulRow(MatGetPtr(self.Data, row_to), MatGetPtr(self.Data, row_from), FfFromInt(self._converter.field_to_int(self._base_ring(multiple))))

    cdef swap_rows_c(self, Py_ssize_t row1, Py_ssize_t row2):
        """
        Swap the rows ``row1`` and ``row2`` in-place.

        EXAMPLES::

            sage: K.<x> = GF(25)
            sage: M = MatrixSpace(K,5,5)(sorted(list(K)))
            sage: M
            [      0       1       2       3       4]
            [      x   x + 1   x + 2   x + 3   x + 4]
            [    2*x 2*x + 1 2*x + 2 2*x + 3 2*x + 4]
            [    3*x 3*x + 1 3*x + 2 3*x + 3 3*x + 4]
            [    4*x 4*x + 1 4*x + 2 4*x + 3 4*x + 4]
            sage: M.swap_rows(1, 3)    # indirect doctest
            sage: M
            [      0       1       2       3       4]
            [    3*x 3*x + 1 3*x + 2 3*x + 3 3*x + 4]
            [    2*x 2*x + 1 2*x + 2 2*x + 3 2*x + 4]
            [      x   x + 1   x + 2   x + 3   x + 4]
            [    4*x 4*x + 1 4*x + 2 4*x + 3 4*x + 4]

        """
        FfSwapRows(MatGetPtr(self.Data, row1), MatGetPtr(self.Data, row2))

    def trace(self):
        """
        Trace of this matrix, i.e., the sum of diagonal elements.

        EXAMPLES::

            sage: K.<x> = GF(125)
            sage: MatrixSpace(K,7,7)(x).trace()
            2*x

        """
        if self._nrows != self._ncols:
            raise ValueError("self must be a square matrix")
        return self._converter.int_to_field(FfToInt(MatTrace(self.Data)))

    def stack(self, Matrix_gfpn_dense other):
        """
        Stack two matrices of the same number of columns.

        EXAMPLES::

            sage: M = MatrixSpace(GF(9,'x'),1,9)(sorted(list(GF(9,'x'))))
            sage: M
            [      0       1       2       x   x + 1   x + 2     2*x 2*x + 1 2*x + 2]
            sage: M.stack(M)
            [      0       1       2       x   x + 1   x + 2     2*x 2*x + 1 2*x + 2]
            [      0       1       2       x   x + 1   x + 2     2*x 2*x + 1 2*x + 2]

        """
        if self._ncols != other._ncols:
            raise TypeError("Both numbers of columns must match.")
        if self._nrows == 0 or self.Data == NULL:
            return other.__copy__()
        if other._nrows == 0 or other.Data == NULL:
            return self.__copy__()
        cdef Matrix_gfpn_dense OUT = self._new(self._nrows+other._nrows, self._ncols)
        OUT.Data = MatAlloc(self.Data.Field, self.Data.Nor+other.Data.Nor, self.Data.Noc)
        memcpy(OUT.Data.Data, self.Data.Data, FfCurrentRowSize*self.Data.Nor)
        memcpy(MatGetPtr(OUT.Data, self.Data.Nor), other.Data.Data, FfCurrentRowSize*other.Data.Nor)
        return OUT

    cpdef _add_(self, right):
        """
        TESTS::

            sage: K.<x> = GF(9)
            sage: M = MatrixSpace(K,3,3)(sorted(list(K)))
            sage: N = MatrixSpace(K,3,3)(2*x)
            sage: M+N           # indirect doctest
            [    2*x       1       2]
            [      x       1   x + 2]
            [    2*x 2*x + 1   x + 2]

        """
        cdef Matrix_gfpn_dense Self = self
        cdef Matrix_gfpn_dense Right = right
        assert Self is not None
        assert Right is not None
        if Self.Data == NULL or Right.Data == NULL:
            raise NotImplementedError("The matrices must not be empty")
        cdef Matrix_gfpn_dense Left = Self.__copy__()
        Left._cache = {}
        MatAdd(Left.Data, Right.Data)
        return Left

    cpdef _sub_(self, right):
        """
        TESTS::

            sage: K.<x> = GF(9)
            sage: M = MatrixSpace(K,3,3)(sorted(list(K)))
            sage: N = MatrixSpace(K,3,3)(2*x)
            sage: M-N    # indirect doctest
            [      x       1       2]
            [      x 2*x + 1   x + 2]
            [    2*x 2*x + 1       2]

        """
        cdef Matrix_gfpn_dense Self = self
        cdef Matrix_gfpn_dense Right = right
        assert Self is not None
        assert Right is not None
        if Self.Data == NULL or Right.Data == NULL:
            raise NotImplementedError("The matrices must not be empty")
        cdef Matrix_gfpn_dense Left = Self.__copy__()
        Left._is_immutable = False
        Left._cache = {}
        MatAddMul(Left.Data, Right.Data, mtx_taddinv[1])
        return Left

    def __neg__(self):
        """
        TESTS::

            sage: M = MatrixSpace(GF(9,'x'),3,3)(sorted(list(GF(9,'x'))))
            sage: -M
            [      0       2       1]
            [    2*x 2*x + 2 2*x + 1]
            [      x   x + 2   x + 1]

        ::

            sage: M = MatrixSpace(GF(125,'x'),10,30).random_element()
            sage: N = MatrixSpace(GF(125,'x'),10,30).random_element()
            sage: M + (-N) == M - N == -(N - M)
            True

        """
        if self.Data == NULL:
            raise ValueError("The matrix must not be empty")
        return self._lmul_(self._base_ring(-1))

    cpdef _lmul_(self, Element right):
        """
        EXAMPLES::

            sage: M = MatrixSpace(GF(9,'x'),3,3)(sorted(list(GF(9,'x'))))
            sage: K.<x> = GF(9)
            sage: M = MatrixSpace(K,3,3)(sorted(list(K)))
            sage: x*M    # indirect doctest
            [      0       x     2*x]
            [  x + 1 2*x + 1       1]
            [2*x + 2       2   x + 2]
            sage: M*x    # indirect doctest
            [      0       x     2*x]
            [  x + 1 2*x + 1       1]
            [2*x + 2       2   x + 2]
            sage: -M == (-1)*M
            True

        """
        if self.Data == NULL:
            return self.__copy__()
        FfSetField(self.Data.Field)
        cdef Matrix_gfpn_dense OUT = self.__copy__()
        OUT._cache = {}
        MatMulScalar(OUT.Data, FfFromInt(self._converter.field_to_int(right)))
        return OUT

    cdef int _strassen_default_cutoff(self, sage.matrix.matrix0.Matrix right) except -2:
        # Surprisingly, Winograd-Strassen can compete with school book
        # multiplication for smallish matrices, and of course it is
        # asymptotically faster. So, we used it by default.
        return 0

    cpdef Matrix_gfpn_dense _multiply_classical(Matrix_gfpn_dense self, Matrix_gfpn_dense right):
        """
        Multiplication using the cubic school book multiplication algorithm.

        EXAMPLES:

        Since by default the asymptotically faster Strassen-Winograd
        multiplication algorithm is used, the following is a valid
        consistency check::

            sage: M = MatrixSpace(GF(9,'x'),1000,500).random_element()
            sage: N = MatrixSpace(GF(9,'x'),500,2000).random_element()
            sage: M*N == M._multiply_classical(N)                       # optional: meataxe
            True

        """
        "multiply two meataxe matrices by the school book algorithm"
        if self.Data == NULL or right.Data == NULL:
            raise ValueError("The matrices must not be empty")
        if self._ncols != right._nrows:
            raise ArithmeticError("left ncols must match right nrows")
        cdef Matrix_gfpn_dense OUT = self._new(self._nrows, right._ncols)
        sig_on()
        OUT.Data = MatDup(self.Data)
        MatMul(OUT.Data,right.Data)
        sig_off()
        OUT._is_immutable = False
        OUT._cache = {}
        return OUT

    cpdef Matrix_gfpn_dense _multiply_strassen(Matrix_gfpn_dense self, Matrix_gfpn_dense right, cutoff=0):
        """
        Matrix multiplication using the asymptotically fast Strassen-Winograd algorithm.

        INPUT:

        - ``right`` -- a matrix of dimensions suitable to do multiplication
        - ``cutoff`` (optional integer) -- indicates the minimal size of submatrices
          that will be considered in the divide-and-conquer algorithm. The size is
          *not* expressed by the number of rows/columns, but the rowsize expressed
          in bytes. Depending on the base field, one byte may represent up to eight
          entries in a matrix row. The default is ``sizeof(long)^2/2`` byte.

        EXAMPLES:

        We test that different cutoffs yield the same result::

            sage: M = MatrixSpace(GF(9,'x'),1500,600).random_element()
            sage: N = MatrixSpace(GF(9,'x'),600,1500).random_element()
            sage: M._multiply_strassen(N) == M._multiply_strassen(N,80) == M._multiply_strassen(N,2) # optional: meataxe
            True

        """
        if self.Data == NULL or right.Data == NULL:
            raise ValueError("The matrices must not be empty")
        if self._ncols != right._nrows:
            raise ArithmeticError("left ncols must match right nrows")
        MS = self.matrix_space(self._nrows, right._ncols, False)
        cdef Matrix_gfpn_dense OUT = Matrix_gfpn_dense(MS, None)
        # Now, OUT.Data is initialised, which is needed for MatMulStrassen to work.
        cutoff = cutoff//sizeof(long)
        StrassenSetCutoff(cutoff)
        sig_on()
        MatMulStrassen(OUT.Data, self.Data, right.Data)
        sig_off()
        return OUT

    cdef _mul_long(self, long n):
        """
        Multiply an MTX matrix with a field element represented by an integer
        """
        if self.Data == NULL:
            raise ValueError("The matrix must not be empty")
        cdef Matrix_gfpn_dense left
        cdef FEL r
        if n < 0:
            r = mtx_taddinv[FfFromInt(-n)]
        else:
            r = FfFromInt(n)
        left = self.__copy__()
        left._cache = {}
        MatMulScalar(left.Data, r)
        return left

    def __div__(Matrix_gfpn_dense self, p):
        """
        Divide a matrix by a scalar.

        EXAMPLES::

            sage: K.<x> = GF(9)
            sage: M = MatrixSpace(K,3,3)(sorted(list(K)))
            sage: M
            [      0       1       2]
            [      x   x + 1   x + 2]
            [    2*x 2*x + 1 2*x + 2]
            sage: M/2                   # indirect doctest
            [      0       2       1]
            [    2*x 2*x + 2 2*x + 1]
            [      x   x + 2   x + 1]
            sage: M/x
            [      0   x + 2 2*x + 1]
            [      1       x 2*x + 2]
            [      2   x + 1     2*x]

        """
        if self.Data == NULL:
            return self.__copy__()
        if not p:
            raise ZeroDivisionError
        if p not in self._base_ring:
            raise ValueError("{} is not a scalar".format(p))
        p = self._base_ring(p)
        FfSetField(self.Data.Field)
        cdef Matrix_gfpn_dense OUT = self.__copy__()
        OUT._cache = {}
        cdef FEL r = mtx_tmultinv[FfFromInt(self._converter.field_to_int(p))]
        MatMulScalar(OUT.Data, r)
        return OUT

    def __invert__(Matrix_gfpn_dense self):
        """
        Multiplicative inverse of this matrix (if available)

        TESTS::

            sage: MS = MatrixSpace(GF(9,'x'),500)
            sage: while 1:
            ....:     M = MS.random_element()
            ....:     if M.rank() == 500:
            ....:         break
            sage: Minv = ~M    # indirect doctest
            sage: Minv*M == M*Minv == 1
            True

        We use the occasion to demonstrate that errors in MeatAxe are
        correctly handled in Sage::

            sage: MS = MatrixSpace(GF(25,'x'),5)
            sage: while 1:
            ....:     M = MS.random_element(density=0.4)
            ....:     if M.rank() < 5:
            ....:         break
            sage: ~M                    # optional: meataxe
            Traceback (most recent call last):
            ...
            ZeroDivisionError: Division by zero in file matinv.c (line 50)

        """
        if self.Data == NULL:
            raise ValueError("The matrix must not be empty")
        if not self.is_square():
            raise ArithmeticError("self must be a square matrix")
        cdef Matrix_gfpn_dense OUT = self._new(self._nrows, self._ncols)
        OUT._is_immutable = False
        OUT._cache = {}
        sig_on()
        try:
            OUT.Data = MatInverse(self.Data)
        except ZeroDivisionError:
            # Attempting to invert singular matrices happens
            # in the tests, and we make the special case here
            # so that the sig_on/off count is fine.
            sig_off()
            raise
        sig_off()
        if OUT.Data != NULL:
            return OUT
        raise ArithmeticError("This matrix is not invertible")

    def transpose(Matrix_gfpn_dense self):
        """
        Return the transposed matrix.

        EXAMPLES::

            sage: K.<x> = GF(9)
            sage: M = MatrixSpace(K, 2,4)(sorted(list(K)[1:]))
            sage: M
            [      1       2       x   x + 1]
            [  x + 2     2*x 2*x + 1 2*x + 2]
            sage: M.transpose()
            [      1   x + 2]
            [      2     2*x]
            [      x 2*x + 1]
            [  x + 1 2*x + 2]

        """
        if self.Data == NULL:
            raise ValueError("The matrix must not be empty")
        cdef Matrix_gfpn_dense OUT = self._new(self._ncols, self._nrows)
        OUT._is_immutable = False
        OUT._cache = {}
        sig_on()
        OUT.Data = MatTransposed(self.Data)
        sig_off()
        return OUT

    def order(self):
        """
        Return the multiplicative order of this matrix.

        EXAMPLES::

            sage: K.<x> = GF(27)
            sage: M = MatrixSpace(K, 4)([2*x^2 + 2*x, 2*x^2 + x, 2*x^2 + x + 1,
            ....: x^2 + x + 2, x + 2, x^2, 2*x + 2, 2*x^2 + 2*x, 2*x^2 + 1,
            ....: 1, 2, x^2 + 2*x + 1, x^2 + x + 2, x + 1, 2*x^2 + 2*x, x^2 + x])
            sage: M.order()                 # optional: meataxe
            104
            sage: M^104 == 1
            True
            sage: M^103 == 1
            False

        """
        if self.Data == NULL:
            raise ValueError("The matrix must not be empty")
        if self.Data.Nor != self.Data.Noc:
            raise ValueError("only defined for square matrices")
        sig_on()
        o = MatOrder(self.Data)
        sig_off()
        if o == -1:
            raise ArithmeticError("order too large")
        else:
            return o

###################
## Gauss algorithm

    def left_kernel_matrix(self):
        """
        Return the null space of this matrix, represented as a matrix.

        NOTE:

        - For a matrix `M`, ``M.left_kernel_matrix()*M`` is a null matrix.
        - The command `M.left_kernel()` uses a generic implementation in Sage,
          that relies on computing the echelon form of the transposed
          matrix. This method however uses a MeatAxe function to compute
          the left kernel matrix.

        EXAMPLES::

            sage: K.<x> = GF(25)
            sage: M = MatrixSpace(K, 10)()
            sage: entries = [((0, 2), x), ((0, 4), 3*x + 2),
            ....: ((0, 8), 2*x), ((1, 1), x + 3), ((1, 5), 3*x),
            ....: ((1, 6), x + 4), ((2, 3), 2*x), ((2, 5), 4*x + 1),
            ....: ((2, 6), 4), ((3, 4), x + 4), ((3, 5), x + 1),
            ....: ((5, 5), 3*x), ((5, 7), x + 3), ((6, 1), x),
            ....: ((6, 2), x + 1), ((6, 5), x + 1), ((8, 2), 4),
            ....: ((8, 8), 4), ((8, 9), x + 3), ((9, 8), 4*x + 2)]
            sage: for (i,j),v in entries: M[i,j] = v
            sage: M.left_kernel()
            Vector space of degree 10 and dimension 2 over Finite Field in x of size 5^2
            Basis matrix:
            [0 0 0 0 1 0 0 0 0 0]
            [0 0 0 0 0 0 0 1 0 0]
            sage: M.left_kernel_matrix()    # optional: meataxe
            [0 0 0 0 1 0 0 0 0 0]
            [0 0 0 0 0 0 0 1 0 0]

        """
        cdef Matrix_gfpn_dense OUT = self.fetch("left_kernel_matrix")
        if OUT is not None:
            return OUT
        if self.Data == NULL:
            raise ValueError("The matrix must not be empty")
        OUT = type(self).__new__(type(self))
        OUT.Data = MatNullSpace(self.Data)
        OUT._nrows = OUT.Data.Nor
        OUT._ncols = OUT.Data.Noc
        OUT._is_immutable = False
        OUT._parent = self.matrix_space(OUT._nrows, OUT._ncols, False)
        OUT._base_ring = self._base_ring
        OUT._converter = self._converter
        OUT._cache = {}
        self.cache("left_kernel_matrix", OUT)
        return OUT

    def _echelon_in_place_classical(self, reduced=True, **kwds):
        """
        Change this matrix into echelon form, using classical Gaussian elimination.

        INPUT:

        - ``reduced`` (optional, default ``True``) -- will result
          in the row-reduced echelon form (otherwise, only a
          semi-echelon form results).

        EXAMPLES::

            sage: K.<x> = GF(25)
            sage: M = MatrixSpace(K, 10)()
            sage: entries = [((0, 2), x), ((0, 4), 3*x + 2),
            ....: ((0, 8), 2*x), ((1, 1), x + 3), ((1, 5), 3*x),
            ....: ((1, 6), x + 4), ((2, 3), 2*x), ((2, 5), 4*x + 1),
            ....: ((2, 6), 4), ((3, 4), x + 4), ((3, 5), x + 1),
            ....: ((5, 5), 3*x), ((5, 7), x + 3), ((6, 1), x),
            ....: ((6, 2), x + 1), ((6, 5), x + 1), ((8, 2), 4),
            ....: ((8, 8), 4), ((8, 9), x + 3), ((9, 8), 4*x + 2)]
            sage: for (i,j),v in entries: M[i,j] = v
            sage: M
            [      0       0       x       0 3*x + 2       0       0       0     2*x       0]
            [      0   x + 3       0       0       0     3*x   x + 4       0       0       0]
            [      0       0       0     2*x       0 4*x + 1       4       0       0       0]
            [      0       0       0       0   x + 4   x + 1       0       0       0       0]
            [      0       0       0       0       0       0       0       0       0       0]
            [      0       0       0       0       0     3*x       0   x + 3       0       0]
            [      0       x   x + 1       0       0   x + 1       0       0       0       0]
            [      0       0       0       0       0       0       0       0       0       0]
            [      0       0       4       0       0       0       0       0       4   x + 3]
            [      0       0       0       0       0       0       0       0 4*x + 2       0]
            sage: M.echelon_form()   # indirect doctest
            [      0       1       0       0       0       0       0       0       0 4*x + 4]
            [      0       0       1       0       0       0       0       0       0 4*x + 2]
            [      0       0       0       1       0       0       0       0       0 3*x + 4]
            [      0       0       0       0       1       0       0       0       0 3*x + 3]
            [      0       0       0       0       0       1       0       0       0 2*x + 3]
            [      0       0       0       0       0       0       1       0       0       x]
            [      0       0       0       0       0       0       0       1       0 2*x + 2]
            [      0       0       0       0       0       0       0       0       1       0]
            [      0       0       0       0       0       0       0       0       0       0]
            [      0       0       0       0       0       0       0       0       0       0]

        A semi-echelon form can be produced by invoking the single-underscore
        method directly::

            sage: N = copy(M)
            sage: N._echelon_in_place_classical(reduced=False)      # optional: meataxe
            sage: N                                                 # optional: meataxe
            [      0       0       x       0 3*x + 2       0       0       0     2*x       0]
            [      0   x + 3       0       0       0     3*x   x + 4       0       0       0]
            [      0       0       0     2*x       0 4*x + 1       4       0       0       0]
            [      0       0       0       0   x + 4   x + 1       0       0       0       0]
            [      0       0       0       0       0     3*x       0   x + 3       0       0]
            [      0       0       0       0       0       0 2*x + 2     4*x 3*x + 3       0]
            [      0       0       0       0       0       0       0   x + 1       1   x + 3]
            [      0       0       0       0       0       0       0       0 4*x + 2       0]
            [      0       0       0       0       0       0       0       0       0       0]
            [      0       0       0       0       0       0       0       0       0       0]

        TESTS:

        We verify that the above echelon form is consistent with Sage's generic
        implementation of dense matrices::

            sage: type(M)                           # optional: meataxe
            <type 'sage.matrix.matrix_gfpn_dense.Matrix_gfpn_dense'>
            sage: MS = M.parent()
            sage: from sage.matrix.matrix_generic_dense import Matrix_generic_dense
            sage: MS._MatrixSpace__matrix_class = Matrix_generic_dense
            sage: X = MS(M._list())
            sage: type(X)
            <type 'sage.matrix.matrix_generic_dense.Matrix_generic_dense'>
            sage: X.echelon_form()
            [      0       1       0       0       0       0       0       0       0 4*x + 4]
            [      0       0       1       0       0       0       0       0       0 4*x + 2]
            [      0       0       0       1       0       0       0       0       0 3*x + 4]
            [      0       0       0       0       1       0       0       0       0 3*x + 3]
            [      0       0       0       0       0       1       0       0       0 2*x + 3]
            [      0       0       0       0       0       0       1       0       0       x]
            [      0       0       0       0       0       0       0       1       0 2*x + 2]
            [      0       0       0       0       0       0       0       0       1       0]
            [      0       0       0       0       0       0       0       0       0       0]
            [      0       0       0       0       0       0       0       0       0       0]

        The following was a problem in a preliminary version of the code::

            sage: K.<a> = GF(25)
            sage: M = MatrixSpace(K, 2, 4)([4, 4, 1, 0, 0, 2*a+1, a+2, 1])
            sage: M
            [      4       4       1       0]
            [      0 2*a + 1   a + 2       1]
            sage: M.echelonize()
            sage: M
            [      1       0 3*a + 4 2*a + 2]
            [      0       1     2*a 3*a + 3]

        """
        if self._nrows == 0 or self._ncols == 0:
            self.cache('in_echelon_form',True)
            self.cache('rank', 0)
            self.cache('pivots', ())
            return self
        sig_on()
        MatEchelonize(self.Data)
        sig_off()
        self._cache = {}
        # Now, self.Data is in semi-echelon form.
        r = self.Data.Nor
        cdef size_t i, j, pos
        cdef PTR old, dest, src
        cdef FEL piv
        self.cache('rank', r)
        # Next, we do permutations to achieve the reduced echelon form,
        # if requested.
        if reduced:
            pivs = [(self.Data.PivotTable[i],i) for i in range(r)]
            pivs.sort()
            if pivs != [(self.Data.PivotTable[i],i) for i in range(r)] or self.Data.Nor < self._nrows:
                # We copy the row one by one, sorting their pivot positions
                old = self.Data.Data
                self.Data.Data = FfAlloc(self._nrows)
                for i, (pos,j) in enumerate(pivs):
                    # We have to move row j to row i
                    dest = self.Data.Data+FfCurrentRowSize*i
                    memcpy(dest, old+FfCurrentRowSize*j, FfCurrentRowSize)
                    self.Data.PivotTable[i] = pos
<<<<<<< HEAD
=======
                    sig_check()
>>>>>>> ef9cfd31
                sig_free(old)
                self.Data.Nor = self._nrows
            # Now, the pivot columns are strictly increasing.
            # We now normalize each row, and annulate everything
            # above the pivot (currently, we only know that the matrix
            # is zero below the pivots).
            for i in range(r):
                src = MatGetPtr(self.Data, i)
                piv = FfExtract(src, self.Data.PivotTable[i])
                assert piv!=FF_ZERO
                if piv != FF_ONE:
                    FfMulRow(src, mtx_tmultinv[piv])
                sig_check()
                for j in range(i):
                    dest = MatGetPtr(self.Data, j)
                    piv = FfExtract(dest, self.Data.PivotTable[i])
                    if piv != FF_ONE:
                        FfAddMulRow(dest, src, mtx_taddinv[piv])
                    else:
                        FfSubRow(dest, src)
                    sig_check()
        elif self.Data.Nor < self._nrows:
            # Some rows may have vanished. In SageMath, we
            # want that the number of rows does not change,
            # thus, we have to append zero rows.
            self.Data.Data = <PTR>check_realloc(self.Data.Data, FfCurrentRowSize*self._nrows)
            memset(self.Data.Data + FfCurrentRowSize*self.Data.Nor, FF_ZERO, FfCurrentRowSize*(self._nrows-self.Data.Nor))
            self.Data.Nor = self._nrows
        self.cache('pivots', tuple(self.Data.PivotTable[i] for i in range(r)))
        self.cache('in_echelon_form',True)

from sage.misc.superseded import deprecation

def mtx_unpickle(f, int nr, int nc, bytes Data, bint m):
    r"""
    Helper function for unpickling.

    EXAMPLES::

        sage: K.<x> = GF(9)
        sage: M = MatrixSpace(K,10,10).random_element()
        sage: M == loads(dumps(M))   # indirect doctest
        True
        sage: M is loads(dumps(M))
        False

    We also test pickles with zero rows and columns, as they may constitute
    corner cases. Note that in the following case, if ``sizeof(long)==8``,
    two matrix entries are stored in one byte, and therefore the last byte of
    a row is only half filled::

        sage: M = matrix(K,3,5, [x, 0, 1, 0,-1, 0, 0, 0, 0, 0, -1, 0, 1, 0, x])
        sage: loads(dumps(M)) == M
        True
        sage: M = matrix(K,3,5, [0, 1, 0,-1, 0, x, 0, 1, 0, -1, 0, 0, 0, 0, 0])
        sage: loads(dumps(M)) == M
        True

    TESTS:

    We test that a pickle created by one machine can be understood
    by other machines with different architecture (see :trac:`23411`).
    Internally, a row is stored in a memory block of length a multiple
    of ``sizeof(long)``, which may be machine dependent, but in a pickle,
    only the bytes actually containing data of the row are stored, which
    is machine independent. We chose a matrix over the field with `13` elements.
    Since `13^2<255<13^3`, two columns will be stored in one byte. Our matrix
    has five columns, thus, one row will occupy three bytes in the pickle,
    but eight bytes (if ``sizeof(long)==8``) in memory, and the pickle
    string will be six bytes, since we have two rows::

        sage: s = 'Uq\x82\xa7\x8bh'
        sage: len(s)
        6
        sage: MS = MatrixSpace(GF(13), 2, 5)
        sage: from sage.matrix.matrix_gfpn_dense import mtx_unpickle  # optional: meataxe
        sage: N = mtx_unpickle(MS, 2, 5, s, True)            # optional: meataxe
        sage: N                                              # optional: meataxe
        [ 6  7  8  9 10]
        [12 11 10  9  8]
        sage: type(N)                                        # optional: meataxe
        <type 'sage.matrix.matrix_gfpn_dense.Matrix_gfpn_dense'>

    We demonstrate that a slightly different pickle format can be understood
    as well, that was at some point used by some optional package::

        sage: N == mtx_unpickle(int(13), 2, 5, s, True)      # optional: meataxe
        True

    In a previous version of this optional module, the whole memory chunk
    used to store the matrix was stored. The result would have been, as
    in the following example, a string of length 16. Unpickling works, but
    results in a warning::

        sage: t = 'Uq\x82\x00\x00\x00\x00\x00\xa7\x8bh\x00\x00\x00\x00\x00'
        sage: len(t)
        16
        sage: N == mtx_unpickle(MS, 2, 5, t, True)           # optional: meataxe
        doctest:warning
        ...
        DeprecationWarning: Reading this pickle may be machine dependent
        See http://trac.sagemath.org/23411 for details.
        True

    Unpickling would even work in the case that the machine creating
    the deprecated pickle had ``sizeof(long)==9``::

        sage: t = 'Uq\x82\x00\x00\x00\x00\x00\x00\xa7\x8bh\x00\x00\x00\x00\x00\x00'
        sage: len(t)
        18
        sage: N == mtx_unpickle(MS, 2, 5, t, True)           # optional: meataxe
        True

    The data may be empty, which results in the zero matrix::

        sage: mtx_unpickle(MS, 2, 5, '', True)               # optional: meataxe
        [0 0 0 0 0]
        [0 0 0 0 0]

    We test further corner cases. A ``ValueError`` is raised if the number
    of bytes in the pickle does not comply with either the old or the new
    pickle format (we test several code paths here)::

        sage: t = 'Uq\x82\x00\x00\x00\x00\x00\xa7\x8bh\x00\x00\x00\x00\x00\x00'
        sage: mtx_unpickle(MS, 2, 5, t, True)                # optional: meataxe
        Traceback (most recent call last):
        ...
        ValueError: Expected a pickle with 3*2 bytes, got 17 instead
        sage: t = 'Uq\x82\x00\x00\x00\x00\x00\xa7\x8bh\x00\x00\x00\x00\x00\x00'
        sage: mtx_unpickle(MS, 2, 5, t[:4], True)                # optional: meataxe
        Traceback (most recent call last):
        ...
        ValueError: Expected a pickle with 3*2 bytes, got 2*2 instead
        sage: MS = MatrixSpace(GF(13), 0, 5)
        sage: mtx_unpickle(MS, 0, 5, s, True)                # optional: meataxe
        Traceback (most recent call last):
        ...
        ValueError: This matrix pickle contains data, thus, the number of rows
        and columns must be positive
        sage: MS = MatrixSpace(GF(13), 3, 5)
        sage: mtx_unpickle(MS, 2, 5, s, True)                # optional: meataxe
        Traceback (most recent call last):
        ...
        ValueError: Inconsistent dimensions in this matrix pickle
        sage: mtx_unpickle(MatrixSpace(GF(19),0,5), 0, 5, '', True) # optional: meataxe
        []

    """
    cdef Matrix_gfpn_dense OUT
    OUT = Matrix_gfpn_dense.__new__(Matrix_gfpn_dense)
    if isinstance(f, (int, long)):
        # This is for old pickles created with the group cohomology spkg
        Matrix_dense.__init__(OUT, MatrixSpace(GF(f, 'z'), nr, nc))
    else:
        if f.nrows() != nr or f.ncols() != nc:
            raise ValueError("Inconsistent dimensions in this matrix pickle")
        Matrix_dense.__init__(OUT, f)
        f = OUT._base_ring.order()
    OUT.Data = MatAlloc(f, nr, nc)
    OUT._is_immutable = not m
    OUT._converter = FieldConverter(OUT._base_ring)
    cdef char *x
    cdef PTR pt
    cdef size_t lenData = len(Data)
    cdef size_t pickled_rowsize
    cdef size_t i
    if Data:
        if nr <= 0 or nc <= 0:
            raise ValueError("This matrix pickle contains data, thus, the number of rows and columns must be positive")
        pickled_rowsize = lenData//nr
        if lenData != pickled_rowsize*nr:
            raise ValueError(f"Expected a pickle with {FfCurrentRowSizeIo}*{nr} bytes, got {lenData} instead")
        x = PyBytes_AsString(Data)
        if pickled_rowsize == FfCurrentRowSizeIo:
            pt = OUT.Data.Data
            for i in range(nr):
                memcpy(pt,x,FfCurrentRowSizeIo)
                x += FfCurrentRowSizeIo
                FfStepPtr(&(pt))
        elif pickled_rowsize >= FfCurrentRowSizeIo:
            deprecation(23411, "Reading this pickle may be machine dependent")
            if pickled_rowsize == FfCurrentRowSize:
                memcpy(OUT.Data.Data, x, OUT.Data.RowSize*OUT.Data.Nor)
            else:
                pt = OUT.Data.Data
                for i in range(nr):
                    memcpy(pt,x,FfCurrentRowSizeIo)
                    x += pickled_rowsize
                    FfStepPtr(&(pt))
        else:
            raise ValueError(f"Expected a pickle with {FfCurrentRowSizeIo}*{nr} bytes, got {pickled_rowsize}*{nr} instead")
    return OUT<|MERGE_RESOLUTION|>--- conflicted
+++ resolved
@@ -26,11 +26,7 @@
 # (at your option) any later version.
 #                  http://www.gnu.org/licenses/
 #*****************************************************************************
-<<<<<<< HEAD
-from __future__ import print_function, absolute_import
-=======
 from __future__ import print_function, absolute_import, division
->>>>>>> ef9cfd31
 
 from cysignals.memory cimport check_realloc, check_malloc, sig_free
 from cpython.bytes cimport PyBytes_AsString, PyBytes_FromStringAndSize
@@ -1515,10 +1511,7 @@
                     dest = self.Data.Data+FfCurrentRowSize*i
                     memcpy(dest, old+FfCurrentRowSize*j, FfCurrentRowSize)
                     self.Data.PivotTable[i] = pos
-<<<<<<< HEAD
-=======
                     sig_check()
->>>>>>> ef9cfd31
                 sig_free(old)
                 self.Data.Nor = self._nrows
             # Now, the pivot columns are strictly increasing.
