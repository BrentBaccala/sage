# cython: binding=True
r"""
Distances/shortest paths between all pairs of vertices

This module implements a few functions that deal with the computation of
distances or shortest paths between all pairs of vertices.

**Efficiency** : Because these functions involve listing many times the
(out)-neighborhoods of (di)-graphs, it is useful in terms of efficiency to build
a temporary copy of the graph in a data structure that makes it easy to compute
quickly. These functions also work on large volume of data, typically dense
matrices of size `n^2`, and are expected to return corresponding dictionaries of
size `n^2`, where the integers corresponding to the vertices have first been
converted to the vertices' labels. Sadly, this last translating operation turns
out to be the most time-consuming, and for this reason it is also nice to have a
Cython module, and version of these functions that return C arrays, in order to
avoid these operations when they are not necessary.

**Memory cost** : The methods implemented in the current module sometimes need
large amounts of memory to return their result. Storing the distances between
all pairs of vertices in a graph on `1500` vertices as a dictionary of
dictionaries takes around 200MB, while storing the same information as a C array
requires 4MB.


The module's main function
--------------------------

The C function ``all_pairs_shortest_path_BFS`` actually does all the
computations, and all the others (except for ``Floyd_Warshall``) are just
wrapping it. This function begins with copying the graph in a data structure
that makes it fast to query the out-neighbors of a vertex, then starts one
Breadth First Search per vertex of the (di)graph.

**What can this function compute ?**

- The matrix of predecessors.

  This matrix `P` has size `n^2`, and is such that vertex `P[u,v]` is a
  predecessor of `v` on a shortest `uv`-path. Hence, this matrix efficiently
  encodes the information of a shortest `uv`-path for any `u,v\in G` : indeed,
  to go from `u` to `v` you should first find a shortest `uP[u,v]`-path, then
  jump from `P[u,v]` to `v` as it is one of its outneighbors. Apply recursively
  and find out what the whole path is !.

- The matrix of distances.

  This matrix has size `n^2` and associates to any `uv` the distance
  from `u` to `v`.

- The vector of eccentricities.

  This vector of size `n` encodes for each vertex `v` the distance to vertex
  which is furthest from `v` in the graph. In particular, the diameter of the
  graph is the maximum of these values.

**What does it take as input ?**

- ``gg`` a (Di)Graph.

- ``unsigned short * predecessors`` -- a pointer toward an array of size
  `n^2\cdot\text{sizeof(unsigned short)}`. Set to ``NULL`` if you do not want to
  compute the predecessors.

- ``unsigned short * distances`` -- a pointer toward an array of size
  `n^2\cdot\text{sizeof(unsigned short)}`. The computation of the distances is
  necessary for the algorithm, so this value can **not** be set to ``NULL``.

- ``int * eccentricity`` -- a pointer toward an array of size
  `n\cdot\text{sizeof(int)}`. Set to ``NULL`` if you do not want to compute the
  eccentricity.

**Technical details**

- The vertices are encoded as `1, ..., n` as they appear in the ordering of
  ``G.vertices()``, unless another ordering is specified by the user.

- Because this function works on matrices whose size is quadratic compared to
  the number of vertices when computing all distances or predecessors, it uses
  short variables to store the vertices' names instead of long ones to divide by
  2 the size in memory. This means that only the diameter/eccentricities can be
  computed on a graph of more than 65536 nodes. For information, the current
  version of the algorithm on a graph with `65536=2^{16}` nodes creates in
  memory `2` tables on `2^{32}` short elements (2bytes each), for a total of
  `2^{33}` bytes or `8` gigabytes. In order to support larger sizes, we would
  have to replace shorts by 32-bits int or 64-bits int, which would then require
  respectively 16GB or 32GB.

- In the C version of these functions, infinite distances are represented with
  ``<unsigned short> -1 = 65535`` for ``unsigned short`` variables, and by
  ``INT32_MAX`` otherwise. These case happens when the input is a disconnected
  graph, or a non-strongly-connected digraph.

- A memory error is raised when data structures allocation failed. This could
  happen with large graphs on computers with low memory space.

.. WARNING::

    The function ``all_pairs_shortest_path_BFS`` has **no reason** to be called
    by the user, even though he would be writing his code in Cython and look for
    efficiency. This module contains wrappers for this function that feed it
    with the good parameters. As the function is inlined, using those wrappers
    actually saves time as it should avoid testing the parameters again and
    again in the main function's body.

AUTHOR:

- Nathann Cohen (2011)
- David Coudert (2014) -- 2sweep, multi-sweep and iFUB for diameter computation

Functions
---------
"""

#*****************************************************************************
#       Copyright (C) 2011 Nathann Cohen <nathann.cohen@gmail.com>
#
# This program is free software: you can redistribute it and/or modify
# it under the terms of the GNU General Public License as published by
# the Free Software Foundation, either version 2 of the License, or
# (at your option) any later version.
#                  http://www.gnu.org/licenses/
#*****************************************************************************

include "sage/data_structures/binary_matrix.pxi"
from libc.string cimport memset
from libc.stdint cimport uint64_t, uint32_t, INT32_MAX, UINT32_MAX
from cysignals.memory cimport sig_malloc, sig_calloc, sig_free
from cysignals.signals cimport sig_on, sig_off

from sage.graphs.base.c_graph cimport CGraphBackend
from sage.graphs.base.c_graph cimport CGraph
from sage.ext.memory_allocator cimport MemoryAllocator

from sage.graphs.base.static_sparse_graph cimport (short_digraph,
                                                   init_short_digraph,
                                                   init_reverse,
                                                   free_short_digraph,
                                                   out_degree,
                                                   simple_BFS)

cdef inline all_pairs_shortest_path_BFS(gg,
                                        unsigned short* predecessors,
                                        unsigned short* distances,
                                        uint32_t* eccentricity,
                                        vertex_list=None):
    r"""
    See the module's documentation.

    Optional parameter ``vertex_list`` is a list of `n` vertices specifying a
    mapping from `(0, \ldots, n-1)` to vertex labels in ``gg``. When
    ``vertex_list`` is ``None`` (default), the mapping is given by the ordering
    of ``gg.vertices()``. When set, ``distances[i * n + j]`` is the shortest BFS
    distance between vertices ``vertex_list[i]`` and ``vertex_list[j]``.
    """

    from sage.rings.infinity import Infinity

    cdef list int_to_vertex
    if vertex_list is None:
        int_to_vertex = gg.vertices()
    elif set(gg.vertex_iterator()) == set(vertex_list):
        int_to_vertex = vertex_list
    else:
        raise ValueError("parameter vertex_list is incorrect for this graph")

    cdef int i
    cdef MemoryAllocator mem = MemoryAllocator()

    cdef int n = gg.order()

    # Computing the predecessors/distances can only be done if we have less than
    # MAX_UNSIGNED_SHORT vertices. No problem with the eccentricities though as
    # we store them on an integer vector.
    if (predecessors or distances) and n > <unsigned short> -1:
        raise ValueError("The graph backend contains more than "+
                         str(<unsigned short> -1)+" nodes and we cannot "+
                         "compute the matrix of distances/predecessors on "+
                         "something like that !")

    # The vertices which have already been visited
    cdef bitset_t seen
    bitset_init(seen, n)

    # The list of waiting vertices, the beginning and the end of the list
    cdef int* waiting_list = <int*> mem.allocarray(n, sizeof(int))
    cdef int waiting_beginning = 0
    cdef int waiting_end = 0

    cdef int source
    cdef int v, u
    cdef uint32_t* p_tmp
    cdef uint32_t* end

    cdef unsigned short *c_predecessors = predecessors
    cdef int* c_distances = <int*> mem.allocarray(n, sizeof(int))

    # Copying the whole graph to obtain the list of neighbors quicker than by
    # calling out_neighbors

    # The edges are stored in the vector p_edges. This vector contains, from
    # left to right The list of the first vertex's outneighbors, then the
    # second's, then the third's, ...
    #
    # The outneighbors of vertex i are enumerated from
    #
    # p_vertices[i] to p_vertices[i+1] - 1
    # (if p_vertices[i] is equal to p_vertices[i+1], then i has no outneighbours)
    #
    # This data structure is well documented in the module
    # sage.graphs.base.static_sparse_graph

    cdef short_digraph sd
    init_short_digraph(sd, gg, edge_labelled=False, vertex_list=int_to_vertex)
    cdef uint32_t** p_vertices = sd.neighbors
    cdef uint32_t* p_edges = sd.edges
    cdef uint32_t* p_next = p_edges

    # We run n different BFS taking each vertex as a source
    for source in range(n):

        # The source is seen
        bitset_set_first_n(seen, 0)
        bitset_add(seen, source)

        # Its parameters can already be set
        c_distances[source] = 0

        if predecessors != NULL:
            c_predecessors[source] = source

        # and added to the queue
        waiting_list[0] = source
        waiting_beginning = 0
        waiting_end = 0

        # For as long as there are vertices left to explore
        while waiting_beginning <= waiting_end:

            # We pick the first one
            v = waiting_list[waiting_beginning]

            p_tmp = p_vertices[v]
            end = p_vertices[v + 1]

            # Iterating over all the outneighbors u of v
            while p_tmp < end:
                u = p_tmp[0]

                # If we notice one of these neighbors is not seen yet, we set
                # its parameters and add it to the queue to be explored later.
                if not bitset_in(seen, u):
                    c_distances[u] = c_distances[v] + 1
                    if predecessors:
                        c_predecessors[u] = v
                    bitset_add(seen, u)
                    waiting_end += 1
                    waiting_list[waiting_end] = u

                p_tmp += 1

            waiting_beginning += 1

        # If not all the vertices have been met
        if bitset_len(seen) < n:
            bitset_complement(seen, seen)
            v = bitset_next(seen, 0)
            while v >= 0:
                c_distances[v] = INT32_MAX
                if predecessors:
                    c_predecessors[v] = -1
                v = bitset_next(seen, v + 1)

            if eccentricity:
                eccentricity[source] = UINT32_MAX

        elif eccentricity:
            eccentricity[source] = c_distances[waiting_list[n - 1]]


        if predecessors:
            c_predecessors += n

        if distances:
            for i in range(n):
                distances[i] = <unsigned short> c_distances[i]
            distances += n

    bitset_free(seen)
    free_short_digraph(sd)

################
# Predecessors #
################

cdef unsigned short* c_shortest_path_all_pairs(G, vertex_list=None) except NULL:
    r"""
    Return the matrix of predecessors in G.

    The matrix `P` returned has size `n^2`, and is such that vertex `P[u,v]` is
    a predecessor of `v` on a shortest `uv`-path. Hence, this matrix efficiently
    encodes the information of a shortest `uv`-path for any `u,v\in G` : indeed,
    to go from `u` to `v` you should first find a shortest `uP[u,v]`-path, then
    jump from `P[u,v]` to `v` as it is one of its outneighbors.

    Optional parameter ``vertex_list`` is a list of `n` vertices specifying a
    mapping from `(0, \ldots, n-1)` to vertex labels in `G`. When
    ``vertex_list`` is ``None`` (default), the mapping is given by the ordering
    of ``G.vertices()``. When set, ``predecessors[i * n + j]`` is the
    predecessor of ``vertex_list[j]`` on the shortest path from
    ``vertex_list[i]`` to ``vertex_list[j]``.
    """

    cdef unsigned int n = G.order()
    cdef unsigned short* distances = <unsigned short*> sig_malloc(n * n * sizeof(unsigned short))
    if not distances:
        raise MemoryError()
    cdef unsigned short* predecessors = <unsigned short*> sig_malloc(n * n * sizeof(unsigned short))
    if not predecessors:
        sig_free(distances)
        raise MemoryError()
    all_pairs_shortest_path_BFS(G, predecessors, distances, NULL, vertex_list=vertex_list)

    sig_free(distances)

    return predecessors

def shortest_path_all_pairs(G):
    r"""
    Return the matrix of predecessors in G.

    The matrix `P` returned has size `n^2`, and is such that vertex `P[u,v]` is
    a predecessor of `v` on a shortest `uv`-path. Hence, this matrix efficiently
    encodes the information of a shortest `uv`-path for any `u,v\in G` : indeed,
    to go from `u` to `v` you should first find a shortest `uP[u,v]`-path, then
    jump from `P[u,v]` to `v` as it is one of its outneighbors.

    EXAMPLES::

        sage: from sage.graphs.distances_all_pairs import shortest_path_all_pairs
        sage: g = graphs.PetersenGraph()
        sage: shortest_path_all_pairs(g)
        {0: {0: None, 1: 0, 2: 1, 3: 4, 4: 0, 5: 0, 6: 1, 7: 5, 8: 5, 9: 4},
         1: {0: 1, 1: None, 2: 1, 3: 2, 4: 0, 5: 0, 6: 1, 7: 2, 8: 6, 9: 6},
         2: {0: 1, 1: 2, 2: None, 3: 2, 4: 3, 5: 7, 6: 1, 7: 2, 8: 3, 9: 7},
         3: {0: 4, 1: 2, 2: 3, 3: None, 4: 3, 5: 8, 6: 8, 7: 2, 8: 3, 9: 4},
         4: {0: 4, 1: 0, 2: 3, 3: 4, 4: None, 5: 0, 6: 9, 7: 9, 8: 3, 9: 4},
         5: {0: 5, 1: 0, 2: 7, 3: 8, 4: 0, 5: None, 6: 8, 7: 5, 8: 5, 9: 7},
         6: {0: 1, 1: 6, 2: 1, 3: 8, 4: 9, 5: 8, 6: None, 7: 9, 8: 6, 9: 6},
         7: {0: 5, 1: 2, 2: 7, 3: 2, 4: 9, 5: 7, 6: 9, 7: None, 8: 5, 9: 7},
         8: {0: 5, 1: 6, 2: 3, 3: 8, 4: 3, 5: 8, 6: 8, 7: 5, 8: None, 9: 6},
         9: {0: 4, 1: 6, 2: 7, 3: 4, 4: 9, 5: 7, 6: 9, 7: 9, 8: 6, 9: None}}
    """

    cdef int n = G.order()

    if not n:
        return {}

    # The order of vertices must be the same as in init_short_digraph
    cdef list int_to_vertex = list(G)
    cdef unsigned short* predecessors = c_shortest_path_all_pairs(G, vertex_list=int_to_vertex)
    cdef unsigned short* c_predecessors = predecessors

    cdef dict d = {}
    cdef dict d_tmp

    cdef int i, j

    for j in range(n):
        d_tmp = {}
        for i in range(n):
            if c_predecessors[i] == <unsigned short> -1:
                d_tmp[int_to_vertex[i]] = None
            else:
                d_tmp[int_to_vertex[i]] = int_to_vertex[c_predecessors[i]]

        d_tmp[int_to_vertex[j]] = None
        d[int_to_vertex[j]] = d_tmp

        c_predecessors += n

    sig_free(predecessors)
    return d

#############
# Distances #
#############

cdef unsigned short * c_distances_all_pairs(G, vertex_list=None):
    r"""
    Returns the matrix of distances in G.

    The matrix `M` returned is of length `n^2`, and the distance between
    vertices `u` and `v` is `M[u,v]`. The integer corresponding to a vertex is
    its index in the list ``G.vertices()`` unless parameter ``vertex_list`` is
    set.

    Optional parameter ``vertex_list`` is a list of `n` vertices specifying a
    mapping from `(0, \ldots, n-1)` to vertex labels in `G`. When set,
    ``distances[i * n + j]`` is the shortest BFS distance between vertices
    ``vertex_list[i]`` and ``vertex_list[j]``.
    """

    cdef unsigned int n = G.order()
    cdef unsigned short* distances = <unsigned short*> sig_malloc(n * n * sizeof(unsigned short))
    if not distances:
        raise MemoryError()
    all_pairs_shortest_path_BFS(G, NULL, distances, NULL, vertex_list=vertex_list)

    return distances

def distances_all_pairs(G):
    r"""
    Return the matrix of distances in G.

    This function returns a double dictionary ``D`` of vertices, in which the
    distance between vertices ``u`` and ``v`` is ``D[u][v]``.

    EXAMPLES::

        sage: from sage.graphs.distances_all_pairs import distances_all_pairs
        sage: g = graphs.PetersenGraph()
        sage: distances_all_pairs(g)
        {0: {0: 0, 1: 1, 2: 2, 3: 2, 4: 1, 5: 1, 6: 2, 7: 2, 8: 2, 9: 2},
        1: {0: 1, 1: 0, 2: 1, 3: 2, 4: 2, 5: 2, 6: 1, 7: 2, 8: 2, 9: 2},
        2: {0: 2, 1: 1, 2: 0, 3: 1, 4: 2, 5: 2, 6: 2, 7: 1, 8: 2, 9: 2},
        3: {0: 2, 1: 2, 2: 1, 3: 0, 4: 1, 5: 2, 6: 2, 7: 2, 8: 1, 9: 2},
        4: {0: 1, 1: 2, 2: 2, 3: 1, 4: 0, 5: 2, 6: 2, 7: 2, 8: 2, 9: 1},
        5: {0: 1, 1: 2, 2: 2, 3: 2, 4: 2, 5: 0, 6: 2, 7: 1, 8: 1, 9: 2},
        6: {0: 2, 1: 1, 2: 2, 3: 2, 4: 2, 5: 2, 6: 0, 7: 2, 8: 1, 9: 1},
        7: {0: 2, 1: 2, 2: 1, 3: 2, 4: 2, 5: 1, 6: 2, 7: 0, 8: 2, 9: 1},
        8: {0: 2, 1: 2, 2: 2, 3: 1, 4: 2, 5: 1, 6: 1, 7: 2, 8: 0, 9: 2},
        9: {0: 2, 1: 2, 2: 2, 3: 2, 4: 1, 5: 2, 6: 1, 7: 1, 8: 2, 9: 0}}
    """

    from sage.rings.infinity import Infinity

    cdef int n = G.order()

    if not n:
        return {}

    # The order of vertices must be the same as in init_short_digraph
    cdef list int_to_vertex = list(G)

    cdef unsigned short* distances = c_distances_all_pairs(G, vertex_list=int_to_vertex)
    cdef unsigned short* c_distances = distances

    cdef dict d = {}
    cdef dict d_tmp

    cdef int i, j

    for j in range(n):
        d_tmp = {}
        for i in range(n):
            if c_distances[i] == <unsigned short> -1:
                d_tmp[int_to_vertex[i]] = Infinity
            else:
                d_tmp[int_to_vertex[i]] = c_distances[i]

        d[int_to_vertex[j]] = d_tmp
        c_distances += n

    sig_free(distances)
    return d

def is_distance_regular(G, parameters=False):
    r"""
    Test if the graph is distance-regular

    A graph `G` is distance-regular if for any integers `j,k` the value of
    `|\{x:d_G(x,u)=j,x\in V(G)\} \cap \{y:d_G(y,v)=j,y\in V(G)\}|` is constant
    for any two vertices `u,v\in V(G)` at distance `i` from each other. In
    particular `G` is regular, of degree `b_0` (see below), as one can take
    `u=v`.

    Equivalently a graph is distance-regular if there exist integers `b_i,c_i`
    such that for any two vertices `u,v` at distance `i` we have

    * `b_i = |\{x:d_G(x,u)=i+1,x\in V(G)\}\cap N_G(v)\}|, \ 0\leq i\leq d-1`
    * `c_i = |\{x:d_G(x,u)=i-1,x\in V(G)\}\cap N_G(v)\}|, \ 1\leq i\leq d,`

    where `d` is the diameter of the graph.  For more information on
    distance-regular graphs, see the :wikipedia:`Distance-regular_graph`.

    INPUT:

    - ``parameters`` -- boolean (default: ``False``); if set to ``True``, the
      function returns the pair ``(b, c)`` of lists of integers instead of
      a boolean answer (see the definition above)

    .. SEEALSO::

        * :meth:`~sage.graphs.generic_graph.GenericGraph.is_regular`
        * :meth:`~Graph.is_strongly_regular`

    EXAMPLES::

        sage: g = graphs.PetersenGraph()
        sage: g.is_distance_regular()
        True
        sage: g.is_distance_regular(parameters = True)
        ([3, 2, None], [None, 1, 1])

    Cube graphs, which are not strongly regular, are a bit more interesting::

        sage: graphs.CubeGraph(4).is_distance_regular()
        True
        sage: graphs.OddGraph(5).is_distance_regular()
        True

    Disconnected graph::

        sage: (2*graphs.CubeGraph(4)).is_distance_regular()
        True

    TESTS::

        sage: graphs.PathGraph(2).is_distance_regular(parameters=True)
        ([1, None], [None, 1])
        sage: graphs.Tutte12Cage().is_distance_regular(parameters=True)
        ([3, 2, 2, 2, 2, 2, None], [None, 1, 1, 1, 1, 1, 3])

    """
    cdef int i,l,u,v,d,b,c,k
    cdef int n = G.order()
    cdef int infinity = <unsigned short> -1

    if n <= 1:
        return ([], []) if parameters else True

    if not G.is_regular():
        return False
    k = G.degree(next(G.vertex_iterator()))

    # Matrix of distances
    cdef unsigned short* distance_matrix = c_distances_all_pairs(G, vertex_list=list(G))

    # The diameter, i.e. the longest *finite* distance between two vertices
    cdef int diameter = 0
    for i in range(n * n):
        if distance_matrix[i] > diameter and distance_matrix[i] != infinity:
            diameter = distance_matrix[i]

    cdef bitset_t b_tmp
    bitset_init(b_tmp, n)
            
    # b_distance_matrix[d*n+v] is the set of vertices at distance d from v.
    cdef binary_matrix_t b_distance_matrix
    try:
        binary_matrix_init(b_distance_matrix, n * (diameter + 2), n)
    except MemoryError:
        sig_free(distance_matrix)
        bitset_free(b_tmp)
        raise

    # Fills b_distance_matrix
    for u in range(n):
        for v in range(u, n):
            d = distance_matrix[u * n + v]
            if d != infinity:
                binary_matrix_set1(b_distance_matrix, d * n + u, v)
                binary_matrix_set1(b_distance_matrix, d * n + v, u)

    cdef list bi = [-1 for i in range(diameter + 1)]
    cdef list ci = [-1 for i in range(diameter + 1)]

    # Applying the definition with b_i,c_i
    for u in range(n):
        for v in range(n):
            if u == v:
               continue

            d = distance_matrix[u * n + v]
            if d == infinity:
                continue

            # Computations of b_d and c_d for u,v. We intersect sets stored in
            # b_distance_matrix.
            bitset_and(b_tmp, b_distance_matrix.rows[(d + 1) * n + u], b_distance_matrix.rows[n + v])
            b = bitset_len(b_tmp)
            bitset_and(b_tmp, b_distance_matrix.rows[(d - 1) * n + u], b_distance_matrix.rows[n + v])
            c = bitset_len(b_tmp)

            # Consistency of b_d and c_d
            if bi[d] == -1:
                bi[d] = b
                ci[d] = c

            elif bi[d] != b or ci[d] != c:
                sig_free(distance_matrix)
                binary_matrix_free(b_distance_matrix)
                bitset_free(b_tmp)
                return False

    sig_free(distance_matrix)
    binary_matrix_free(b_distance_matrix)
    bitset_free(b_tmp)

    if parameters:
        bi[0] = k
        bi[diameter] = None
        ci[0] = None
        return bi, ci
    else:
        return  True

###################################
# Both distances and predecessors #
###################################

def distances_and_predecessors_all_pairs(G):
    r"""
    Return the matrix of distances in G and the matrix of predecessors.

    Distances : the matrix `M` returned is of length `n^2`, and the distance
    between vertices `u` and `v` is `M[u,v]`. The integer corresponding to a
    vertex is its index in the list ``G.vertices()``.

    Predecessors : the matrix `P` returned has size `n^2`, and is such that
    vertex `P[u,v]` is a predecessor of `v` on a shortest `uv`-path. Hence, this
    matrix efficiently encodes the information of a shortest `uv`-path for any
    `u,v\in G` : indeed, to go from `u` to `v` you should first find a shortest
    `uP[u,v]`-path, then jump from `P[u,v]` to `v` as it is one of its
    outneighbors.

    EXAMPLES::

        sage: from sage.graphs.distances_all_pairs import distances_and_predecessors_all_pairs
        sage: g = graphs.PetersenGraph()
        sage: distances_and_predecessors_all_pairs(g)
        ({0: {0: 0, 1: 1, 2: 2, 3: 2, 4: 1, 5: 1, 6: 2, 7: 2, 8: 2, 9: 2},
          1: {0: 1, 1: 0, 2: 1, 3: 2, 4: 2, 5: 2, 6: 1, 7: 2, 8: 2, 9: 2},
          2: {0: 2, 1: 1, 2: 0, 3: 1, 4: 2, 5: 2, 6: 2, 7: 1, 8: 2, 9: 2},
          3: {0: 2, 1: 2, 2: 1, 3: 0, 4: 1, 5: 2, 6: 2, 7: 2, 8: 1, 9: 2},
          4: {0: 1, 1: 2, 2: 2, 3: 1, 4: 0, 5: 2, 6: 2, 7: 2, 8: 2, 9: 1},
          5: {0: 1, 1: 2, 2: 2, 3: 2, 4: 2, 5: 0, 6: 2, 7: 1, 8: 1, 9: 2},
          6: {0: 2, 1: 1, 2: 2, 3: 2, 4: 2, 5: 2, 6: 0, 7: 2, 8: 1, 9: 1},
          7: {0: 2, 1: 2, 2: 1, 3: 2, 4: 2, 5: 1, 6: 2, 7: 0, 8: 2, 9: 1},
          8: {0: 2, 1: 2, 2: 2, 3: 1, 4: 2, 5: 1, 6: 1, 7: 2, 8: 0, 9: 2},
          9: {0: 2, 1: 2, 2: 2, 3: 2, 4: 1, 5: 2, 6: 1, 7: 1, 8: 2, 9: 0}},
         {0: {0: None, 1: 0, 2: 1, 3: 4, 4: 0, 5: 0, 6: 1, 7: 5, 8: 5, 9: 4},
          1: {0: 1, 1: None, 2: 1, 3: 2, 4: 0, 5: 0, 6: 1, 7: 2, 8: 6, 9: 6},
          2: {0: 1, 1: 2, 2: None, 3: 2, 4: 3, 5: 7, 6: 1, 7: 2, 8: 3, 9: 7},
          3: {0: 4, 1: 2, 2: 3, 3: None, 4: 3, 5: 8, 6: 8, 7: 2, 8: 3, 9: 4},
          4: {0: 4, 1: 0, 2: 3, 3: 4, 4: None, 5: 0, 6: 9, 7: 9, 8: 3, 9: 4},
          5: {0: 5, 1: 0, 2: 7, 3: 8, 4: 0, 5: None, 6: 8, 7: 5, 8: 5, 9: 7},
          6: {0: 1, 1: 6, 2: 1, 3: 8, 4: 9, 5: 8, 6: None, 7: 9, 8: 6, 9: 6},
          7: {0: 5, 1: 2, 2: 7, 3: 2, 4: 9, 5: 7, 6: 9, 7: None, 8: 5, 9: 7},
          8: {0: 5, 1: 6, 2: 3, 3: 8, 4: 3, 5: 8, 6: 8, 7: 5, 8: None, 9: 6},
          9: {0: 4, 1: 6, 2: 7, 3: 4, 4: 9, 5: 7, 6: 9, 7: 9, 8: 6, 9: None}})
    """
    from sage.rings.infinity import Infinity
    cdef unsigned int n = G.order()

    if not n:
        return {}, {}

    cdef MemoryAllocator mem = MemoryAllocator()
    cdef unsigned short* c_distances = <unsigned short*> mem.malloc(n * n * sizeof(unsigned short))
    cdef unsigned short* c_predecessor = <unsigned short*> mem.malloc(n * n * sizeof(unsigned short))

    # The order of vertices must be the same as in init_short_digraph
    cdef list int_to_vertex = list(G)

    all_pairs_shortest_path_BFS(G, c_predecessor, c_distances, NULL, vertex_list=int_to_vertex)

    cdef dict d_distance = {}
    cdef dict d_predecessor = {}
    cdef dict t_distance = {}
    cdef dict t_predecessor = {}

    cdef unsigned int i, j

    for j in range(n):
        t_distance = {}
        t_predecessor = {}

        for i in range(n):

            if c_distances[i] != <unsigned short> -1:
                t_distance[int_to_vertex[i]] = c_distances[i]
                t_predecessor[int_to_vertex[i]] = int_to_vertex[c_predecessor[i]]

        t_predecessor[int_to_vertex[j]] = None

        d_distance[int_to_vertex[j]] = t_distance
        d_predecessor[int_to_vertex[j]] = t_predecessor

        c_distances += n
        c_predecessor += n

    return d_distance, d_predecessor

################
# Eccentricity #
################

cdef uint32_t * c_eccentricity(G, vertex_list=None) except NULL:
    r"""
    Return the vector of eccentricities in G.

    The array returned is of length `n`, and by default its `i`-th component is
    the eccentricity of the `i`-th vertex in ``G.vertices()``.

    Optional parameter ``vertex_list`` is a list of `n` vertices specifying a
    mapping from `(0, \ldots, n-1)` to vertex labels in `G`. When set,
    ``ecc[i]`` is the eccentricity of vertex ``vertex_list[i]``.
    """
    cdef unsigned int n = G.order()

    cdef uint32_t * ecc = <uint32_t *> sig_calloc(n, sizeof(uint32_t))
    if not ecc:
        raise MemoryError()
    all_pairs_shortest_path_BFS(G, NULL, NULL, ecc, vertex_list=vertex_list)

    return ecc

cdef uint32_t * c_eccentricity_bounding(G, vertex_list=None) except NULL:
    r"""
    Return the vector of eccentricities in G using the algorithm of [TK2013]_.

    The array returned is of length `n`, and by default its `i`-th component is
    the eccentricity of the `i`-th vertex in ``G.vertices()``.

    Optional parameter ``vertex_list`` is a list of `n` vertices specifying a
    mapping from `(0, \ldots, n-1)` to vertex labels in `G`. When set,
    ``ecc[i]`` is the eccentricity of vertex ``vertex_list[i]``.

    The algorithm proposed in [TK2013]_ is based on the observation that for all
    nodes `v,w\in V`, we have `\max(ecc[v]-d(v,w), d(v,w))\leq ecc[w] \leq
    ecc[v] + d(v,w)`. Also the algorithms iteratively improves upper and lower
    bounds on the eccentricity of each node until no further improvements can be
    done. This algorithm offers good running time reduction on scale-free graphs.
    """
    if G.is_directed():
        raise ValueError("The 'bounds' algorithm only works on undirected graphs.")

    # Copying the whole graph to obtain the list of neighbors quicker than by
    # calling out_neighbors.  This data structure is well documented in the
    # module sage.graphs.base.static_sparse_graph
    cdef unsigned int n = G.order()
    cdef short_digraph sd
    init_short_digraph(sd, G, edge_labelled=False, vertex_list=vertex_list)

    # allocated some data structures
    cdef bitset_t seen
    bitset_init(seen, n)
    cdef uint32_t * distances = <uint32_t *>sig_malloc(3 * n * sizeof(uint32_t))
    cdef uint32_t * LB        = <uint32_t *>sig_calloc(n, sizeof(uint32_t))
    if distances==NULL or LB==NULL:
        bitset_free(seen)
        sig_free(LB)
        sig_free(distances)
        free_short_digraph(sd)
        raise MemoryError()
    cdef uint32_t * waiting_list = distances + n
    cdef uint32_t * UB           = distances + 2 * n
    memset(UB, -1, n * sizeof(uint32_t))

    cdef uint32_t v, w, next_v, tmp, cpt = 0

    # The first vertex is the one with largest degree
    next_v = max((out_degree(sd, v), v) for v in range(n))[1]
    
    sig_on()
    while next_v != UINT32_MAX:

        v = next_v
        cpt += 1

        # Compute the exact eccentricity of v
        LB[v] = simple_BFS(sd, v, distances, NULL, waiting_list, seen)

        if LB[v] == UINT32_MAX:
            # The graph is not connected. We set maximum value and exit.
            for w in range(n):
                LB[w] = UINT32_MAX
            break

        # Improve the bounds on the eccentricity of other vertices and select
        # source of the next BFS
        next_v = UINT32_MAX
        for w in range(n):
            LB[w] = max(LB[w], max(LB[v] - distances[w], distances[w]))
            UB[w] = min(UB[w], LB[v] + distances[w])
            if LB[w] == UB[w]:
                continue
            elif next_v == UINT32_MAX or (not cpt % 2 and LB[w] < LB[next_v]) or (cpt % 2 and UB[w] > UB[next_v]):
                # The next vertex is either the vertex with largest upper bound
                # or smallest lower bound
                next_v = w

    sig_off()

    sig_free(distances)
    bitset_free(seen)
    free_short_digraph(sd)

    return LB

cdef uint32_t * c_eccentricity_DHV(G, vertex_list=None):
    r"""
    Return the vector of eccentricities using the algorithm of [Dragan2018]_.

    The array returned is of length `n`, and by default its `i`-th component is
    the eccentricity of the `i`-th vertex in ``G.vertices()``.

    Optional parameter ``vertex_list`` is a list of `n` vertices specifying a
    mapping from `(0, \ldots, n-1)` to vertex labels in `G`. When set,
    ``ecc[i]`` is the eccentricity of vertex ``vertex_list[i]``.

    The algorithm proposed in [Dragan2018]_ is an improvement of the algorithm
    proposed in [TK2013]_. It is also based on the observation that for all
    nodes `v,w\in V`, we have `\max(ecc[v]-d(v,w), d(v,w))\leq ecc[w] \leq
    ecc[v] + d(v,w)`. Also the algorithms iteratively improves upper and lower
    bounds on the eccentricity of each vertex until no further improvements can
    be done. The difference with [TK2013]_ is in the order in which improvements
    are done.

    EXAMPLES::

        sage: from sage.graphs.distances_all_pairs import eccentricity
        sage: G = graphs.PathGraph(5)
        sage: eccentricity(G, algorithm='DHV')
        [4, 3, 2, 3, 4]

    TESTS:

        sage: G = graphs.RandomBarabasiAlbert(50, 2)
        sage: eccentricity(G, algorithm='bounds') == eccentricity(G, algorithm='DHV')
        True
    """
    if G.is_directed():
        raise ValueError("the 'DHV' algorithm only works on undirected graphs")

    cdef uint32_t n = G.order()
    if not n:
        return NULL

    cdef short_digraph sd
    init_short_digraph(sd, G, edge_labelled=False, vertex_list=vertex_list)

    cdef MemoryAllocator mem = MemoryAllocator()
    cdef uint32_t * distances = <uint32_t *> mem.malloc(3 * n * sizeof(uint32_t))
    # For storing upper bounds on eccentricity of nodes
    cdef uint32_t * ecc_upper_bound = <uint32_t *>sig_calloc(n, sizeof(uint32_t))
    if not distances or not ecc_upper_bound:
        sig_free(ecc_upper_bound)
        free_short_digraph(sd)
        raise MemoryError()

    cdef uint32_t * waiting_list = distances + n
    # For storing lower bounds on eccentricity of nodes
    cdef uint32_t * ecc_lower_bound = distances + 2 * n
    memset(ecc_upper_bound, <char>-1, n * sizeof(uint32_t))
    memset(ecc_lower_bound, 0, n * sizeof(uint32_t))

    cdef uint32_t u, ecc_u
    cdef uint32_t antipode, ecc_antipode
    cdef uint32_t v, tmp
    cdef size_t i, idx
    cdef bitset_t seen
    bitset_init(seen,n)

    cdef list active = list(range(n))

    # Algorithm
    while active:
        # Select vertex with minimum eccentricity in active and update
        # eccentricity upper bounds.
        # For this, we select u with minimum eccentricity lower bound in active
        # if ecc_u == ecc_lb[u], we are done. Otherwise, we update eccentricity
        # lower bounds and repeat

        tmp = UINT32_MAX
        for i, v in enumerate(active):
            if ecc_lower_bound[v] < tmp:
                tmp = ecc_lower_bound[v]
                idx = i
        active[idx], active[-1] = active[-1], active[idx]
        u = active.pop()
        ecc_u = simple_BFS(sd, u, distances, NULL, waiting_list, seen)
        ecc_upper_bound[u] = ecc_u

        if ecc_u == UINT32_MAX:  # Disconnected graph
            break

        if ecc_u == ecc_lower_bound[u]:
            # We found the good vertex.
            # Update eccentricity upper bounds and remove from active those
            # vertices for which gap is closed
            i = 0
            while i < len(active):
                v = active[i]
                ecc_upper_bound[v] = min(ecc_upper_bound[v], distances[v] + ecc_u)
                if ecc_upper_bound[v] == ecc_lower_bound[v]:
                    active[i] = active[-1]
                    active.pop()
                else:
                    i += 1

        else:
            # u was not a good choice.
            # We use its antipode to update eccentricity lower bounds.
            # Observe that this antipode might have already been seen.
            antipode = waiting_list[n-1]
            for i, v in enumerate(active):
                if v == antipode:
                    active[i] = active[-1]
                    active.pop()
                    break

            ecc_antipode = simple_BFS(sd, antipode, distances, NULL, waiting_list, seen)
            ecc_upper_bound[antipode] = ecc_antipode

            # Update eccentricity lower bounds and remove from active those
            # vertices for which the gap is closed
            i = 0
            while i < len(active):
                v = active[i]
                ecc_lower_bound[v] = max(ecc_lower_bound[v], distances[v])
                if ecc_upper_bound[v] == ecc_lower_bound[v]:
                    active[i] = active[-1]
                    active.pop()
                else:
                    i += 1

    free_short_digraph(sd)
    bitset_free(seen)

    return ecc_upper_bound

def eccentricity(G, algorithm="standard", vertex_list=None):
    r"""
    Return the vector of eccentricities in G.

    The array returned is of length `n`, and its `i`-th component is the
    eccentricity of the ith vertex in ``G.vertices()``.

    INPUT:

    - ``G`` -- a Graph or a DiGraph.

    - ``algorithm`` -- string (default: ``'standard'``); name of the method used
      to compute the eccentricity of the vertices.

      - ``'standard'`` -- Computes eccentricity by performing a BFS from each
        vertex.

      - ``'bounds'`` -- Computes eccentricity using the fast algorithm proposed
        in [TK2013]_ for undirected graphs.

      - ``'DHV'`` -- Computes all eccentricities of undirected graph using the
        algorithm proposed in [Dragan2018]_.

    - ``vertex_list`` -- list (default: ``None``); a list of `n` vertices
      specifying a mapping from `(0, \ldots, n-1)` to vertex labels in `G`. When
      set, ``ecc[i]`` is the eccentricity of vertex ``vertex_list[i]``. When
      ``vertex_list`` is ``None``, ``ecc[i]`` is the eccentricity of vertex
      ``G.vertices()[i]``.

    EXAMPLES::

        sage: from sage.graphs.distances_all_pairs import eccentricity
        sage: g = graphs.PetersenGraph()
        sage: eccentricity(g)
        [2, 2, 2, 2, 2, 2, 2, 2, 2, 2]
        sage: g.add_edge(0, g.add_vertex())
        sage: V = list(g)
        sage: eccentricity(g, vertex_list=V)
        [2, 2, 3, 3, 2, 2, 3, 3, 3, 3, 3]
        sage: eccentricity(g, vertex_list=V[::-1])
        [3, 3, 3, 3, 3, 2, 2, 3, 3, 2, 2]

    TESTS:

    All algorithms are valid::

        sage: from sage.graphs.distances_all_pairs import eccentricity
        sage: g = graphs.RandomGNP(50, .1)
        sage: ecc = eccentricity(g, algorithm='standard')
        sage: ecc == eccentricity(g, algorithm='bounds')
        True
        sage: ecc == eccentricity(g, algorithm='DHV')
        True

    Case of not (strongly) connected (directed) graph::

        sage: from sage.graphs.distances_all_pairs import eccentricity
        sage: g = 2*graphs.PathGraph(2)
        sage: eccentricity(g, algorithm='bounds')
        [+Infinity, +Infinity, +Infinity, +Infinity]
        sage: g = digraphs.Path(3)
        sage: eccentricity(g, algorithm='standard')
        [2, +Infinity, +Infinity]

    The bounds algorithm is for Graph only::

        sage: from sage.graphs.distances_all_pairs import eccentricity
        sage: g = digraphs.Circuit(2)
        sage: eccentricity(g, algorithm='bounds')
        Traceback (most recent call last):
        ...
        ValueError: the 'bounds' algorithm only works on undirected graphs

    Asking for unknown algorithm::

        sage: from sage.graphs.distances_all_pairs import eccentricity
        sage: g = graphs.PathGraph(2)
        sage: eccentricity(g, algorithm='Nice Jazz Festival')
        Traceback (most recent call last):
        ...
        ValueError: unknown algorithm 'Nice Jazz Festival', please contribute

    Invalid value for parameter vertex_list::

        sage: from sage.graphs.distances_all_pairs import eccentricity
        sage: g = graphs.PathGraph(2)
        sage: eccentricity(g, vertex_list=[0, 1, 2])
        Traceback (most recent call last):
        ...
        ValueError: parameter vertex_list is incorrect for this graph
    """
    from sage.rings.infinity import Infinity
    cdef int n = G.order()

    # Trivial cases
    if not n:
        return []
    elif G.is_directed() and algorithm == 'bounds':
        raise ValueError("the 'bounds' algorithm only works on undirected graphs")
    elif not G.is_connected():
        return [Infinity] * n

    cdef list int_to_vertex
    if vertex_list is None:
        int_to_vertex = G.vertices()
    elif len(vertex_list) == n and set(vertex_list) == set(G):
        int_to_vertex = vertex_list
    else:
        raise ValueError("parameter vertex_list is incorrect for this graph")

    cdef uint32_t* ecc
    if algorithm == "bounds":
        ecc = c_eccentricity_bounding(G, vertex_list=int_to_vertex)
    elif algorithm == "standard":
        ecc = c_eccentricity(G, vertex_list=int_to_vertex)
    elif algorithm == "DHV":
        ecc = c_eccentricity_DHV(G, vertex_list=int_to_vertex)
    else:
        raise ValueError("unknown algorithm '{}', please contribute".format(algorithm))

    from sage.rings.integer import Integer
    cdef list l_ecc = [Integer(ecc[i]) if ecc[i] != UINT32_MAX else +Infinity for i in range(n)]

    sig_free(ecc)

    return l_ecc


############
# Diameter #
############

cdef uint32_t diameter_lower_bound_2sweep(short_digraph g,
                                          uint32_t source,
                                          uint32_t* distances,
                                          uint32_t* predecessors,
                                          uint32_t* waiting_list,
                                          bitset_t seen):
    """
    Compute a lower bound on the diameter using the 2-sweep algorithm.

    This method computes a lower bound on the diameter of an unweighted
    undirected graph using 2 BFS, as proposed in [MLH2008]_.  It first selects a
    vertex `v` that is at largest distance from an initial vertex `source` using
    BFS. Then it performs a second BFS from `v`. The largest distance from `v`
    is returned as a lower bound on the diameter of `G`.  The time complexity of
    this method is linear in the size of the graph.


    INPUT:

    - ``g`` -- a short_digraph

    - ``source`` -- starting node of the BFS

    - ``distances`` -- array of size ``n`` to store BFS distances from `v`, the
      vertex at largest distance from ``source`` from which we start the second
      BFS. This method assumes that this array has already been allocated.
      However, there is no need to initialize it.

    - ``predecessors`` -- array of size ``n`` to store the first predecessor of
      each vertex during the BFS search from `v`. The predecessor of `v` is
      itself. This method assumes that this array has already been allocated.
      However, it is possible to pass a ``NULL`` pointer in which case the
      predecessors are not recorded. 

    - ``waiting_list`` -- array of size ``n`` to store the order in which the
      vertices are visited during the BFS search from `v`. This method assumes
      that this array has already been allocated. However, there is no need to
      initialize it.

    - ``seen`` -- bitset of size ``n`` that must be initialized before calling
      this method (i.e., bitset_init(seen, n)). However, there is no need to
      clear it.

    """
    cdef uint32_t LB, i, k, tmp

    # We do a first BFS from source and get the eccentricity of source
    LB = simple_BFS(g, source, distances, NULL, waiting_list, seen)

    # If the eccentricity of the source is infinite (very large number), the
    # graph is not connected and so its diameter is infinite.
    if LB == UINT32_MAX:
        return UINT32_MAX

    # Then we perform a second BFS from the last visited vertex
    source = waiting_list[g.n - 1]
    LB = simple_BFS(g, source, distances, predecessors, waiting_list, seen)

    # We return the computed lower bound
    return LB


cdef tuple diameter_lower_bound_2Dsweep(short_digraph g,
                                        short_digraph rev_g,
                                        uint32_t source):
    r"""
    Lower bound on the diameter of digraph using directed version of 2-sweep.

    This method computes a lower bound on the diameter of an unweighted directed
    graph using directed version of the 2-sweep algorithm [Broder2000]_.
    In first part, it performs a forward BFS from `source` and selects a vertex
    `vf` at a maximum distance from `source` and then it calculates backward
    eccentricity of `vf` using a backward BFS from `vf`. In second part, it
    performs backward BFS from `source` and selects a vertex `vb` from which
    `source` is at maximum distance and then it calculates forward eccentricity
    of `vb` using a forward BFS from `vb`. It then calculates lower bound LB of
    diameter as the maximum of backward eccentricity of `vf` and forward
    eccentricity of `vb` and `s` as respective vertex.
    This method returns (`LB`, `s`, `m`, `d`), where `LB` is best found lower
    bound on diameter, `s` is vertex whose forward/backward eccentricity is
    `LB`, `d` is vertex at a distance `LB` from/to `s`, `m` is vertex at
    distance `LB/2` from/to both `s` and `d`.

    INPUT:

    - ``g`` -- a short_digraph

    - ``rev_g`` -- a copy of `g` with edges reversed.

    - ``source`` -- starting node of the forward and backward BFS

    TESTS:

    Diameter of weakly connected digraph is infinity ::

        sage: from sage.graphs.distances_all_pairs import diameter
        sage: G = DiGraph([(0,1)])
        sage: diameter(G, algorithm='2Dsweep')
        +Infinity
    """
    cdef uint32_t LB_1, LB_2, LB, LB_m, m, s, d
    cdef uint32_t n = g.n
    cdef uint32_t source_1 = source
    cdef uint32_t source_2 = source
    cdef bitset_t seen_1, seen_2

    # Memory allocation
    cdef MemoryAllocator mem = MemoryAllocator()
    bitset_init(seen_1, n)
    bitset_init(seen_2, n)
    cdef uint32_t * distances_1 = <uint32_t *>mem.malloc(3 * n * sizeof(uint32_t))
    cdef uint32_t * distances_2 = <uint32_t *>mem.malloc(3 * n * sizeof(uint32_t))
    if not distances_1 or not distances_2:
        bitset_free(seen_1)
        bitset_free(seen_2)
        raise MemoryError()

    cdef uint32_t * predecessors_1 = distances_1 + n
    cdef uint32_t * predecessors_2 = distances_2 + n
    cdef uint32_t * waiting_list_1 = distances_1 + 2 * n
    cdef uint32_t * waiting_list_2 = distances_2 + 2 * n

    # we perform forward BFS from source and get its forward eccentricity
    LB_1 = simple_BFS(g, source_1, distances_1, NULL, waiting_list_1, seen_1)

    # if forward eccentricity of source is infinite, then graph is
    # not strongly connected and its diameter is infinite
    if LB_1 == UINT32_MAX:
        bitset_free(seen_1)
        bitset_free(seen_2)
        return (UINT32_MAX, 0, 0, 0)

    # we perform backward BFS from source and get its backward eccentricity
    LB_2 = simple_BFS(rev_g, source_2, distances_2, NULL, waiting_list_2, seen_2)

    # if backward eccentricity of source is infinite, then graph is
    # not strongly connected and its diameter is infinite
    if LB_2 == UINT32_MAX:
        bitset_free(seen_1)
        bitset_free(seen_2)
        return (UINT32_MAX, 0, 0, 0)

    # Then we perform backward BFS from the last visited vertex of forward BFS
    # from source and obtain its backward eccentricity.
    source_1 = waiting_list_1[n - 1]
    LB_1 = simple_BFS(rev_g, source_1, distances_1, predecessors_1, waiting_list_1, seen_1)

    # Then we perform forward BFS from the last visited vertex of backward BFS
    # from source and obtain its forward eccentricity.
    source_2 = waiting_list_2[n - 1]
    LB_2 = simple_BFS(g, source_2, distances_2, predecessors_2, waiting_list_2, seen_2)

    # we select best found lower bound as LB, s and d as source and destination
    # of that BFS call and m as vertex at a distance LB/2 from/to both s and d
    if LB_1 < LB_2:
        LB = LB_2
        s = waiting_list_2[0]
        d = waiting_list_2[n - 1]
        LB_m = LB_2 / 2
        m = d
        while distances_2[m] > LB_m:
            m = predecessors_2[m]
    else:
        LB = LB_1
        s = waiting_list_1[0]
        d = waiting_list_1[n - 1]
        LB_m = LB_1 / 2
        m = d
        while distances_1[m] > LB_m:
            m = predecessors_1[m]

    bitset_free(seen_1)
    bitset_free(seen_2)

    return (LB, s, m, d)

cdef tuple diameter_lower_bound_multi_sweep(short_digraph g,
                                            uint32_t source):
    """
    Lower bound on the diameter using multi-sweep.

    This method computes a lower bound on the diameter of an unweighted
    undirected graph using several iterations of the 2-sweep algorithms
    [CGHLM2013]_. Roughly, it first uses 2-sweep to identify two vertices `s`
    and `d` that are far apart. Then it selects a vertex `m` that is at same
    distance from `s` and `d`.  This vertex `m` will serve as the new source for
    another iteration of the 2-sweep algorithm that may improve the current
    lower bound on the diameter.  This process is repeated as long as the lower
    bound on the diameter is improved.

    The method returns a 4-tuple (LB, s, m, d), where LB is the best found lower
    bound on the diameter, s is a vertex of eccentricity LB, d is a vertex at
    distance LB from s, and m is a vertex at distance LB/2 from both s and d.

    INPUT:

    - ``g`` -- a short_digraph

    - ``source`` -- starting node of the BFS

    """
    # The while loop below might not be entered so we have to make sure that
    # s and d which are returned are initialized.
    cdef uint32_t LB, tmp, m
    cdef uint32_t s = 0
    cdef uint32_t d = 0
    cdef uint32_t n = g.n

    # Allocate some arrays and a bitset
    cdef bitset_t seen
    bitset_init(seen, n)
    cdef uint32_t * distances = <uint32_t *>sig_malloc(3 * n * sizeof(uint32_t))
    if not distances:
        bitset_free(seen)
        raise MemoryError()
    cdef uint32_t * predecessors = distances + n
    cdef uint32_t * waiting_list = distances + 2 * n


    # We perform a first 2sweep call from source. If the returned value is a
    # very large number, the graph is not connected and so the diameter is
    # infinite.
    tmp = diameter_lower_bound_2sweep(g, source, distances, predecessors, waiting_list, seen)
    if tmp == UINT32_MAX:
        sig_free(distances)
        bitset_free(seen)
        return (UINT32_MAX, 0, 0, 0)

    # We perform new 2sweep calls for as long as we are able to improve the
    # lower bound.
    LB = 0
    m = source
    while tmp > LB:

        LB = tmp

        # We store the vertices s, m, d of the last BFS call. For vertex m, we
        # search for a vertex of eccentricity LB/2. This vertex will serve as
        # the source for the next 2sweep call.
        s = waiting_list[0]
        d = waiting_list[n - 1]
        LB_2 = LB / 2
        m = d
        while distances[m] > LB_2:
            m = predecessors[m]

        # We perform a new 2sweep call from m
        tmp = diameter_lower_bound_2sweep(g, m, distances, predecessors, waiting_list, seen)

    sig_free(distances)
    bitset_free(seen)

    return (LB, s, m, d)


cdef uint32_t diameter_iFUB(short_digraph g,
                            uint32_t source):
    """
    Compute the diameter of the input Graph using the ``iFUB`` algorithm.

    The ``iFUB`` (iterative Fringe Upper Bound) algorithm calculates the exact
    value of the diameter of a unweighted undirected graph [CGILM2010]_. This
    algorithms starts with a vertex found through a multi-sweep call (a
    refinement of the 4sweep method). The worst case time complexity of the iFUB
    algorithm is `O(nm)`, but it can be very fast in practice. See the code's
    documentation and [CGHLM2013]_ for more details.

    INPUT:

    - ``g`` -- a short_digraph

    - ``source`` -- starting node of the first BFS

    """
    cdef uint32_t i, LB, s, m, d
    cdef uint32_t n = g.n

    # We select a vertex m with low eccentricity using multi-sweep
    LB, s, m, d = diameter_lower_bound_multi_sweep(g, source)

    # If the lower bound is a very large number, it means that the graph is not
    # connected and so the diameter is infinite.
    if LB == UINT32_MAX:
        return LB


    # We allocate some arrays and a bitset
    cdef bitset_t seen
    bitset_init(seen, n)    
    cdef uint32_t * distances = <uint32_t *>sig_malloc(4 * n * sizeof(uint32_t))
    if not distances:
        bitset_free(seen)
        raise MemoryError()
    cdef uint32_t* waiting_list = distances + n
    cdef uint32_t* layer        = distances + 2 * n
    cdef uint32_t* order        = distances + 3 * n


    # We order the vertices by decreasing layers. This is the inverse order of a
    # BFS from m, and so the inverse order of array waiting_list. Distances are
    # stored in array layer.
    LB = simple_BFS(g, m, layer, NULL, waiting_list, seen)
    for i in range(n):
        order[i] = waiting_list[n - i - 1]

    # The algorithm:
    #
    # The diameter of the graph is equal to the maximum eccentricity of a
    # vertex. Let m be any vertex, and let V be partitioned into A u B where:
    #
    #    d(m,a)<=i for all a \in A
    #    d(m,b)>=i for all b \in B
    #
    # As all vertices from A are at distance <=2i from each other, a vertex a
    # from A with eccentricity ecc(a)>2i is at distance ecc(a) from some vertex
    # b\in B.
    #
    # Consequently, if we have already computed the eccentricity of all
    # vertices in B and know that the diameter is >2i, then we do not have to
    # compute the eccentricity of vertices in A.
    #
    # Now, we compute the maximum eccentricity of all vertices, ordered
    # decreasingly according to their distance to m. We stop when we know that
    # the eccentricity of the unexplored vertices is smaller than the max
    # eccentricity already found.
    i = 0
    while 2 * layer[order[i]] > LB and i < n:
        tmp = simple_BFS(g, order[i], distances, NULL, waiting_list, seen)
        i += 1

        # We update the lower bound
        if tmp > LB:
            LB = tmp


    sig_free(distances)
    bitset_free(seen)

    # We finally return the computed diameter
    return LB

<<<<<<< HEAD
cdef uint32_t diameter_DiFUB(short_digraph sd,
                             uint32_t source):
    r"""
    Return the diameter of unweighted directed graph.

    The ``DiFUB`` (Directed iterative Fringe Upper Bound) algorithm calculates
    the exact value of the diameter of an unweighted directed graph [CGLM2012]_.

    This algorithm starts from a vertex found through a 2Dsweep call (a directed
    version of the 2sweep method). The worst case time complexity of the DiFUB
    algorithm is `O(nm)`, but it can be very fast in practice. See the code's
    documentation and [CGLM2012]_ for more details.

    If the digraph is not strongly connected, the returned value is infinity.

    INPUT:

    - ``sd`` -- a short_digraph

    - ``source`` -- starting node of the first BFS

    TESTS::

    The diameter of a weakly connected digraph is infinity ::

        sage: from sage.graphs.distances_all_pairs import diameter
        sage: G = digraphs.Path(5)
        sage: diameter(G, algorithm='DiFUB')
        +Infinity
    """
    cdef uint32_t n = sd.n

    if n <= 1:  # Trivial case
        return 0

    cdef short_digraph rev_sd  # Copy of sd with edges reversed
    init_reverse(rev_sd, sd)

    cdef uint32_t LB, s, m, d, LB_1, LB_2, UB
    cdef size_t i
    cdef bitset_t seen

    # We select a vertex with low eccentricity using 2Dsweep
    LB, s, m, d = diameter_lower_bound_2Dsweep(sd, rev_sd, source)

    # If the lower bound is a very large number, it means that the digraph is
    # not strongly connected and so the diameter is infinite.
    if LB == UINT32_MAX:
        return LB

    # We allocate some arrays and a bitset
    bitset_init(seen, n)
    cdef MemoryAllocator mem = MemoryAllocator()
    cdef uint32_t * distances = <uint32_t *>mem.malloc(6 * n * sizeof(uint32_t))

    if not distances:
        bitset_free(seen)
        raise MemoryError()

    cdef uint32_t * waiting_list = distances + n
    cdef uint32_t * order_1      = distances + 2 * n
    cdef uint32_t * order_2      = distances + 3 * n
    cdef uint32_t * layer_1      = distances + 4 * n
    cdef uint32_t * layer_2      = distances + 5 * n

    # We order the vertices by decreasing forward / backward layers. This is the
    # inverse order of a forward / backward BFS from m, and so the inverse order
    # of array waiting_list. Forward / Backward distances are stored in arrays
    # layer_1 / layer_2 respectively.
    LB_1 = simple_BFS(sd, m, layer_1, NULL, waiting_list, seen)
    for i in range(n):
        order_1[i] = waiting_list[n - i - 1]

    LB_2 = simple_BFS(rev_sd, m, layer_2, NULL, waiting_list, seen)
    for i in range(n):
        order_2[i] = waiting_list[n - i - 1]

    # update the lower bound
    LB = max(LB, LB_1, LB_2)

    if LB == UINT32_MAX:  # Not strongly connected case
        return LB

    # The algorithm:
    #
    # The diameter of the digraph is equal to the maximum forward or backward
    # eccentricity of a vertex. The algorithm is based on the following two
    # observations:
    # 1). All the nodes `x` above the level `i` in Backward BFS of `m` having
    # forward eccentricity greater than `2(i-1)` have a corresponding node `y`,
    # whose backward eccentricity is greater than or equal to the forward
    # eccentricity of `x`, below or on the level `i` in Forward BFS of `m`.
    #
    # 2). All the nodes `x` above the level `i` in Forward BFS of `m` having
    # backward eccentricity greater than `2(i-1)` have a corresponding node `y`,
    # whose forward eccentricity is greater than or equal to the backward
    # eccentricity of `x`, below or on the level `i` in Backward BFS of `m`
    #
    # Therefore, we calculate backward / forward eccentricity of all nodes at
    # level `i` in Forward / Backward BFS of `m` respectively. And their
    # maximum is `LB`. If `LB` is greater than `2(max distance at next level)`
    # then we are done, else we proceed further.

    i = 0
    UB = max(2 * layer_1[order_1[i]], 2 * layer_2[order_2[i]])

    while LB < UB:
        LB_1 = simple_BFS(rev_sd, order_1[i], distances, NULL, waiting_list, seen)
        LB_2 = simple_BFS(sd, order_2[i], distances, NULL, waiting_list, seen)

        # update the lower bound
        LB = max(LB, LB_1, LB_2)
        i += 1

        if LB == UINT32_MAX or i == n:
            break
        # maximum distance at next level
        UB = max(2 * layer_1[order_1[i]], 2 * layer_2[order_2[i]])

    bitset_free(seen)
    free_short_digraph(rev_sd)

    # Finally return the computed diameter
    return LB
=======
cdef uint32_t diameter_DHV(short_digraph g):
    r"""
    Return the diameter of unweighted graph `g`.

    This method computes the diameter of unweighted undirected graph using the
    algorithm proposed in [Dragan2018]_.

    This method returns Infinity if graph is not connected.

    INPUT:

    - ``g`` -- a short_digraph

    EXAMPLES::

        sage: from sage.graphs.distances_all_pairs import diameter
        sage: G = graphs.PathGraph(5)
        sage: diameter(G, algorithm='DHV')
        4

    TESTS:

        sage: G = graphs.RandomGNP(20,0.3)
        sage: G.diameter() == diameter(G, algorithm='DHV')
        True

        sage: G = Graph([(0, 1)])
        sage: diameter(G, algorithm='DHV')
        1
    """
    cdef uint32_t n = g.n
    if n <= 1:
        return 0

    cdef MemoryAllocator mem = MemoryAllocator()
    cdef uint32_t * distances = <uint32_t *>mem.malloc(4 * n * sizeof(uint32_t))
    if not distances:
        raise MemoryError()

    cdef uint32_t * waiting_list = distances + n

    # For storing upper and lower bounds on eccentricity of nodes
    cdef uint32_t * ecc_upper_bound = distances + 2 * n
    cdef uint32_t * ecc_lower_bound = distances + 3 * n
    memset(ecc_upper_bound, <char>-1, n * sizeof(uint32_t))
    memset(ecc_lower_bound, 0, n * sizeof(uint32_t))

    cdef uint32_t u, ecc_u
    cdef uint32_t x, ecc_x
    cdef uint32_t antipode, ecc_antipode
    cdef uint32_t LB = 0
    cdef uint32_t UB = UINT32_MAX
    cdef uint32_t v, tmp
    cdef size_t i, idx
    cdef bitset_t seen
    bitset_init(seen, n)

    cdef list active = list(range(n))

    # Algorithm
    while LB < UB and active:
        # 1. Select vertex u with maximum eccentricity upper bound
        tmp = 0
        for i, v in enumerate(active):
            if ecc_upper_bound[v] > tmp:
                tmp = ecc_upper_bound[v]
                idx = i
        active[idx], active[-1] = active[-1], active[idx]
        u = active.pop()

        # Compute the eccentricity of u and update eccentricity lower bounds
        ecc_u = simple_BFS(g, u, distances, NULL, waiting_list, seen)
        LB = max(LB, ecc_u)
        if LB == UINT32_MAX:  # Disconnected graph
            break

        for v in active:
            ecc_lower_bound[v] = max(ecc_lower_bound[v], distances[v])

        # 2. Select x such that dist(u, x) + ecc[x] == ecc[u].
        # Since we don't know ecc[x], we select x with minimum eccentricity
        # lower bound.  If ecc[x] == ecc_lb[x], we are done. Otherwise, we
        # update eccentricity lower bounds and repeat
        while active:
            # Select v with minimum eccentricity lower bound
            tmp = UINT32_MAX
            for i, v in enumerate(active):
                if ecc_lower_bound[v] < tmp:
                    tmp = ecc_lower_bound[v]
                    idx = i
            active[idx], active[-1] = active[-1], active[idx]
            x = active.pop()
            ecc_x = simple_BFS(g, x, distances, NULL, waiting_list, seen)
            LB = max(LB, ecc_x)

            if ecc_x == ecc_lower_bound[x]:
                # We found the good vertex x
                # We update eccentricity upper bounds of the remaining vertices,
                # set UB to the largest of these values and break
                UB = 0
                for v in active:
                    ecc_upper_bound[v] = min(ecc_upper_bound[v], distances[v] + ecc_x)
                    UB = max(UB, ecc_upper_bound[v])
                break

            else:
                # x was not a good choice
                # We use its antipode to update eccentricity lower bounds.
                # Observe that this antipode might have already been seen.
                antipode = waiting_list[n-1]
                for i, v in enumerate(active):
                    if v == antipode:
                        active[i] = active[-1]
                        tmp = active.pop()
                        break

                ecc_antipode = simple_BFS(g, antipode, distances, NULL, waiting_list, seen)
                LB = max(LB, ecc_antipode)
                for v in active:
                    ecc_lower_bound[v] = max(ecc_lower_bound[v], distances[v])

    bitset_free(seen)
    return LB

>>>>>>> f2557a81

def diameter(G, algorithm=None, source=None):
    r"""
    Return the diameter of `G`.

    This method returns Infinity if the (di)graph is not connected. It can
    also quickly return a lower bound on the diameter using the ``2sweep``,
    ``2Dsweep`` and ``multi-sweep`` schemes.

    INPUT:

    - ``algorithm`` -- string (default: ``None``); specifies the algorithm to
      use among:

      - ``'standard'`` -- Computes the diameter of the input (di)graph as the
        largest eccentricity of its vertices. This is the classical algorithm
        with time complexity in `O(nm)`.

      - ``'2sweep'`` -- Computes a lower bound on the diameter of an
        unweighted undirected graph using 2 BFS, as proposed in [MLH2008]_.  It
        first selects a vertex `v` that is at largest distance from an initial
        vertex source using BFS. Then it performs a second BFS from `v`. The
        largest distance from `v` is returned as a lower bound on the diameter
        of `G`.  The time complexity of this algorithm is linear in the size of
        `G`.

<<<<<<< HEAD
      - ``'2Dsweep'`` -- Computes lower bound on the diameter of an unweighted
        directed graph using directed version of ``2sweep`` as proposed in
        [Broder2000]_. If the digraph is not strongly connected, the returned
        value is infinity.
=======
      - ``'DHV'`` -- Computes diameter of unweighted undirected graph using the
        algorithm proposed in [Dragan2018]_

      - ``'2Dsweep'`` -- Computes lower bound on the diameter of an
        unweighted directed graph using directed version of ``2sweep`` as
        proposed in [Broder2000]_.
>>>>>>> f2557a81

      - ``'multi-sweep'`` -- Computes a lower bound on the diameter of an
        unweighted undirected graph using several iterations of the ``2sweep``
        algorithms [CGHLM2013]_. Roughly, it first uses ``2sweep`` to identify
        two vertices `u` and `v` that are far apart. Then it selects a vertex
        `w` that is at same distance from `u` and `v`.  This vertex `w` will
        serve as the new source for another iteration of the ``2sweep``
        algorithm that may improve the current lower bound on the diameter.
        This process is repeated as long as the lower bound on the diameter
        is improved.

      - ``'iFUB'`` -- The iFUB (iterative Fringe Upper Bound) algorithm,
        proposed in [CGILM2010]_, computes the exact value of the diameter of an
        unweighted undirected graph. It is based on the following observation:

            The diameter of the graph is equal to the maximum eccentricity of
            a vertex. Let `v` be any vertex, and let `V` be partitionned into
            `A\cup B` where:

            .. MATH::

                d(v,a) \leq i, \forall a \in A\\
                d(v,b) \geq i, \forall b \in B

            As all vertices from `A` are at distance `\leq 2i` from each
            other, a vertex `a\in A` with eccentricity `ecc(a)>2i` is at
            distance `ecc(a)` from some vertex `b\in B`.

            Consequently, if we have already computed the maximum eccentricity
            `m` of all vertices in `B` and if `m>2i`, then we do not need to
            compute the eccentricity of the vertices in `A`.

        Starting from a vertex `v` obtained through a multi-sweep computation
        (which refines the 4sweep algorithm used in [CGHLM2013]_), we compute
        the diameter by computing the eccentricity of all vertices sorted
        decreasingly according to their distance to `v`, and stop as allowed
        by the remark above. The worst case time complexity of the iFUB
        algorithm is `O(nm)`, but it can be very fast in practice.

      - ``'DiFUB'`` -- The directed version of iFUB (iterative Fringe Upper
        Bound) algorithm. See the code's documentation and [CGLM2012]_ for more
        details. If the digraph is not strongly connected, the returned value is
        infinity.

    - ``source`` -- (default: ``None``) vertex from which to start the first BFS.
      If ``source==None``, an arbitrary vertex of the graph is chosen. Raise an
      error if the initial vertex is not in `G`.  This parameter is not used
      when ``algorithm=='standard'``.

    EXAMPLES::

        sage: from sage.graphs.distances_all_pairs import diameter
        sage: G = graphs.PetersenGraph()
        sage: diameter(G, algorithm='iFUB')
        2
        sage: G = Graph({0: [], 1: [], 2: [1]})
        sage: diameter(G, algorithm='iFUB')
        +Infinity
        sage: G = digraphs.Circuit(6)
        sage: diameter(G, algorithm='2Dsweep')
        5
        sage: G = graphs.PathGraph(7).to_directed()
        sage: diameter(G, algorithm='DiFUB')
        6

    Although max( ) is usually defined as -Infinity, since the diameter will
    never be negative, we define it to be zero::

        sage: G = graphs.EmptyGraph()
        sage: diameter(G, algorithm='iFUB')
        0

    Comparison of exact algorithms for graphs::

        sage: G = graphs.RandomBarabasiAlbert(100, 2)
        sage: d1 = diameter(G, algorithm='standard')
        sage: d2 = diameter(G, algorithm='iFUB')
        sage: d3 = diameter(G, algorithm='iFUB', source=G.random_vertex())
        sage: d4 = diameter(G, algorithm='DHV')
        sage: if d1 != d2 or d1 != d3 or d1 != d4: print("Something goes wrong!")

    Comparison of lower bound algorithms::

        sage: lb2 = diameter(G, algorithm='2sweep')
        sage: lbm = diameter(G, algorithm='multi-sweep')
        sage: if not (lb2 <= lbm and lbm <= d3): print("Something goes wrong!")

    Comparison of exact algorithms for digraphs::

        sage: D = DiGraph(graphs.RandomBarabasiAlbert(50, 2))
        sage: d1 = diameter(D, algorithm='standard')
        sage: d2 = diameter(D, algorithm='DiFUB')
        sage: d3 = diameter(D, algorithm='DiFUB', source=D.random_vertex())
        sage: d1 == d2 and d1 == d3
        True

    TESTS::

    This was causing a segfault. Fixed in :trac:`17873` ::

        sage: G = graphs.PathGraph(1)
        sage: diameter(G, algorithm='iFUB')
        0
    """
    cdef uint32_t n = G.order()
    if n <= 1:
        return 0

    if G.is_directed():
        if algorithm is None:
            algorithm = 'standard'
        elif not algorithm in ['2Dsweep', 'standard', 'DiFUB']:
            raise ValueError("unknown algorithm for computing the diameter of directed graph")
    else:
        if algorithm is None:
            algorithm = 'iFUB'
        elif not algorithm in ['2sweep', 'multi-sweep', 'iFUB', 'standard', 'DHV']:
            raise ValueError("unknown algorithm for computing the diameter of undirected graph")

    if algorithm == 'standard':
       return max(G.eccentricity())
    if source is None:
        source = next(G.vertex_iterator())
    elif not G.has_vertex(source):
        raise ValueError("the specified source is not a vertex of the input Graph")

    # Copying the whole graph to obtain the list of neighbors quicker than by
    # calling out_neighbors. This data structure is well documented in the
    # module sage.graphs.base.static_sparse_graph
    cdef list int_to_vertex = list(G)
    cdef short_digraph sd
    init_short_digraph(sd, G, edge_labelled=False, vertex_list=int_to_vertex)
    cdef short_digraph rev_sd # to store copy of sd with edges reversed

    # and we map the source to an int in [0,n-1] 
    cdef uint32_t isource = 0 if source is None else int_to_vertex.index(source)

    cdef bitset_t seen
    cdef uint32_t* tab
    cdef uint32_t LB

    if algorithm == '2sweep':
        # We need to allocate arrays and bitset
        bitset_init(seen, n)
        tab = <uint32_t*> sig_malloc(2* n * sizeof(uint32_t))
        if not tab:
            free_short_digraph(sd)
            bitset_free(seen)
            raise MemoryError()
        
        LB = diameter_lower_bound_2sweep(sd, isource, tab, NULL, tab + n, seen)

        bitset_free(seen)
        sig_free(tab)

    elif algorithm == '2Dsweep':
        init_reverse(rev_sd, sd)
        LB = diameter_lower_bound_2Dsweep(sd, rev_sd, isource)[0]
        free_short_digraph(rev_sd)

    elif algorithm == 'multi-sweep':
        LB = diameter_lower_bound_multi_sweep(sd, isource)[0]

<<<<<<< HEAD
    elif algorithm == 'DiFUB':
        LB = diameter_DiFUB(sd, isource)
=======
    elif algorithm == 'DHV':
        LB = diameter_DHV(sd)
>>>>>>> f2557a81

    else: # algorithm == 'iFUB'
        LB = diameter_iFUB(sd, isource)


    free_short_digraph(sd)

    if LB < 0 or LB > n:
        from sage.rings.infinity import Infinity
        return +Infinity
    else:
        return int(LB)


###########
# Radius #
###########

def radius_DHV(G):
    r"""
    Return the radius of unweighted graph `G`.

    This method computes the radius of unweighted undirected graph using the
    algorithm given in [Dragan2018]_.

    This method returns Infinity if graph is not connected.

    EXAMPLES::

        sage: from sage.graphs.distances_all_pairs import radius_DHV
        sage: G = graphs.PetersenGraph()
        sage: radius_DHV(G)
        2
        sage: G = graphs.RandomGNP(20,0.3)
        sage: from sage.graphs.distances_all_pairs import eccentricity
        sage: radius_DHV(G) == min(eccentricity(G, algorithm='bounds'))
        True

    TESTS:

        sage: G = Graph()
        sage: radius_DHV(G)
        0
        sage: G = Graph(1)
        sage: radius_DHV(G)
        0
        sage: G = Graph(2)
        sage: radius_DHV(G)
        +Infinity
        sage: G = graphs.PathGraph(2)
        sage: radius_DHV(G)
        1
        sage: G = DiGraph(1)
        sage: radius_DHV(G)
        Traceback (most recent call last):
        ...
        TypeError: this method works for unweighted undirected graphs only
    """
    if G.is_directed():
        raise TypeError("this method works for unweighted undirected graphs only")

    cdef uint32_t n = G.order()
    if n <= 1:
        return 0

    cdef list int_to_vertex = list(G)
    cdef short_digraph sd
    init_short_digraph(sd, G, edge_labelled=False, vertex_list=int_to_vertex)

    cdef uint32_t source, ecc_source
    cdef uint32_t antipode, ecc_antipode
    cdef uint32_t UB = UINT32_MAX
    cdef uint32_t LB = 0

    cdef MemoryAllocator mem = MemoryAllocator()
    cdef uint32_t * distances = <uint32_t *>mem.malloc(3 * n * sizeof(uint32_t))
    if not distances:
        raise MemoryError()

    cdef uint32_t * waiting_list = distances + n

    # For storing lower bound on eccentricity of nodes
    cdef uint32_t * ecc_lower_bound = distances + 2 * n
    memset(ecc_lower_bound, 0, n * sizeof(uint32_t))

    cdef bitset_t seen
    bitset_init(seen, n)

    # Algorithm
    source = 0
    while LB < UB:
        # 1) pick vertex with minimum eccentricity lower bound
        # and compute its eccentricity
        ecc_source = simple_BFS(sd, source, distances, NULL, waiting_list, seen)

        if ecc_source == UINT32_MAX:  # Disconnected graph
            break

        UB = min(UB, ecc_source)  # minimum among exact computed eccentricities
        if ecc_source == ecc_lower_bound[source]:
            # we have found minimum eccentricity vertex and hence the radius
            break

        # 2) Take vertex at largest distance from source, called antipode (last
        # vertex visited in simple_BFS), and compute its BFS distances.
        # By definition of antipode, we have ecc_antipode >= ecc_source.
        antipode = waiting_list[n-1]
        ecc_antipode = simple_BFS(sd, antipode, distances, NULL, waiting_list, seen)

        # 3) Use distances from antipode to improve eccentricity lower bounds.
        # We also determine the next source
        LB = UINT32_MAX
        for v in range(n):
            ecc_lower_bound[v] = max(ecc_lower_bound[v], distances[v])
            if LB > ecc_lower_bound[v]:
                LB = ecc_lower_bound[v]
                source = v  # vertex with minimum eccentricity lower bound

    bitset_free(seen)
    if UB == UINT32_MAX:
        from sage.rings.infinity import Infinity
        return +Infinity

    return UB

################
# Wiener index #
################

def wiener_index(G):
    r"""
    Return the Wiener index of the graph.

    The Wiener index of a graph `G` can be defined in two equivalent
    ways [KRG1996]_ :

    - `W(G) = \frac 1 2 \sum_{u,v\in G} d(u,v)` where `d(u,v)` denotes the
      distance between vertices `u` and `v`.

    - Let `\Omega` be a set of `\frac {n(n-1)} 2` paths in `G` such that `\Omega`
      contains exactly one shortest `u-v` path for each set `\{u,v\}` of
      vertices in `G`. Besides, `\forall e\in E(G)`, let `\Omega(e)` denote the
      paths from `\Omega` containing `e`. We then have
      `W(G) = \sum_{e\in E(G)}|\Omega(e)|`.

    EXAMPLES:

    From [GYLL1993]_, cited in [KRG1996]_::

        sage: g=graphs.PathGraph(10)
        sage: w=lambda x: (x*(x*x -1)/6)
        sage: g.wiener_index()==w(10)
        True
    """
    if not G.is_connected():
        from sage.rings.infinity import Infinity
        return +Infinity

    from sage.rings.integer import Integer
    cdef unsigned short* distances = c_distances_all_pairs(G, vertex_list=list(G))
    cdef unsigned int NN = G.order() * G.order()
    cdef unsigned int i
    cdef uint64_t s = 0
    for i in range(NN):
        s += distances[i]
    sig_free(distances)
    return Integer(s) / 2

##########################
# Distances distribution #
##########################

def distances_distribution(G):
    r"""
    Return the distances distribution of the (di)graph in a dictionary.

    This method *ignores all edge labels*, so that the distance considered is
    the topological distance.

    OUTPUT:

        A dictionary ``d`` such that the number of pairs of vertices at distance
        ``k`` (if any) is equal to `d[k] \cdot |V(G)| \cdot (|V(G)|-1)`.

    .. NOTE::

        We consider that two vertices that do not belong to the same connected
        component are at infinite distance, and we do not take the trivial pairs
        of vertices `(v, v)` at distance `0` into account. Empty (di)graphs and
        (di)graphs of order 1 have no paths and so we return the empty
        dictionary ``{}``.

    EXAMPLES:

    An empty Graph::

        sage: g = Graph()
        sage: g.distances_distribution()
        {}

    A Graph of order 1::

        sage: g = Graph()
        sage: g.add_vertex(1)
        sage: g.distances_distribution()
        {}

    A Graph of order 2 without edge::

        sage: g = Graph()
        sage: g.add_vertices([1,2])
        sage: g.distances_distribution()
        {+Infinity: 1}

    The Petersen Graph::

        sage: g = graphs.PetersenGraph()
        sage: g.distances_distribution()
        {1: 1/3, 2: 2/3}

    A graph with multiple disconnected components::

        sage: g = graphs.PetersenGraph()
        sage: g.add_edge('good','wine')
        sage: g.distances_distribution()
        {1: 8/33, 2: 5/11, +Infinity: 10/33}

    The de Bruijn digraph dB(2,3)::

        sage: D = digraphs.DeBruijn(2,3)
        sage: D.distances_distribution()
        {1: 1/4, 2: 11/28, 3: 5/14}
    """
    if G.order() <= 1:
        return {}

    from sage.rings.infinity import Infinity
    from sage.rings.integer import Integer

    cdef unsigned short* distances = c_distances_all_pairs(G, vertex_list=list(G))
    cdef unsigned int n = G.order()
    cdef unsigned int NN = n * n
    cdef dict count = {}
    cdef dict distr = {}
    cdef unsigned int i
    NNN = Integer(NN - n)

    # We count the number of pairs at equal distances
    for i in range(NN):
        count[distances[i]] = count.get(distances[i], 0) + 1

    sig_free(distances)

    # We normalize the distribution
    for j in count:
        if j == <unsigned short> -1:
            distr[+Infinity] = Integer(count[j]) / NNN
        elif j > 0:
            distr[j] = Integer(count[j]) / NNN

    return distr

##################
# Floyd-Warshall #
##################

def floyd_warshall(gg, paths=True, distances=False):
    r"""
    Compute the shortest path/distances between all pairs of vertices.

    For more information on the Floyd-Warshall algorithm, see
    the :wikipedia:`Floyd-Warshall_algorithm`.

    INPUT:

    - ``gg`` -- the graph on which to work.

    - ``paths`` -- boolean (default: ``True``); whether to return the dictionary
      of shortest paths

    - ``distances`` -- boolean (default: ``False``); whether to return the
      dictionary of distances

    OUTPUT:

    Depending on the input, this function return the dictionary of paths, the
    dictionary of distances, or a pair of dictionaries ``(distances, paths)``
    where ``distance[u][v]`` denotes the distance of a shortest path from `u` to
    `v` and ``paths[u][v]`` denotes an inneighbor `w` of `v` such that
    `dist(u,v) = 1 + dist(u,w)`.

    .. WARNING::

        Because this function works on matrices whose size is quadratic compared
        to the number of vertices, it uses short variables instead of long ones
        to divide by 2 the size in memory. This means that the current
        implementation does not run on a graph of more than 65536 nodes (this
        can be easily changed if necessary, but would require much more
        memory. It may be worth writing two versions). For information, the
        current version of the algorithm on a graph with `65536 = 2^{16}` nodes
        creates in memory `2` tables on `2^{32}` short elements (2bytes each),
        for a total of `2^{34}` bytes or `16` gigabytes. Let us also remember
        that if the memory size is quadratic, the algorithm runs in cubic time.

    .. NOTE::

        When ``paths = False`` the algorithm saves roughly half of the memory as
        it does not have to maintain the matrix of predecessors. However,
        setting ``distances=False`` produces no such effect as the algorithm can
        not run without computing them. They will not be returned, but they will
        be stored while the method is running.

    EXAMPLES:

    Shortest paths in a small grid ::

        sage: g = graphs.Grid2dGraph(2,2)
        sage: from sage.graphs.distances_all_pairs import floyd_warshall
        sage: print(floyd_warshall(g))
        {(0, 0): {(0, 0): None, (0, 1): (0, 0), (1, 0): (0, 0), (1, 1): (0, 1)},
         (0, 1): {(0, 1): None, (0, 0): (0, 1), (1, 0): (0, 0), (1, 1): (0, 1)},
         (1, 0): {(1, 0): None, (0, 0): (1, 0), (0, 1): (0, 0), (1, 1): (1, 0)},
         (1, 1): {(1, 1): None, (0, 0): (0, 1), (0, 1): (1, 1), (1, 0): (1, 1)}}

    Checking the distances are correct ::

        sage: g = graphs.Grid2dGraph(5,5)
        sage: dist,path = floyd_warshall(g, distances=True)
        sage: all(dist[u][v] == g.distance(u, v) for u in g for v in g)
        True

    Checking a random path is valid ::

        sage: u,v = g.random_vertex(), g.random_vertex()
        sage: p = [v]
        sage: while p[0] is not None:
        ....:   p.insert(0,path[u][p[0]])
        sage: len(p) == dist[u][v] + 2
        True

    Distances for all pairs of vertices in a diamond::

        sage: g = graphs.DiamondGraph()
        sage: floyd_warshall(g, paths=False, distances=True)
        {0: {0: 0, 1: 1, 2: 1, 3: 2},
         1: {0: 1, 1: 0, 2: 1, 3: 1},
         2: {0: 1, 1: 1, 2: 0, 3: 1},
         3: {0: 2, 1: 1, 2: 1, 3: 0}}

    TESTS:

    Too large graphs::

        sage: from sage.graphs.distances_all_pairs import floyd_warshall
        sage: floyd_warshall(Graph(65536))
        Traceback (most recent call last):
        ...
        ValueError: the graph backend contains more than 65535 nodes
    """
    from sage.rings.infinity import Infinity
    cdef CGraph g = <CGraph> gg._backend.c_graph()[0]

    cdef list gverts = g.verts()

    if not gverts:
        if distances and paths:
            return {}, {}
        else:
            return {}

    cdef unsigned int n = max(gverts) + 1

    if n >= <unsigned short> -1:
        raise ValueError("the graph backend contains more than "+str(<unsigned short> -1)+" nodes")

    # All this just creates two tables prec[n][n] and dist[n][n]
    cdef MemoryAllocator mem = MemoryAllocator()
    cdef unsigned short* t_prec = NULL
    cdef unsigned short**  prec = NULL
    # init dist
    cdef unsigned short* t_dist = <unsigned short*>  mem.allocarray(n * n, sizeof(unsigned short))
    cdef unsigned short**  dist = <unsigned short**> mem.allocarray(n, sizeof(unsigned short*))
    dist[0] = t_dist
    cdef unsigned int i
    for i in range(1, n):
        dist[i] = dist[i - 1] + n
    memset(t_dist, -1, n * n * sizeof(short))

    cdef int v_int
    cdef int u_int
    cdef int w_int

    # Copying the adjacency matrix (vertices at distance 1)
    for v_int in gverts:
        dist[v_int][v_int] =  0
        for u_int in g.out_neighbors(v_int):
            dist[v_int][u_int] = 1

    if paths:
        # init prec
        t_prec = <unsigned short*>  mem.allocarray(n * n, sizeof(unsigned short))
        prec   = <unsigned short**> mem.allocarray(n, sizeof(unsigned short*))
        prec[0] = t_prec
        for i in range(1, n):
            prec[i] = prec[i - 1] + n
        memset(t_prec, 0, n * n * sizeof(short))
        # Copying the adjacency matrix (vertices at distance 1)
        for v_int in gverts:
            prec[v_int][v_int] = v_int
            for u_int in g.out_neighbors(v_int):
                prec[v_int][u_int] = v_int

    # The algorithm itself.
    cdef unsigned short* dv
    cdef unsigned short* dw
    cdef int dvw
    cdef int val

    for w_int in gverts:
        dw = dist[w_int]
        for v_int in gverts:
            dv = dist[v_int]
            dvw = dv[w_int]
            for u_int in gverts:
                val = dvw + dw[u_int]
                # If it is shorter to go from u to v through w, do it
                if dv[u_int] > val:
                    dv[u_int] = val
                    if paths:
                        prec[v_int][u_int] = prec[w_int][u_int]

    # Dictionaries of distance, precedent element, and integers
    cdef dict d_prec = {}
    cdef dict d_dist = {}
    cdef dict tmp_prec
    cdef dict tmp_dist

    cdef CGraphBackend cgb = <CGraphBackend> gg._backend

    for v_int in gverts:
        v = cgb.vertex_label(v_int)
        if paths: tmp_prec = {v: None}
        if distances: tmp_dist = {v: 0}
        dv = dist[v_int]
        for u_int in gverts:
            u = cgb.vertex_label(u_int)
            if v != u and dv[u_int] !=  <unsigned short> -1:
                if paths:
                    tmp_prec[u] = cgb.vertex_label(prec[v_int][u_int])
                
                if distances:
                    tmp_dist[u] = dv[u_int]

        if paths: d_prec[v] = tmp_prec
        if distances: d_dist[v] = tmp_dist

    if distances and paths:
        return d_dist, d_prec
    if paths:
        return d_prec
    if distances:
        return d_dist<|MERGE_RESOLUTION|>--- conflicted
+++ resolved
@@ -1406,7 +1406,6 @@
     # We finally return the computed diameter
     return LB
 
-<<<<<<< HEAD
 cdef uint32_t diameter_DiFUB(short_digraph sd,
                              uint32_t source):
     r"""
@@ -1531,7 +1530,6 @@
 
     # Finally return the computed diameter
     return LB
-=======
 cdef uint32_t diameter_DHV(short_digraph g):
     r"""
     Return the diameter of unweighted graph `g`.
@@ -1656,7 +1654,6 @@
     bitset_free(seen)
     return LB
 
->>>>>>> f2557a81
 
 def diameter(G, algorithm=None, source=None):
     r"""
@@ -1683,19 +1680,13 @@
         of `G`.  The time complexity of this algorithm is linear in the size of
         `G`.
 
-<<<<<<< HEAD
       - ``'2Dsweep'`` -- Computes lower bound on the diameter of an unweighted
         directed graph using directed version of ``2sweep`` as proposed in
         [Broder2000]_. If the digraph is not strongly connected, the returned
         value is infinity.
-=======
+
       - ``'DHV'`` -- Computes diameter of unweighted undirected graph using the
-        algorithm proposed in [Dragan2018]_
-
-      - ``'2Dsweep'`` -- Computes lower bound on the diameter of an
-        unweighted directed graph using directed version of ``2sweep`` as
-        proposed in [Broder2000]_.
->>>>>>> f2557a81
+        algorithm proposed in [Dragan2018]_.
 
       - ``'multi-sweep'`` -- Computes a lower bound on the diameter of an
         unweighted undirected graph using several iterations of the ``2sweep``
@@ -1859,13 +1850,11 @@
     elif algorithm == 'multi-sweep':
         LB = diameter_lower_bound_multi_sweep(sd, isource)[0]
 
-<<<<<<< HEAD
     elif algorithm == 'DiFUB':
         LB = diameter_DiFUB(sd, isource)
-=======
+
     elif algorithm == 'DHV':
         LB = diameter_DHV(sd)
->>>>>>> f2557a81
 
     else: # algorithm == 'iFUB'
         LB = diameter_iFUB(sd, isource)
