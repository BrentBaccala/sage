--- conflicted
+++ resolved
@@ -4003,15 +4003,9 @@
             sage: H = End(P)
             sage: f = H([16*x^2 - 29*y^2, 16*y^2])
             sage: f.all_rational_preimages([P(16*w^2 - 29,16)])
-<<<<<<< HEAD
             [(w^2 + w - 25/16 : 1), (-w - 1/2 : 1), (w^2 - 29/16 : 1), (-w : 1), (w + 1/2 : 1), (w^2 - 21/16 : 1),
             (w : 1), (-w^2 + 21/16 : 1), (-w^2 - w + 25/16 : 1), (w^2 + w - 33/16 : 1), (-w^2 + 29/16 : 1),
             (-w^2 - w + 33/16 : 1)]
-=======
-            [(-w^2 + 21/16 : 1), (-w^2 - w + 33/16 : 1), (w + 1/2 : 1), (-w^2 - w +
-            25/16 : 1), (w^2 - 29/16 : 1), (w^2 - 21/16 : 1), (w^2 + w - 25/16 : 1),
-            (-w - 1/2 : 1), (w : 1), (-w : 1), (-w^2 + 29/16 : 1), (w^2 + w - 33/16
-            : 1)]
 
         ::
 
@@ -4021,7 +4015,6 @@
             sage: f = H([u^2+v^2, v^2])
             sage: f.all_rational_preimages(P(4))
             [(-w : 1), (w : 1)]
->>>>>>> abc779ba
         """
         if not self.is_endomorphism():
             raise NotImplementedError("must be an endomorphism of projective space")
