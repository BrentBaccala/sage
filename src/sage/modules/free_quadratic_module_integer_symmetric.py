r"""
Integral lattices

An integral lattice is a finitely generated free abelian group
`L \cong \ZZ^r` equipped with a non-degenerate, symmetric bilinear
form `L \times L \colon \rightarrow \ZZ`.

Here, lattices have an ambient quadratic space `\QQ^n` and
a distinguished basis.

EXAMPLES::

    sage: M = Matrix(ZZ, [[0,1], [1,0]])
    sage: IntegralLattice(M)
    Lattice of degree 2 and rank 2 over Integer Ring
    Basis matrix:
    [1 0]
    [0 1]
    Inner product matrix:
    [0 1]
    [1 0]

A lattice can be defined by an inner product matrix of the
ambient space and a basis::

    sage: G = matrix.identity(3)
    sage: basis = [[1,-1,0], [0,1,-1]]
    sage: L = IntegralLattice(G, basis)
    sage: L
    Lattice of degree 3 and rank 2 over Integer Ring
    Basis matrix:
    [ 1 -1  0]
    [ 0  1 -1]
    Inner product matrix:
    [1 0 0]
    [0 1 0]
    [0 0 1]

    sage: L.gram_matrix()
    [ 2 -1]
    [-1  2]

AUTHORS:

- Simon Brandhorst (2017-09): First created
- Paolo Menegatti (2018-03): Added IntegralLatticeDirectSum, IntegralLatticeGluing
"""

#*****************************************************************************
#       Copyright (C) 2017 Simon Brandhorst <sbrandhorst@web.de>
#
# This program is free software: you can redistribute it and/or modify
# it under the terms of the GNU General Public License as published by
# the Free Software Foundation, either version 2 of the License, or
# (at your option) any later version.
#                  http://www.gnu.org/licenses/
#*****************************************************************************

from copy import copy
from sage.rings.integer_ring import ZZ
from sage.rings.integer import Integer
from sage.rings.rational_field import QQ
from sage.modules.free_quadratic_module import FreeQuadraticModule_submodule_with_basis_pid, FreeQuadraticModule
from sage.matrix.constructor import matrix
from sage.structure.element import is_Matrix
from sage.arith.misc import gcd
from sage.combinat.root_system.cartan_matrix import CartanMatrix
from sage.misc.cachefunc import cached_method

###############################################################################
#
# Constructor functions
#
###############################################################################

def IntegralLattice(data, basis=None):
    r"""
    Return the integral lattice spanned by ``basis`` in the ambient space.

    A lattice is a finitely generated free abelian group `L \cong \ZZ^r`
    equipped with a non-degenerate, symmetric bilinear form
    `L \times L \colon \rightarrow \ZZ`. Here, lattices have an
    ambient quadratic space `\QQ^n` and a distinguished basis.

    INPUT:

    The input is a descriptor of the lattice and a (optional) basis.
    - ``data`` -- can be one of the following:

      * a symmetric matrix over the rationals -- the inner product matrix
      * an integer -- the dimension for a euclidian lattice
      * a symmetric Cartan type or anything recognized by
        :class:`CartanMatrix` (see also
        :mod:`Cartan types <sage.combinat.root_system.cartan_type>`)
        -- for a root lattice
      * the string ``"U"`` or ``"H"`` -- for hyperbolic lattices

    - ``basis`` -- (optional) a matrix whose rows form a basis of the
      lattice,  or a list of module elements forming a basis

    OUTPUT:

    A lattice in the ambient space defined by the inner_product_matrix.
    Unless specified, the basis of the lattice is the standard basis.

    EXAMPLES::

        sage: H5 = Matrix(ZZ, 2, [2,1,1,-2])
        sage: IntegralLattice(H5)
        Lattice of degree 2 and rank 2 over Integer Ring
        Basis matrix:
        [1 0]
        [0 1]
        Inner product matrix:
        [ 2  1]
        [ 1 -2]

    A basis can be specified too::

        sage: IntegralLattice(H5, Matrix([1,1]))
        Lattice of degree 2 and rank 1 over Integer Ring
        Basis matrix:
        [1 1]
        Inner product matrix:
        [ 2  1]
        [ 1 -2]

    We can define a Euclidian lattice just by its dimension::

        sage: IntegralLattice(3)
        Lattice of degree 3 and rank 3 over Integer Ring
        Basis matrix:
        [1 0 0]
        [0 1 0]
        [0 0 1]
        Inner product matrix:
        [1 0 0]
        [0 1 0]
        [0 0 1]

    Here is an example of the `A_2` root lattice in Euclidian space::

        sage: basis = Matrix([[1,-1,0], [0,1,-1]])
        sage: A2 = IntegralLattice(3, basis)
        sage: A2
        Lattice of degree 3 and rank 2 over Integer Ring
        Basis matrix:
        [ 1 -1  0]
        [ 0  1 -1]
        Inner product matrix:
        [1 0 0]
        [0 1 0]
        [0 0 1]
        sage: A2.gram_matrix()
        [ 2 -1]
        [-1  2]

    We use ``"U"`` or ``"H"`` for defining a hyperbolic lattice::

        sage: L1 = IntegralLattice("U")
        sage: L1
        Lattice of degree 2 and rank 2 over Integer Ring
        Basis matrix:
        [1 0]
        [0 1]
        Inner product matrix:
        [0 1]
        [1 0]
        sage: L1 == IntegralLattice("H")
        True

    We can construct root lattices by specifying their type
    (see :mod:`Cartan types <sage.combinat.root_system.cartan_type>`
    and :class:`CartanMatrix`)::

        sage: IntegralLattice(["E", 7])
        Lattice of degree 7 and rank 7 over Integer Ring
        Basis matrix:
        [1 0 0 0 0 0 0]
        [0 1 0 0 0 0 0]
        [0 0 1 0 0 0 0]
        [0 0 0 1 0 0 0]
        [0 0 0 0 1 0 0]
        [0 0 0 0 0 1 0]
        [0 0 0 0 0 0 1]
        Inner product matrix:
        [ 2  0 -1  0  0  0  0]
        [ 0  2  0 -1  0  0  0]
        [-1  0  2 -1  0  0  0]
        [ 0 -1 -1  2 -1  0  0]
        [ 0  0  0 -1  2 -1  0]
        [ 0  0  0  0 -1  2 -1]
        [ 0  0  0  0  0 -1  2]
        sage: IntegralLattice(["A", 2])
        Lattice of degree 2 and rank 2 over Integer Ring
        Basis matrix:
        [1 0]
        [0 1]
        Inner product matrix:
        [ 2 -1]
        [-1  2]
        sage: IntegralLattice("D3")
        Lattice of degree 3 and rank 3 over Integer Ring
        Basis matrix:
        [1 0 0]
        [0 1 0]
        [0 0 1]
        Inner product matrix:
        [ 2 -1 -1]
        [-1  2  0]
        [-1  0  2]
        sage: IntegralLattice(["D", 4])
        Lattice of degree 4 and rank 4 over Integer Ring
        Basis matrix:
        [1 0 0 0]
        [0 1 0 0]
        [0 0 1 0]
        [0 0 0 1]
        Inner product matrix:
        [ 2 -1  0  0]
        [-1  2 -1 -1]
        [ 0 -1  2  0]
        [ 0 -1  0  2]

    We can specify a basis as well::

        sage: G = Matrix(ZZ, 2, [0,1,1,0])
        sage: B = [vector([1,1])]
        sage: IntegralLattice(G, basis=B)
        Lattice of degree 2 and rank 1 over Integer Ring
        Basis matrix:
        [1 1]
        Inner product matrix:
        [0 1]
        [1 0]
        sage: IntegralLattice(["A", 3], [[1,1,1]])
        Lattice of degree 3 and rank 1 over Integer Ring
        Basis matrix:
        [1 1 1]
        Inner product matrix:
        [ 2 -1  0]
        [-1  2 -1]
        [ 0 -1  2]
        sage: IntegralLattice(4, [[1,1,1,1]])
        Lattice of degree 4 and rank 1 over Integer Ring
        Basis matrix:
        [1 1 1 1]
        Inner product matrix:
        [1 0 0 0]
        [0 1 0 0]
        [0 0 1 0]
        [0 0 0 1]
        sage: IntegralLattice("A2", [[1,1]])
        Lattice of degree 2 and rank 1 over Integer Ring
        Basis matrix:
        [1 1]
        Inner product matrix:
        [ 2 -1]
        [-1  2]

    TESTS::

        sage: IntegralLattice(["A", 1, 1])
        Traceback (most recent call last):
        ...
        ValueError: lattices must be nondegenerate; use FreeQuadraticModule instead
        sage: IntegralLattice(["D", 3, 1])
        Traceback (most recent call last):
        ...
        ValueError: lattices must be nondegenerate; use FreeQuadraticModule instead
    """
    if is_Matrix(data):
        inner_product_matrix = data
    elif isinstance(data, Integer):
        inner_product_matrix = matrix.identity(ZZ, data)
    elif data == "U" or data == "H":
        inner_product_matrix = matrix([[0,1],[1,0]])
    else:
        inner_product_matrix = CartanMatrix(data)
    if basis is None:
        basis = matrix.identity(ZZ, inner_product_matrix.ncols())
    if inner_product_matrix != inner_product_matrix.transpose():
        raise ValueError("the inner product matrix must be symmetric\n%s"
                         % inner_product_matrix)

    A = FreeQuadraticModule(ZZ,
                            inner_product_matrix.ncols(),
                            inner_product_matrix=inner_product_matrix)
    return FreeQuadraticModule_integer_symmetric(ambient=A,
                                                 basis=basis,
                                                 inner_product_matrix=A.inner_product_matrix(),
                                                 already_echelonized=False)

def IntegralLatticeDirectSum(Lattices, return_embeddings=False):
    r"""
    Return the direct sum of the lattices contained in the list ``Lattices``.

    INPUT:

    - ``Lattices`` -- a list of lattices ``[L_1,...,L_n]``
    - ``return_embeddings`` -- (default: ``False``) a boolean

    OUTPUT:

    The direct sum of the `L_i` if ``return_embeddings`` is ``False`` or
    the tuple ``[L, phi]`` where `L` is the direct sum of `L_i` and ``phi``
    is the list of embeddings from `L_i` to `L`.

    EXAMPLES::

        sage: from sage.modules.free_quadratic_module_integer_symmetric import IntegralLatticeDirectSum
        sage: L1 = IntegralLattice("D4")
        sage: L2 = IntegralLattice("A3", [[1, 1, 2]])
        sage: L3 = IntegralLattice("A4", [[0, 1, 1, 2], [1, 2, 3, 1]])
        sage: Lattices = [L1, L2, L3]
        sage: IntegralLatticeDirectSum([L1, L2, L3])
        Lattice of degree 11 and rank 7 over Integer Ring
        Basis matrix:
        [1 0 0 0 0 0 0 0 0 0 0]
        [0 1 0 0 0 0 0 0 0 0 0]
        [0 0 1 0 0 0 0 0 0 0 0]
        [0 0 0 1 0 0 0 0 0 0 0]
        [0 0 0 0 1 1 2 0 0 0 0]
        [0 0 0 0 0 0 0 0 1 1 2]
        [0 0 0 0 0 0 0 1 2 3 1]
        Inner product matrix:
        [ 2 -1  0  0  0  0  0  0  0  0  0]
        [-1  2 -1 -1  0  0  0  0  0  0  0]
        [ 0 -1  2  0  0  0  0  0  0  0  0]
        [ 0 -1  0  2  0  0  0  0  0  0  0]
        [ 0  0  0  0  2 -1  0  0  0  0  0]
        [ 0  0  0  0 -1  2 -1  0  0  0  0]
        [ 0  0  0  0  0 -1  2  0  0  0  0]
        [ 0  0  0  0  0  0  0  2 -1  0  0]
        [ 0  0  0  0  0  0  0 -1  2 -1  0]
        [ 0  0  0  0  0  0  0  0 -1  2 -1]
        [ 0  0  0  0  0  0  0  0  0 -1  2]
        sage: [L, phi] = IntegralLatticeDirectSum([L1, L2, L3], True)
        sage: LL3 = L.sublattice(phi[2].image().basis_matrix())
        sage: L3.discriminant() == LL3.discriminant()
        True
        sage: x = L3([1, 2, 3, 1])
        sage: phi[2](x).inner_product(phi[2](x)) == x.inner_product(x)
        True

    TESTS::

        sage: IntegralLatticeDirectSum([IntegralLattice("D4")])
        Lattice of degree 4 and rank 4 over Integer Ring
        Basis matrix:
        [1 0 0 0]
        [0 1 0 0]
        [0 0 1 0]
        [0 0 0 1]
        Inner product matrix:
        [ 2 -1  0  0]
        [-1  2 -1 -1]
        [ 0 -1  2  0]
        [ 0 -1  0  2]

        sage: L1 = IntegralLattice(2 * matrix.identity(2), [[1/2, 1/2]])
        sage: L2 = IntegralLattice("A3", [[1, 1, 2]])
        sage: [L, phi] = IntegralLatticeDirectSum([L1, L2], True)
        sage: L
        Lattice of degree 5 and rank 2 over Integer Ring
        Basis matrix:
        [1/2 1/2   0   0   0]
        [  0   0   1   1   2]
        Inner product matrix:
        [ 2  0  0  0  0]
        [ 0  2  0  0  0]
        [ 0  0  2 -1  0]
        [ 0  0 -1  2 -1]
        [ 0  0  0 -1  2]
    """
    for L in Lattices:
        if not isinstance(L, FreeQuadraticModule_integer_symmetric):
            raise ValueError("Lattices must be a list of lattices")
    N = len(Lattices)
    dims = [L_i.dimension() for L_i in Lattices]
    degrees = [L_i.degree() for L_i in Lattices]
    dim_tot = sum(dims)
    degree_tot = sum(degrees)
    sum_degree = [sum(degrees[:i]) for i in range(N+1)]
    inner_product_list = [copy(L_i.inner_product_matrix()) for L_i in Lattices]
    IM = matrix.block_diagonal(inner_product_list)
    ambient = FreeQuadraticModule(ZZ,
                                  degree_tot,
                                  inner_product_matrix=IM)
    basis = [matrix.block(1, 3, [matrix.zero(dims[i], sum_degree[i]),
                                 Lattices[i].basis_matrix(),
                                 matrix.zero(dims[i], sum_degree[-1] - sum_degree[i+1])
                                ])  for i in range(N)]
    basis_matrix = matrix.block(N, 1, basis)
    ipm = ambient.inner_product_matrix()
    direct_sum = FreeQuadraticModule_integer_symmetric(ambient=ambient,
                                                       basis=basis_matrix,
                                                       inner_product_matrix=ipm,
                                                       already_echelonized=False)
    if not return_embeddings:
        return direct_sum
    sum_dims = [sum(dims[:i]) for i in range(N+1)]
    phi = [Lattices[i].hom(direct_sum.basis()[sum_dims[i]:sum_dims[i+1]])
           for i in range(N)]
    return [direct_sum, phi]

def IntegralLatticeGluing(Lattices, glue, return_embeddings=False):
    r"""
    Return an overlattice of the direct sum as defined by ``glue``.

    INPUT:

    - ``Lattices`` -- a list of lattices `[L_1,...,L_n]`
    - ``glue`` -- a list where the elements are lists in the form `[g_1,...,g_n]`;
      here `g_i` is an element of the discriminant group of `L_i`and
      the overlattice is spanned by the additional ``[sum(g) for g in glue]``
    - ``return_embeddings`` -- (default: ``False``) a boolean


    OUTPUT:

    The glued lattice given by `L_i` and ``glue`` if ``return_embeddings``
    is ``False`` or the tuple ``[L, phi]`` where `L` is the glued lattice and
    ``phi`` the list of embeddings from `L_i` to `L`

    EXAMPLES:

    A single lattice can be glued. This is the same as taking an overlattice::

        sage: from sage.modules.free_quadratic_module_integer_symmetric import IntegralLatticeGluing
        sage: L1 = IntegralLattice(matrix([[4]]))
        sage: g1 = L1.discriminant_group().gens()[0]
        sage: glue = [[2 * g1]]
        sage: L = IntegralLatticeGluing([L1], glue)
        sage: L
        Lattice of degree 1 and rank 1 over Integer Ring
        Basis matrix:
        [1/2]
        Inner product matrix:
        [4]
        sage: L.gram_matrix()
        [1]
        sage: IntegralLatticeGluing([L1], glue, return_embeddings=True)
        [Lattice of degree 1 and rank 1 over Integer Ring
         Basis matrix:
         [1/2]
         Inner product matrix:
         [4], [Free module morphism defined by the matrix
          [2]
          Domain: Lattice of degree 1 and rank 1 over Integer Ring
          Basis matrix:
          [1]
          Inner product matrix:
          [4]
          Codomain: Lattice of degree 1 and rank 1 over Integer Ring
          Basis matrix:
          [1/2]
          Inner product matrix:
          [4]]]

        sage: L1 = IntegralLattice([[2]])
        sage: L2 = IntegralLattice([[2]])
        sage: AL1 = L1.discriminant_group()
        sage: AL2 = L2.discriminant_group()
        sage: AL1
        Finite quadratic module over Integer Ring with invariants (2,)
        Gram matrix of the quadratic form with values in Q/2Z:
        [1/2]
        sage: g1 = L1.discriminant_group().gens()[0]
        sage: g2 = L2.discriminant_group().gens()[0]
        sage: glue = [[g1, g2]]
        sage: IntegralLatticeGluing([L1, L2], glue)
        Lattice of degree 2 and rank 2 over Integer Ring
        Basis matrix:
        [1/2 1/2]
        [  0   1]
        Inner product matrix:
        [2 0]
        [0 2]

        sage: L1 = IntegralLattice("A4")
        sage: L2 = IntegralLattice("A4")
        sage: g1 = L1.discriminant_group().gens()[0]
        sage: g2 = L2.discriminant_group().gens()[0]
        sage: glue = [[g1, 2 * g2]]
        sage: [V, phi] = IntegralLatticeGluing([L1, L2], glue, True)
        sage: V
        Lattice of degree 8 and rank 8 over Integer Ring
        Basis matrix:
        [1/5 2/5 3/5 4/5 2/5 4/5 1/5 3/5]
        [  0   1   0   0   0   0   0   0]
        [  0   0   1   0   0   0   0   0]
        [  0   0   0   1   0   0   0   0]
        [  0   0   0   0   1   0   0   0]
        [  0   0   0   0   0   1   0   0]
        [  0   0   0   0   0   0   1   0]
        [  0   0   0   0   0   0   0   1]
        Inner product matrix:
        [ 2 -1  0  0  0  0  0  0]
        [-1  2 -1  0  0  0  0  0]
        [ 0 -1  2 -1  0  0  0  0]
        [ 0  0 -1  2  0  0  0  0]
        [ 0  0  0  0  2 -1  0  0]
        [ 0  0  0  0 -1  2 -1  0]
        [ 0  0  0  0  0 -1  2 -1]
        [ 0  0  0  0  0  0 -1  2]
        sage: V.sublattice(phi[0].image().basis_matrix())
        Lattice of degree 8 and rank 4 over Integer Ring
        Basis matrix:
        [1 0 0 0 0 0 0 0]
        [0 1 0 0 0 0 0 0]
        [0 0 1 0 0 0 0 0]
        [0 0 0 1 0 0 0 0]
        Inner product matrix:
        [ 2 -1  0  0  0  0  0  0]
        [-1  2 -1  0  0  0  0  0]
        [ 0 -1  2 -1  0  0  0  0]
        [ 0  0 -1  2  0  0  0  0]
        [ 0  0  0  0  2 -1  0  0]
        [ 0  0  0  0 -1  2 -1  0]
        [ 0  0  0  0  0 -1  2 -1]
        [ 0  0  0  0  0  0 -1  2]

    Different gluings can be composed::

        sage: D4 = IntegralLattice("D4")
        sage: D4.discriminant_group()
        Finite quadratic module over Integer Ring with invariants (2, 2)
        Gram matrix of the quadratic form with values in Q/2Z:
        [  1 1/2]
        [1/2   1]
        sage: L2 = IntegralLattice(2 * matrix.identity(2))
        sage: L2.discriminant_group()
        Finite quadratic module over Integer Ring with invariants (2, 2)
        Gram matrix of the quadratic form with values in Q/2Z:
        [1/2   0]
        [  0 1/2]
        sage: g1 = D4.discriminant_group().gens()[0]
        sage: g2 = L2.discriminant_group().gens()[0] + L2.discriminant_group().gens()[1]
        sage: D6, phi = IntegralLatticeGluing([D4, L2], [[g1, g2]], True)
        sage: AD6 = D6.discriminant_group()
        sage: AD6.normal_form()
        Finite quadratic module over Integer Ring with invariants (2, 2)
        Gram matrix of the quadratic form with values in Q/2Z:
        [3/2   0]
        [  0 3/2]
        sage: f1, g1 = AD6.normal_form().gens()
        sage: f2, g2 = L2.discriminant_group().gens()
        sage: E8, psi = IntegralLatticeGluing([D6, L2], [[f1, f2], [g1, g2]], True)
        sage: D4embed = E8.sublattice(psi[0](phi[0].image()).basis_matrix())
        sage: x = D4([1, 0, 0, 0])
        sage: psi[0](phi[0](x)).inner_product(psi[0](phi[0](x)))==x.inner_product(x)
        True
        sage: D4embed
        Lattice of degree 8 and rank 4 over Integer Ring
        Basis matrix:
        [1 0 0 0 0 0 0 0]
        [0 1 0 0 0 0 0 0]
        [0 0 1 0 0 0 0 0]
        [0 0 0 1 0 0 0 0]
        Inner product matrix:
        [ 2 -1  0  0  0  0  0  0]
        [-1  2 -1 -1  0  0  0  0]
        [ 0 -1  2  0  0  0  0  0]
        [ 0 -1  0  2  0  0  0  0]
        [ 0  0  0  0  2  0  0  0]
        [ 0  0  0  0  0  2  0  0]
        [ 0  0  0  0  0  0  2  0]
        [ 0  0  0  0  0  0  0  2]

    The input may be a list of three or more lattices::

        sage: A7 = IntegralLattice("A7")
        sage: D5 = IntegralLattice("D5")
        sage: gA7 = A7.discriminant_group().gens()[0]
        sage: gD5 = D5.discriminant_group().gens()[0]
        sage: [L, phi] = IntegralLatticeGluing([A7, A7, D5, D5],
        ....:                          [[gA7, gA7, gD5, 2 * gD5],
        ....:                          [gA7, 7 * gA7, 2 * gD5, gD5]], True)
        sage: L.determinant()
        1
        sage: B = phi[0].matrix()
        sage: B*L.gram_matrix()*B.transpose()==A7.gram_matrix()
        True

    The gluing takes place in the direct sum of the respective ambient spaces::

        sage: L1 = IntegralLattice("D4", [[1, 1, 0, 0], [0, 1, 1, 0]])
        sage: L2 = IntegralLattice("E6", [[0, 2, 0, 0, 0, 0], [0, 0, 0, 0, 1, 1]])
        sage: [f1, f2] = L1.discriminant_group().gens()
        sage: [g1, g2] = L2.discriminant_group().gens()
        sage: [L, phi] = IntegralLatticeGluing([L1, L2], [[f1, g1], [f2, 2 * g2]], True)
        sage: phi[0]
        Free module morphism defined by the matrix
        [ 2  2 -1 -2]
        [ 0  2  0 -1]
        Domain: Lattice of degree 4 and rank 2 over Integer Ring
        Basis matrix:
        [1 1 0 0]
        [0 1 1 0]
        Inner product matrix:
        [ 2 -1  0  0]
        [-1  2 -1 -1]
        [ 0 -1  2  0]
        [ 0 -1  0  2]
        Codomain: Lattice of degree 10 and rank 4 over Integer Ring
        Basis matrix:
        [ 1/2    0 -1/2    0    0  1/2    0    0  1/2  1/2]
        [   0  1/2  1/2    0    0    0    0    0  1/2  1/2]
        [   0    0    0    0    0    1    0    0    0    0]
        [   0    0    0    0    0    0    0    0    1    1]
        Inner product matrix:
        [ 2 -1  0  0  0  0  0  0  0  0]
        [-1  2 -1 -1  0  0  0  0  0  0]
        [ 0 -1  2  0  0  0  0  0  0  0]
        [ 0 -1  0  2  0  0  0  0  0  0]
        [ 0  0  0  0  2  0 -1  0  0  0]
        [ 0  0  0  0  0  2  0 -1  0  0]
        [ 0  0  0  0 -1  0  2 -1  0  0]
        [ 0  0  0  0  0 -1 -1  2 -1  0]
        [ 0  0  0  0  0  0  0 -1  2 -1]
        [ 0  0  0  0  0  0  0  0 -1  2]
        sage: B = phi[0].matrix()
        sage: B * L.gram_matrix() * B.transpose()==L1.gram_matrix()
        True
    """
    [direct_sum, phi] = IntegralLatticeDirectSum(Lattices, return_embeddings=True)
    N = len(Lattices)
    for g in glue:
        if not len(g)==N:
            raise ValueError("the lengths of the lists do not match")
    for i in range(N):
        ALi = Lattices[i].discriminant_group()
        for g in glue:
            try:
                x = ALi(g[i])
            except:
                raise ValueError("the gluing vectors must be in the"
                                 "corresponding discriminant groups")
    generators = [sum(phi[i](g[i].lift()*g[i].order())/g[i].order()
                      for i in range(N))
                  for g in glue]
    glued_lattice = direct_sum.overlattice(generators)
    if not return_embeddings:
        return glued_lattice
    HomSpaces = [Lattices[i].Hom(glued_lattice) for i in range(N)]
    G = glued_lattice.basis_matrix().solve_left(direct_sum.basis_matrix())
    f = [HomSpaces[i](phi[i].matrix() * G) for i in range(N)]
    return [glued_lattice, f]

###############################################################################
#
# Base class for Lattices
#
###############################################################################

class FreeQuadraticModule_integer_symmetric(FreeQuadraticModule_submodule_with_basis_pid):
    r"""
    This class represents non-degenerate, integral,
    symmetric free quadratic `\ZZ`-modules.

    INPUT:

    - ``ambient`` -- an ambient free quadratic module
    - ``basis`` -- a list of elements of ambient or a matrix
    - ``inner_product_matrix`` -- a symmetric matrix over the rationals

    EXAMPLES::

        sage: IntegralLattice("U",basis=[vector([1,1])])
        Lattice of degree 2 and rank 1 over Integer Ring
        Basis matrix:
        [1 1]
        Inner product matrix:
        [0 1]
        [1 0]
    """
    def __init__(self, ambient, basis, inner_product_matrix,
                 check=True, already_echelonized=False):
        r"""
        Create the integral lattice spanned by ``basis`` in the ambient space.

        TESTS::

            sage: L = IntegralLattice("U")
            sage: TestSuite(L).run()
        """
        FreeQuadraticModule_submodule_with_basis_pid.__init__(
                                        self,
                                        ambient,
                                        basis,
                                        inner_product_matrix,
                                        check=check,
                                        already_echelonized=already_echelonized)
        if self.determinant() == 0:
            raise ValueError("lattices must be nondegenerate; "
                            "use FreeQuadraticModule instead")
        if self.gram_matrix().base_ring() is not ZZ:
            if self.gram_matrix().denominator() != 1:
                raise ValueError("lattices must be integral; "
                            "use FreeQuadraticModule instead")

    def _mul_(self, other, switch_sides=False):
        r"""
        Multiplication of the basis by ``other``.

        EXAMPLES::

            sage: M = Matrix(ZZ,2,[1,2,2,-1])
            sage: L = IntegralLattice(M)
            sage: 2 * L
            Lattice of degree 2 and rank 2 over Integer Ring
            Basis matrix:
            [2 0]
            [0 2]
            Inner product matrix:
            [ 1  2]
            [ 2 -1]
            sage: L * matrix(ZZ,2,[1,2,3,4])
            Lattice of degree 2 and rank 2 over Integer Ring
            Basis matrix:
            [1 2]
            [3 4]
            Inner product matrix:
            [ 1  2]
            [ 2 -1]
        """
        B = self.basis_matrix()
        B = other * B if switch_sides else B * other
        # check whether it is integral
        if other in ZZ or other.denominator()==1:
            return self.sublattice(B.rows())
        else:
            return self.span(B.rows())

    def _repr_(self):
        r"""
        The print representation of this lattice.

        EXAMPLES::

            sage: A2 = IntegralLattice("A2")
            sage: A2
            Lattice of degree 2 and rank 2 over Integer Ring
            Basis matrix:
            [1 0]
            [0 1]
            Inner product matrix:
            [ 2 -1]
            [-1  2]
        """
        if self.is_sparse():
            s = "Sparse lattice of degree %s and rank %s over %s\n"%(
                self.degree(), self.rank(), self.base_ring()) + \
                "Basis matrix:\n%s\n" % self.basis_matrix() + \
                "Inner product matrix:\n%s" % self.inner_product_matrix()
        else:
            s = "Lattice of degree %s and rank %s over %s\n"%(
                self.degree(), self.rank(), self.base_ring()) + \
                "Basis matrix:\n%s\n" % self.basis_matrix() + \
                "Inner product matrix:\n%s" % self.inner_product_matrix()
        return s

    @cached_method
    def is_even(self):
        r"""
        Return whether the diagonal entries of the Gram matrix are even.

        EXAMPLES::

            sage: G = Matrix(ZZ,2,2,[-1,1,1,2])
            sage: L = IntegralLattice(G)
            sage: L.is_even()
            False
            sage: L = IntegralLattice("A2")
            sage: L.is_even()
            True
        """
        return all(d % 2 == 0 for d in self.gram_matrix().diagonal())

    @cached_method
    def dual_lattice(self):
        r"""
        Return the dual lattice as a :class:`FreeQuadraticModule`

        Let `L` be a lattice. Its dual lattice is

        .. MATH::

            L^\vee = \{x \in L \otimes \QQ :  (x, l) \in \ZZ \; \forall l \in L \}.

        EXAMPLES::

            sage: L = IntegralLattice("A2")
            sage: Ldual=L.dual_lattice()
            sage: Ldual
            Free module of degree 2 and rank 2 over Integer Ring
            Echelon basis matrix:
            [1/3 2/3]
            [  0   1]

        Since our lattices are always integral, a lattice is contained in its dual::

            sage: L.is_submodule(Ldual)
            True
        """
        return self.span(self.gram_matrix().inverse()*self.basis_matrix())

    @cached_method
    def discriminant_group(self, s=0):
        r"""
        Return the discriminant group `L^\vee / L` of this lattice.

        INPUT:

        - ``s`` -- an integer (default: 0)

        OUTPUT:

        The `s` primary part of the discriminant group.
        If `s=0`, returns the whole discriminant group.

        EXAMPLES::

            sage: L = IntegralLattice(Matrix(ZZ,2,2,[2,1,1,-2])*2)
            sage: L.discriminant_group()
            Finite quadratic module over Integer Ring with invariants (2, 10)
            Gram matrix of the quadratic form with values in Q/2Z:
            [  1 1/2]
            [1/2 9/5]
            sage: L.discriminant_group(2)
            Finite quadratic module over Integer Ring with invariants (2, 2)
            Gram matrix of the quadratic form with values in Q/2Z:
            [  1 1/2]
            [1/2   1]
            sage: L.discriminant_group(5)
            Finite quadratic module over Integer Ring with invariants (5,)
            Gram matrix of the quadratic form with values in Q/2Z:
            [6/5]

        TESTS::

            sage: L = IntegralLattice("H")
            sage: L.discriminant_group()
            Finite quadratic module over Integer Ring with invariants ()
            Gram matrix of the quadratic form with values in Q/2Z:
            []
        """
        from sage.modules.torsion_quadratic_module import TorsionQuadraticModule
        D = TorsionQuadraticModule(self.dual_lattice(), self)
        d = D.annihilator().gen()
        a = d.prime_to_m_part(s)
        Dp_gens = [a*g for g in D.gens()]
        return D.submodule(Dp_gens)

    def signature(self):
        r"""
        Return the signature of this lattice, which is defined as
        the difference between the number of positive eigenvalues and
        the number of negative eigenvalues in the Gram matrix.

        EXAMPLES::

            sage: U = IntegralLattice("U")
            sage: U.signature()
            0
        """
        sig = self.signature_pair()
        return sig[0] - sig[1]

    @cached_method
    def signature_pair(self):
        r"""
        Return the signature tuple `(n_+,n_-)` of this lattice.

        Here `n_+` (resp. `n_-`) is the number of positive (resp. negative)
        eigenvalues of the Gram matrix.

        EXAMPLES::


            sage: A2 = IntegralLattice("A2")
            sage: A2.signature_pair()
            (2, 0)
        """
        from sage.quadratic_forms.quadratic_form import QuadraticForm
        return QuadraticForm(QQ, self.gram_matrix()).signature_vector()[:2]

    def direct_sum(self, M):
        r"""
        Return the direct sum of this lattice with ``M``.

        INPUT:

        - ``M`` -- a module over `\ZZ`

        EXAMPLES::

            sage: A = IntegralLattice(1)
            sage: A.direct_sum(A)
            Lattice of degree 2 and rank 2 over Integer Ring
            Basis matrix:
            [1 0]
            [0 1]
            Inner product matrix:
            [1 0]
            [0 1]
        """
        IM = matrix.block_diagonal([self.inner_product_matrix(),
                                    M.inner_product_matrix()])
        ambient = FreeQuadraticModule(ZZ,
                                      self.degree() + M.degree(), IM)
        smzero = matrix.zero(self.rank(), M.degree())
        mszero = matrix.zero(M.rank(), self.degree())
        basis = self.basis_matrix().augment(smzero).stack(
                            mszero.augment(M.basis_matrix()))
        ipm = ambient.inner_product_matrix()
        return FreeQuadraticModule_integer_symmetric(ambient=ambient,
                                                     basis=basis,
                                                     inner_product_matrix=ipm,
                                                     already_echelonized=False)

    def is_primitive(self, M):
        r"""
        Return whether ``M`` is a primitive submodule of this lattice.

        A `\ZZ`-submodule ``M`` of a `\ZZ`-module ``L`` is called primitive if
        the quotient ``L/M`` is torsion free.

        INPUT:

        - ``M`` -- a submodule of this lattice

        EXAMPLES::

            sage: U = IntegralLattice("U")
            sage: L1 = U.span([vector([1,1])])
            sage: L2 = U.span([vector([1,-1])])
            sage: U.is_primitive(L1)
            True
            sage: U.is_primitive(L2)
            True
            sage: U.is_primitive(L1+L2)
            False

        We can also compute the index::

            sage: (L1+L2).index_in(U)
            2
        """
        return (gcd((self/M).invariants()) == 0)

    def orthogonal_complement(self, M):
        r"""
        Return the orthogonal complement of ``M`` in this lattice.

        INPUT:

        - ``M`` -- a module in the same ambient space or
          a list of elements of the ambient space

        EXAMPLES::

            sage: H5 = Matrix(ZZ,2,[2,1,1,-2])
            sage: L = IntegralLattice(H5)
            sage: S = L.span([vector([1,1])])
            sage: L.orthogonal_complement(S)
            Lattice of degree 2 and rank 1 over Integer Ring
            Basis matrix:
            [1 3]
            Inner product matrix:
            [ 2  1]
            [ 1 -2]

            sage: L = IntegralLattice(2)
            sage: L.orthogonal_complement([vector(ZZ,[1,0])])
            Lattice of degree 2 and rank 1 over Integer Ring
            Basis matrix:
            [0 1]
            Inner product matrix:
            [1 0]
            [0 1]
        """
        from sage.modules.free_module import FreeModule_generic
        if not isinstance(M,FreeModule_generic):
            M = self.span(M)
        elif M.ambient_vector_space() != self.ambient_vector_space():
            raise ValueError("M must have the same "
                             "ambient vector space as this lattice")

        K = (self.inner_product_matrix() * M.basis_matrix().transpose()).kernel()
        K = self.span(K.basis())
        K = K.base_extend(QQ)
        return self.sublattice(self.intersection(K).basis())

    def sublattice(self, basis):
        r"""
        Return the sublattice spanned by ``basis``.

        INPUT:

        - ``basis`` -- A list of elements of this lattice.

        EXAMPLES::

            sage: U = IntegralLattice("U")
            sage: S = U.sublattice([vector([1,1])])
            sage: S
            Lattice of degree 2 and rank 1 over Integer Ring
            Basis matrix:
            [1 1]
            Inner product matrix:
            [0 1]
            [1 0]
            sage: U.sublattice([vector([1,-1])/2])
            Traceback (most recent call last):
            ...
            ValueError: lattices must be integral; use FreeQuadraticModule instead
            sage: S.sublattice([vector([1,-1])])
            Traceback (most recent call last):
            ...
            ValueError: the basis (= [(1, -1)]) does not span a submodule
        """
        M = FreeQuadraticModule_integer_symmetric(
            ambient=self.ambient_module(), basis=basis,
            inner_product_matrix=self.inner_product_matrix(),
            already_echelonized=False)
        if not M.is_submodule(self):
            raise ValueError("the basis (= %s) does not span "
                             "a submodule" % basis)
        return M

    def overlattice(self, gens):
        r"""
        Return the lattice spanned by this lattice and ``gens``.

        INPUT:

        - ``gens`` -- a list of elements or a rational matrix

        EXAMPLES::

            sage: L = IntegralLattice(Matrix(ZZ,2,2,[2,0,0,2]))
            sage: M = L.overlattice([vector([1,1])/2])
            sage: M.gram_matrix()
            [1 1]
            [1 2]
        """
        basis = (self + self.span(gens)).basis()
        return FreeQuadraticModule_integer_symmetric(
            ambient=self.ambient_module(), basis=basis,
            inner_product_matrix=self.inner_product_matrix(),
            already_echelonized=False)

    def orthogonal_group(self, gens=None, is_finite=None):
        """
        Return the orthogonal group of this lattice as a matrix group.

        The elements are isometries of the ambient vector space
        which preserve this lattice. They are represented by
        matrices with respect to the standard basis.

        INPUT:

        - ``gens`` -- a list of matrices (default:``None``)
        - ``is_finite`` -- bool (default: ``None``) If set to ``True``,
          then the group is placed in the category of finite groups. Sage does not check this.

        OUTPUT:

        The matrix group generated by ``gens``.
        If ``gens`` is not specified, then generators of the full
        orthogonal group of this lattice are computed. They are
        continued as the identity on the orthogonal complement of
        the lattice in its ambient space. Currently, we can only
        compute the orthogonal group for positive definite lattices.

        EXAMPLES::

            sage: A4 = IntegralLattice("A4")
            sage: Aut = A4.orthogonal_group()
            sage: Aut
            Group of isometries with 5 generators (
            [-1  0  0  0]  [0 0 0 1]  [-1 -1 -1  0]  [ 1  0  0  0]  [ 1  0  0  0]
            [ 0 -1  0  0]  [0 0 1 0]  [ 0  0  0 -1]  [-1 -1 -1 -1]  [ 0  1  0  0]
            [ 0  0 -1  0]  [0 1 0 0]  [ 0  0  1  1]  [ 0  0  0  1]  [ 0  0  1  1]
            [ 0  0  0 -1], [1 0 0 0], [ 0  1  0  0], [ 0  0  1  0], [ 0  0  0 -1]
            )

        The group acts from the right on the lattice and its discriminant group::

            sage: x = A4.an_element()
            sage: g = Aut.an_element()
            sage: g
            [ 1  1  1  0]
            [ 0  0 -1  0]
            [ 0  0  1  1]
            [ 0 -1 -1 -1]
            sage: x*g
            (1, 1, 1, 0)
            sage: (x*g).parent()==A4
            True
            sage: (g*x).parent()
            Vector space of dimension 4 over Rational Field
            sage: y = A4.discriminant_group().an_element()
            sage: y*g
            (1)

        If the group is finite we can compute the usual things::

            sage: Aut.order()
            240
            sage: conj = Aut.conjugacy_classes_representatives()
            sage: len(conj)
            14
            sage: Aut.structure_description()   # optional - database_gap
            'C2 x S5'

        The lattice can live in a larger ambient space::

            sage: A2 = IntegralLattice(matrix.identity(3),Matrix(ZZ,2,3,[1,-1,0,0,1,-1]))
            sage: A2.orthogonal_group()
            Group of isometries with 3 generators (
            [-1/3  2/3  2/3]  [ 2/3  2/3 -1/3]  [1 0 0]
            [ 2/3 -1/3  2/3]  [ 2/3 -1/3  2/3]  [0 0 1]
            [ 2/3  2/3 -1/3], [-1/3  2/3  2/3], [0 1 0]
            )

        It can be negative definite as well::

            sage: A2m = IntegralLattice(-Matrix(ZZ,2,[2,1,1,2]))
            sage: G = A2m.orthogonal_group()
            sage: G.order()
            12

        If the lattice is indefinite, sage does not know how to compute generators.
        Can you teach it?::

            sage: U = IntegralLattice(Matrix(ZZ,2,[0,1,1,0]))
            sage: U.orthogonal_group()
            Traceback (most recent call last):
            ...
            NotImplementedError: currently, we can only compute generators for orthogonal groups over definite lattices.

        But we can define subgroups::

            sage: S = IntegralLattice(Matrix(ZZ,2,[2, 3, 3, 2]))
            sage: f = Matrix(ZZ,2,[0,1,-1,3])
            sage: S.orthogonal_group([f])
            Group of isometries with 1 generator (
            [ 0  1]
            [-1  3]
            )

        TESTS:

        We can handle the trivial group::

            sage: S = IntegralLattice(Matrix(ZZ,2,[2, 3, 3, 2]))
            sage: S.orthogonal_group([])
            Group of isometries with 1 generator (
            [1 0]
            [0 1]
            )
        """
        from sage.categories.groups import Groups
        from sage.groups.matrix_gps.isometries import GroupOfIsometries
        sig = self.signature_pair()
        if gens is None:
            gens = []
            if sig[1]==0 or sig[0]==0: #definite
                from sage.quadratic_forms.quadratic_form import QuadraticForm
                is_finite = True
                # Compute transformation matrix to the ambient module.
                L = self.overlattice(self.ambient_module().gens())
                Orthogonal = L.orthogonal_complement(self)
                B = self.basis_matrix().stack(Orthogonal.basis_matrix())
                if sig[0] == 0: #negative definite
                    q = QuadraticForm(ZZ, -2*self.gram_matrix())
                else:    # positve definite
                    q = QuadraticForm(ZZ, 2*self.gram_matrix())
                identity = matrix.identity(Orthogonal.rank())
                for g in q.automorphism_group().gens():
                    g = g.matrix().T
                    # We continue g as identity on the orthogonal complement.
                    g = matrix.block_diagonal([g, identity])
                    g = B.inverse()*g*B
                    gens.append(g)
            else: #indefinite
                raise NotImplementedError(
                    "currently, we can only compute generators "
                    "for orthogonal groups over definite lattices.")
        deg = self.degree()
        base = self.ambient_vector_space().base_ring()
        inv_bil = self.inner_product_matrix()
        if is_finite:
            cat = Groups().Finite()
        else:
            cat = Groups()
        D = self.discriminant_group()
        G = GroupOfIsometries(deg,
                              base,
                              gens,
                              inv_bil,
                              category=cat,
                              invariant_submodule=self,
                              invariant_quotient_module=D)
        return G

    automorphisms=orthogonal_group

    def genus(self):
        r"""
        Return the genus of this lattice.

        EXAMPLES::

            sage: L = IntegralLattice("U")
            sage: L.genus()
            Genus of
            [0 1]
            [1 0]
            Genus symbol at 2:    1^2
        """
        from sage.quadratic_forms.genera.genus import Genus
        return Genus(self.gram_matrix())

<<<<<<< HEAD
    def tensor_product(self, other, discard_basis=False):
        r"""
        Return the tensor product of ``self`` and ``other``.

        INPUT:

        - ``other`` -- an integral lattice
        - ``discard_basis`` -- a boolean (default: ``False``). If ``True``, then the lattice
                            returned is equipped with the standard basis.

        EXAMPLES::

            sage: L = IntegralLattice("D3", [[1,-1,0], [0,1,-1]])
            sage: L1 = L.tensor_product(L)
            sage: L2 = L.tensor_product(L, True)
            sage: L1
            Lattice of degree 9 and rank 4 over Integer Ring
            Basis matrix:
            [ 1 -1  0 -1  1  0  0  0  0]
            [ 0  1 -1  0 -1  1  0  0  0]
            [ 0  0  0  1 -1  0 -1  1  0]
            [ 0  0  0  0  1 -1  0 -1  1]
            Inner product matrix:
            [ 4 -2 -2 -2  1  1 -2  1  1]
            [-2  4  0  1 -2  0  1 -2  0]
            [-2  0  4  1  0 -2  1  0 -2]
            [-2  1  1  4 -2 -2  0  0  0]
            [ 1 -2  0 -2  4  0  0  0  0]
            [ 1  0 -2 -2  0  4  0  0  0]
            [-2  1  1  0  0  0  4 -2 -2]
            [ 1 -2  0  0  0  0 -2  4  0]
            [ 1  0 -2  0  0  0 -2  0  4]
            sage: L1.gram_matrix()
            [ 36 -12 -12   4]
            [-12  24   4  -8]
            [-12   4  24  -8]
            [  4  -8  -8  16]
            sage: L2
=======
    def twist(self, s, discard_basis=False):
        r"""
        Return the lattice with inner product matrix scaled by ``s``.

        INPUT:

        - ``s`` -- a nonzero integer
        - ``discard_basis`` -- a boolean (default: ``False``).
          If ``True``, then the lattice returned is equipped
          with the standard basis.

        EXAMPLES::

            sage: L = IntegralLattice("A4")
            sage: L.twist(3)
>>>>>>> 8bdc326b
            Lattice of degree 4 and rank 4 over Integer Ring
            Basis matrix:
            [1 0 0 0]
            [0 1 0 0]
            [0 0 1 0]
            [0 0 0 1]
            Inner product matrix:
<<<<<<< HEAD
            [ 36 -12 -12   4]
            [-12  24   4  -8]
            [-12   4  24  -8]
            [  4  -8  -8  16]
        """
        if not isinstance(other, FreeQuadraticModule_integer_symmetric):
            raise ValueError("other (=%s) must be an integral lattice" % other)
        if discard_basis:
            gram_matrix = self.gram_matrix().tensor_product(other.gram_matrix())
            return IntegralLattice(gram_matrix)
        else:
            inner_product_matrix = self.inner_product_matrix().tensor_product(other.inner_product_matrix())
            basis_matrix = self.basis_matrix().tensor_product(other.basis_matrix())
            n = self.degree()
            m = other.degree()
            ambient = FreeQuadraticModule(self.base_ring(), m * n, inner_product_matrix)
            return FreeQuadraticModule_integer_symmetric(ambient=ambient,
                                                         basis=basis_matrix,
                                                         inner_product_matrix=ambient.inner_product_matrix())
=======
            [ 6 -3  0  0]
            [-3  6 -3  0]
            [ 0 -3  6 -3]
            [ 0  0 -3  6]
            sage: L = IntegralLattice(3,[[2,1,0],[0,1,1]])
            sage: L
            Lattice of degree 3 and rank 2 over Integer Ring
            Basis matrix:
            [2 1 0]
            [0 1 1]
            Inner product matrix:
            [1 0 0]
            [0 1 0]
            [0 0 1]
            sage: L.twist(1)
            Lattice of degree 3 and rank 2 over Integer Ring
            Basis matrix:
            [2 1 0]
            [0 1 1]
            Inner product matrix:
            [1 0 0]
            [0 1 0]
            [0 0 1]
            sage: L.twist(1, True)
            Lattice of degree 2 and rank 2 over Integer Ring
            Basis matrix:
            [1 0]
            [0 1]
            Inner product matrix:
            [5 1]
            [1 2]
        """
        try:
            s = self.base_ring()(s)
        except:
            ValueError("the scaling factor must be an element of the base ring.")
        if (s==0):
            raise ValueError("the scaling factor must be non zero")
        if discard_basis:
            return IntegralLattice(s * self.gram_matrix())
        else:
            n = self.degree()
            inner_product_matrix = s * self.inner_product_matrix()
            ambient = FreeQuadraticModule(self.base_ring(), n, inner_product_matrix)
            return FreeQuadraticModule_integer_symmetric(ambient=ambient, basis=self.basis(), inner_product_matrix=inner_product_matrix)
>>>>>>> 8bdc326b
<|MERGE_RESOLUTION|>--- conflicted
+++ resolved
@@ -1225,7 +1225,6 @@
         from sage.quadratic_forms.genera.genus import Genus
         return Genus(self.gram_matrix())
 
-<<<<<<< HEAD
     def tensor_product(self, other, discard_basis=False):
         r"""
         Return the tensor product of ``self`` and ``other``.
@@ -1264,23 +1263,6 @@
             [-12   4  24  -8]
             [  4  -8  -8  16]
             sage: L2
-=======
-    def twist(self, s, discard_basis=False):
-        r"""
-        Return the lattice with inner product matrix scaled by ``s``.
-
-        INPUT:
-
-        - ``s`` -- a nonzero integer
-        - ``discard_basis`` -- a boolean (default: ``False``).
-          If ``True``, then the lattice returned is equipped
-          with the standard basis.
-
-        EXAMPLES::
-
-            sage: L = IntegralLattice("A4")
-            sage: L.twist(3)
->>>>>>> 8bdc326b
             Lattice of degree 4 and rank 4 over Integer Ring
             Basis matrix:
             [1 0 0 0]
@@ -1288,7 +1270,6 @@
             [0 0 1 0]
             [0 0 0 1]
             Inner product matrix:
-<<<<<<< HEAD
             [ 36 -12 -12   4]
             [-12  24   4  -8]
             [-12   4  24  -8]
@@ -1308,7 +1289,22 @@
             return FreeQuadraticModule_integer_symmetric(ambient=ambient,
                                                          basis=basis_matrix,
                                                          inner_product_matrix=ambient.inner_product_matrix())
-=======
+
+    def twist(self, s, discard_basis=False):
+        r"""
+        Return the lattice with inner product matrix scaled by ``s``.
+
+        INPUT:
+
+        - ``s`` -- a nonzero integer
+        - ``discard_basis`` -- a boolean (default: ``False``).
+          If ``True``, then the lattice returned is equipped
+          with the standard basis.
+
+        EXAMPLES::
+
+            sage: L = IntegralLattice("A4")
+            sage: L.twist(3)
             [ 6 -3  0  0]
             [-3  6 -3  0]
             [ 0 -3  6 -3]
@@ -1354,4 +1350,3 @@
             inner_product_matrix = s * self.inner_product_matrix()
             ambient = FreeQuadraticModule(self.base_ring(), n, inner_product_matrix)
             return FreeQuadraticModule_integer_symmetric(ambient=ambient, basis=self.basis(), inner_product_matrix=inner_product_matrix)
->>>>>>> 8bdc326b
