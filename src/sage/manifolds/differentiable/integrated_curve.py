--- conflicted
+++ resolved
@@ -6,13 +6,8 @@
 is a differentiable curve constructed as a solution to a system of
 second order differential equations.
 
-<<<<<<< HEAD
-Integrated curves are implemented by :class:`IntegratedCurve`, from which the
-classes :class:`IntegratedAutoparallelCurve` and
-=======
 Integrated curves are implemented by the class :class:`IntegratedCurve`, from
 which the classes :class:`IntegratedAutoparallelCurve` and
->>>>>>> 2e918f44
 :class:`IntegratedGeodesic` inherit.
 
 .. RUBRIC:: Example: a geodesic in the hyperbolic plane
