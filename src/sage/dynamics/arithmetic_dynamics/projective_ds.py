# -*- coding: utf-8 -*-
r"""
Dynamical systems on projective schemes

A dynamical system of projective schemes determined by homogeneous
polynomials functions that define what the morphism does on points
in the ambient projective space.

The main constructor functions are given by :class:`DynamicalSystem` and
:class:`DynamicalSystem_projective`. The constructors function can take either
polynomials or a morphism from which to construct a dynamical system.
If the domain is not specified, it is constructed. However, if you plan on
working with points or subvarieties in the domain, it recommended to specify
the domain.

The initialization checks are always performed by the constructor functions.
It is possible, but not recommended, to skip these checks by calling the
class initialization directly.

AUTHORS:

- David Kohel, William Stein

- William Stein (2006-02-11): fixed bug where P(0,0,0) was allowed as
  a projective point.

- Volker Braun (2011-08-08): Renamed classes, more documentation, misc
  cleanups.

- Ben Hutz (2013-03) iteration functionality and new directory structure
  for affine/projective, height functionality

- Brian Stout, Ben Hutz (Nov 2013) - added minimal model functionality

- Dillon Rose (2014-01):  Speed enhancements

- Ben Hutz (2015-11): iteration of subschemes

- Ben Hutz (2017-7): relocate code and create class

"""

# ****************************************************************************
#       Copyright (C) 2011 Volker Braun <vbraun.name@gmail.com>
#       Copyright (C) 2006 David Kohel <kohel@maths.usyd.edu.au>
#       Copyright (C) 2006 William Stein <wstein@gmail.com>
#
# This program is free software: you can redistribute it and/or modify
# it under the terms of the GNU General Public License as published by
# the Free Software Foundation, either version 2 of the License, or
# (at your option) any later version.
#                  https://www.gnu.org/licenses/
# ****************************************************************************
from __future__ import print_function, absolute_import

from sage.arith.misc import is_prime
from sage.categories.fields import Fields
from sage.categories.function_fields import FunctionFields
from sage.categories.number_fields import NumberFields
from sage.categories.homset import End
from sage.dynamics.arithmetic_dynamics.generic_ds import DynamicalSystem
from sage.functions.all import sqrt
from sage.functions.other import ceil
from sage.libs.pari.all import PariError
from sage.matrix.constructor import matrix, identity_matrix
from sage.misc.cachefunc import cached_method
from sage.misc.classcall_metaclass import typecall
from sage.misc.mrange import xmrange
from sage.modules.free_module_element import vector
from sage.rings.all import Integer, CIF
from sage.arith.all import gcd, lcm, next_prime, binomial, primes, moebius
from sage.categories.finite_fields import FiniteFields
from sage.rings.algebraic_closure_finite_field import AlgebraicClosureFiniteField_generic
from sage.rings.complex_field import ComplexField
from sage.rings.finite_rings.finite_field_constructor import (is_FiniteField, GF,
                                                              is_PrimeFiniteField)
from sage.rings.finite_rings.integer_mod_ring import Zmod
from sage.rings.fraction_field import (FractionField, is_FractionField)
from sage.rings.fraction_field_element import is_FractionFieldElement, FractionFieldElement
from sage.rings.integer_ring import ZZ
from sage.rings.morphism import RingHomomorphism_im_gens
from sage.rings.number_field.number_field_ideal import NumberFieldFractionalIdeal
from sage.rings.padics.all import Qp
from sage.rings.polynomial.multi_polynomial_ring_base import is_MPolynomialRing
from sage.rings.polynomial.polynomial_ring_constructor import PolynomialRing
from sage.rings.polynomial.polynomial_ring import is_PolynomialRing
from sage.rings.qqbar import QQbar, AlgebraicField_common
from sage.rings.quotient_ring import QuotientRing_generic
from sage.rings.rational_field import QQ
from sage.rings.real_double import RDF
from sage.rings.real_mpfr import (RealField, is_RealField)
from sage.schemes.generic.morphism import SchemeMorphism_polynomial
from sage.schemes.projective.projective_subscheme import AlgebraicScheme_subscheme_projective
from sage.schemes.projective.projective_morphism import (
    SchemeMorphism_polynomial_projective_space,
    SchemeMorphism_polynomial_projective_space_field,
    SchemeMorphism_polynomial_projective_space_finite_field)
from sage.schemes.projective.projective_space import (ProjectiveSpace,
                                                      is_ProjectiveSpace)
from sage.schemes.product_projective.space import is_ProductProjectiveSpaces
from sage.structure.element import get_coercion_model
from sage.symbolic.constants import e
from copy import copy
from sage.parallel.ncpus import ncpus
from sage.parallel.use_fork import p_iter_fork
from sage.dynamics.arithmetic_dynamics.projective_ds_helper import (_fast_possible_periods,_all_periodic_points)
from sage.sets.set import Set
from sage.combinat.permutation import Arrangements
from sage.combinat.subset import Subsets
from sage.symbolic.ring import SR

class DynamicalSystem_projective(SchemeMorphism_polynomial_projective_space,
                                      DynamicalSystem):
    r"""A dynamical system of projective schemes determined by homogeneous
    polynomials that define what the morphism does on points in the
    ambient projective space.

    .. WARNING::

        You should not create objects of this class directly because
        no type or consistency checking is performed. The preferred
        method to construct such dynamical systems is to use
        :func:`~sage.dynamics.arithmetic_dynamics.generic_ds.DynamicalSystem_projective`
        function

    INPUT:

    - ``morphism_or_polys`` -- a SchemeMorphism, a polynomial, a
      rational function, or a list or tuple of homogeneous polynomials.

    - ``domain`` -- optional projective space or projective subscheme.

    - ``names`` -- optional tuple of strings to be used as coordinate
      names for a projective space that is constructed; defaults to ``'X','Y'``.

      The following combinations of ``morphism_or_polys`` and
      ``domain`` are meaningful:

      * ``morphism_or_polys`` is a SchemeMorphism; ``domain`` is
        ignored in this case.

      * ``morphism_or_polys`` is a list of homogeneous polynomials
        that define a rational endomorphism of ``domain``.

      * ``morphism_or_polys`` is a list of homogeneous polynomials and
        ``domain`` is unspecified; ``domain`` is then taken to be the
        projective space of appropriate dimension over the common base ring,
        if one exists, of the elements of ``morphism_or_polys``.

      * ``morphism_or_polys`` is a single polynomial or rational
        function; ``domain`` is ignored and taken to be a
        1-dimensional projective space over the base ring of
        ``morphism_or_polys`` with coordinate names given by ``names``.

    OUTPUT: :class:`DynamicalSystem_projective`.

    EXAMPLES::

        sage: P1.<x,y> = ProjectiveSpace(QQ,1)
        sage: DynamicalSystem_projective([y, 2*x])
        Dynamical System of Projective Space of dimension 1 over Rational Field
          Defn: Defined on coordinates by sending (x : y) to
                (y : 2*x)

    We can define dynamical systems on `P^1` by giving a polynomial or
    rational function::

        sage: R.<t> = QQ[]
        sage: DynamicalSystem_projective(t^2 - 3)
        Dynamical System of Projective Space of dimension 1 over Rational Field
          Defn: Defined on coordinates by sending (X : Y) to
                (X^2 - 3*Y^2 : Y^2)
        sage: DynamicalSystem_projective(1/t^2)
        Dynamical System of Projective Space of dimension 1 over Rational Field
          Defn: Defined on coordinates by sending (X : Y) to
                (Y^2 : X^2)

    ::

        sage: R.<x> = PolynomialRing(QQ,1)
        sage: DynamicalSystem_projective(x^2, names=['a','b'])
        Dynamical System of Projective Space of dimension 1 over Rational Field
          Defn: Defined on coordinates by sending (a : b) to
                (a^2 : b^2)

    Symbolic Ring elements are not allowed::

        sage: x,y = var('x,y')
        sage: DynamicalSystem_projective([x^2,y^2])
        Traceback (most recent call last):
        ...
        ValueError: [x^2, y^2] must be elements of a polynomial ring

    ::

        sage: R.<x> = PolynomialRing(QQ,1)
        sage: DynamicalSystem_projective(x^2)
        Dynamical System of Projective Space of dimension 1 over Rational Field
          Defn: Defined on coordinates by sending (X : Y) to
                (X^2 : Y^2)

    ::

        sage: R.<t> = PolynomialRing(QQ)
        sage: P.<x,y,z> = ProjectiveSpace(R, 2)
        sage: X = P.subscheme([x])
        sage: DynamicalSystem_projective([x^2, t*y^2, x*z], domain=X)
        Dynamical System of Closed subscheme of Projective Space of dimension
        2 over Univariate Polynomial Ring in t over Rational Field defined by:
          x
          Defn: Defined on coordinates by sending (x : y : z) to
                (x^2 : t*y^2 : x*z)

    When elements of the quotient ring are used, they are reduced::

        sage: P.<x,y,z> = ProjectiveSpace(CC, 2)
        sage: X = P.subscheme([x-y])
        sage: u,v,w = X.coordinate_ring().gens()
        sage: DynamicalSystem_projective([u^2, v^2, w*u], domain=X)
        Dynamical System of Closed subscheme of Projective Space of dimension
        2 over Complex Field with 53 bits of precision defined by:
          x - y
          Defn: Defined on coordinates by sending (x : y : z) to
                (y^2 : y^2 : y*z)

    We can also compute the forward image of subschemes through
    elimination. In particular, let `X = V(h_1,\ldots, h_t)` and define the ideal
    `I = (h_1,\ldots,h_t,y_0-f_0(\bar{x}), \ldots, y_n-f_n(\bar{x}))`.
    Then the elimination ideal `I_{n+1} = I \cap K[y_0,\ldots,y_n]` is a homogeneous
    ideal and `f(X) = V(I_{n+1})`::

        sage: P.<x,y,z> = ProjectiveSpace(QQ, 2)
        sage: f = DynamicalSystem_projective([(x-2*y)^2, (x-2*z)^2, x^2])
        sage: X = P.subscheme(y-z)
        sage: f(f(f(X)))
        Closed subscheme of Projective Space of dimension 2 over Rational Field
        defined by:
          y - z

    ::

        sage: P.<x,y,z,w> = ProjectiveSpace(QQ, 3)
        sage: f = DynamicalSystem_projective([(x-2*y)^2, (x-2*z)^2, (x-2*w)^2, x^2])
        sage: f(P.subscheme([x,y,z]))
        Closed subscheme of Projective Space of dimension 3 over Rational Field
        defined by:
          w,
          y,
          x

    ::

        sage: T.<x,y,z,w,u> = ProductProjectiveSpaces([2, 1], QQ)
        sage: DynamicalSystem_projective([x^2*u, y^2*w, z^2*u, w^2, u^2], domain=T)
        Dynamical System of Product of projective spaces P^2 x P^1 over Rational Field
          Defn: Defined by sending (x : y : z , w : u) to
                (x^2*u : y^2*w : z^2*u , w^2 : u^2).

    ::

        sage: K.<v> = QuadraticField(-7)
        sage: P.<x,y> = ProjectiveSpace(K, 1)
        sage: f = DynamicalSystem([x^3 + v*x*y^2, y^3])
        sage: fbar = f.change_ring(QQbar)
        sage: fbar.is_postcritically_finite()
        False
    """

    @staticmethod
    def __classcall_private__(cls, morphism_or_polys, domain=None, names=None):
        r"""
        Return the appropriate dynamical system on a projective scheme.

        TESTS::

            sage: R.<x,y> = QQ[]
            sage: P1 = ProjectiveSpace(R)
            sage: f = DynamicalSystem_projective([x-y, x*y])
            Traceback (most recent call last):
            ...
            ValueError: polys (=[x - y, x*y]) must be of the same degree
            sage: DynamicalSystem_projective([x-1, x*y+x])
            Traceback (most recent call last):
            ...
            ValueError: polys (=[x - 1, x*y + x]) must be homogeneous

        ::

            sage: DynamicalSystem_projective([exp(x),exp(y)])
            Traceback (most recent call last):
            ...
            ValueError: [e^x, e^y] must be elements of a polynomial ring

        ::

            sage: T.<x,y,z,w,u> = ProductProjectiveSpaces([2, 1], QQ)
            sage: DynamicalSystem_projective([x^2*u, y^2*w, z^2*u, w^2, u*z], domain=T)
            Traceback (most recent call last):
            ...
            TypeError: polys (=[x^2*u, y^2*w, z^2*u, w^2, z*u]) must be
            multi-homogeneous of the same degrees (by component)

        ::

            sage: A.<x,y> = AffineSpace(ZZ, 2)
            sage: DynamicalSystem_projective([x^2,y^2], A)
            Traceback (most recent call last):
            ...
            ValueError: "domain" must be a projective scheme
            sage: H = End(A)
            sage: f = H([x,y])
            sage: DynamicalSystem_projective(f)
            Traceback (most recent call last):
            ...
            ValueError: "domain" must be a projective scheme

        ::

            sage: R.<x> = PolynomialRing(QQ,1)
            sage: DynamicalSystem_projective(x^2, names='t')
            Traceback (most recent call last):
            ...
            ValueError: specify 2 variable names

        ::

            sage: P1.<x,y> = ProjectiveSpace(QQ,1)
            sage: DynamicalSystem_projective([y, x, y], domain=P1)
            Traceback (most recent call last):
            ...
            ValueError: Number of polys does not match dimension of Projective Space of dimension 1 over Rational Field

        ::

            sage: A.<x,y> = AffineSpace(QQ,2)
            sage: DynamicalSystem_projective([y,x], domain=A)
            Traceback (most recent call last):
            ...
            ValueError: "domain" must be a projective scheme

        ::

            sage: R.<x> = QQ[]
            sage: DynamicalSystem([x^2])
            Traceback (most recent call last):
            ...
            ValueError: list/tuple must have at least 2 polynomials

        ::

            sage: P.<x,y> = ProjectiveSpace(QQ,1)
            sage: f = DynamicalSystem([CC.0*x^2 + 2*y^2, 1*y^2], domain=P)
            Traceback (most recent call last):
            ...
            TypeError: coefficients of polynomial not in Rational Field
        """
        from sage.dynamics.arithmetic_dynamics.product_projective_ds import DynamicalSystem_product_projective

        if isinstance(morphism_or_polys, SchemeMorphism_polynomial):
            R = morphism_or_polys.base_ring()
            domain = morphism_or_polys.domain()
            polys = list(morphism_or_polys)
            if domain != morphism_or_polys.codomain():
                raise ValueError('domain and codomain do not agree')
            if not is_ProjectiveSpace(domain) and not isinstance(domain, AlgebraicScheme_subscheme_projective):
                raise ValueError('"domain" must be a projective scheme')
            if R not in Fields():
                return typecall(cls, polys, domain)
            if is_FiniteField(R):
                return DynamicalSystem_projective_finite_field(polys, domain)
            return DynamicalSystem_projective_field(polys, domain)

        if isinstance(morphism_or_polys, (list, tuple)):
            polys = list(morphism_or_polys)
            if len(polys) == 1:
                raise ValueError("list/tuple must have at least 2 polynomials")
            test = lambda x: is_PolynomialRing(x) or is_MPolynomialRing(x)
            if not all(test(poly.parent()) for poly in polys):
                try:
                    polys = [poly.lift() for poly in polys]
                except AttributeError:
                    raise ValueError('{} must be elements of a polynomial ring'.format(morphism_or_polys))
        else:
            # homogenize!
            f = morphism_or_polys
            aff_CR = f.parent()
            if (not is_PolynomialRing(aff_CR) and not is_FractionField(aff_CR)
                and not (is_MPolynomialRing(aff_CR) and aff_CR.ngens() == 1)):
                msg = '{} is not a single variable polynomial or rational function'
                raise ValueError(msg.format(f))
            if is_FractionField(aff_CR):
                polys = [f.numerator(),f.denominator()]
            else:
                polys = [f, aff_CR(1)]
            d = max(poly.degree() for poly in polys)
            if names is None:
                names = ('X','Y')
            elif len(names) != 2:
                raise ValueError('specify 2 variable names')
            proj_CR = PolynomialRing(aff_CR.base_ring(), names=names)
            X,Y = proj_CR.gens()
            polys = [proj_CR(Y**d * poly(X/Y)) for poly in polys]

        if domain is None:
            PR = get_coercion_model().common_parent(*polys)
            polys = [PR(poly) for poly in polys]
            domain = ProjectiveSpace(PR)
        else:
            # Check if we can coerce the given polynomials over the given domain
            PR = domain.ambient_space().coordinate_ring()
            try:
                polys = [PR(poly) for poly in polys]
            except TypeError:
                raise TypeError('coefficients of polynomial not in {}'.format(domain.base_ring()))
        if len(polys) != domain.ambient_space().coordinate_ring().ngens():
            raise ValueError('Number of polys does not match dimension of {}'.format(domain))
        R = domain.base_ring()
        if R is SR:
            raise TypeError("Symbolic Ring cannot be the base ring")

        if is_ProductProjectiveSpaces(domain):
            splitpolys = domain._factors(polys)
            for split_poly in splitpolys:
                split_d = domain._degree(split_poly[0])
                if not all(split_d == domain._degree(f) for f in split_poly):
                    msg = 'polys (={}) must be multi-homogeneous of the same degrees (by component)'
                    raise TypeError(msg.format(polys))
            if is_FiniteField(R):
                from sage.dynamics.arithmetic_dynamics.product_projective_ds import DynamicalSystem_product_projective_finite_field
                return DynamicalSystem_product_projective_finite_field(polys, domain)
            return DynamicalSystem_product_projective(polys, domain)

        # Now polys define an endomorphism of a scheme in P^n
        if not all(poly.is_homogeneous() for poly in polys):
            msg = 'polys (={}) must be homogeneous'
            raise ValueError(msg.format(polys))
        d = polys[0].degree()
        if not all(poly.degree() == d for poly in polys):
            msg = 'polys (={}) must be of the same degree'
            raise ValueError(msg.format(polys))

        if not is_ProjectiveSpace(domain) and not isinstance(domain, AlgebraicScheme_subscheme_projective):
            raise ValueError('"domain" must be a projective scheme')
        if R not in Fields():
            return typecall(cls, polys, domain)
        if is_FiniteField(R):
                return DynamicalSystem_projective_finite_field(polys, domain)
        return DynamicalSystem_projective_field(polys, domain)

    def __init__(self, polys, domain):
        r"""
        The Python constructor.

        See :class:`DynamicalSystem` for details.

        EXAMPLES::

            sage: P.<x,y> = ProjectiveSpace(QQ, 1)
            sage: DynamicalSystem_projective([3/5*x^2, y^2], domain=P)
            Dynamical System of Projective Space of dimension 1 over Rational Field
              Defn: Defined on coordinates by sending (x : y) to
                    (3/5*x^2 : y^2)
        """
        # Next attribute needed for _fast_eval and _fastpolys
        self._is_prime_finite_field = is_PrimeFiniteField(polys[0].base_ring())
        DynamicalSystem.__init__(self,polys,domain)

    def __copy__(self):
        r"""
        Return a copy of this dynamical system.

        OUTPUT: :class:`DynamicalSystem_projective`

        EXAMPLES::

            sage: P.<x,y> = ProjectiveSpace(QQ,1)
            sage: f = DynamicalSystem_projective([3/5*x^2,6*y^2])
            sage: g = copy(f)
            sage: f == g
            True
            sage: f is g
            False
        """
        return DynamicalSystem_projective(self._polys, self.domain())

    def _number_field_from_algebraics(self):
        r"""
        Return a dynamical system defined over the number field of its coefficients.

        OTUPUT: dynamical system.

        EXAMPLES::

            sage: P.<x,y> = ProjectiveSpace(QQbar,1)
            sage: f = DynamicalSystem_projective([x^2 + QQbar(sqrt(2)) * y^2, y^2])
            sage: f._number_field_from_algebraics()
            Dynamical System of Projective Space of dimension 1 over Number Field in a with defining polynomial y^2 - 2 with a = 1.414213562373095?
              Defn: Defined on coordinates by sending (x : y) to
                    (x^2 + (a)*y^2 : y^2)
        """
        return self.as_scheme_morphism()._number_field_from_algebraics().as_dynamical_system()

    def dehomogenize(self, n):
        r"""
        Return the standard dehomogenization at the ``n[0]`` coordinate
        for the domain and the ``n[1]`` coordinate for the codomain.

        Note that the new function is defined over the fraction field
        of the base ring of this map.

        INPUT:

        - ``n`` -- a tuple of nonnegative integers; if ``n`` is an integer,
          then the two values of the tuple are assumed to be the same

        OUTPUT:

        If the dehomogenizing indices are the same for the domain and
        codomain, then a :class:`DynamicalSystem_affine` given by
        dehomogenizing the source and target of `self` with respect to
        the given indices is returned. If the dehomogenizing indices
        for the domain and codomain are different then the resulting
        affine patches are different and a scheme morphism is returned.

        EXAMPLES::

            sage: P.<x,y> = ProjectiveSpace(ZZ,1)
            sage: f = DynamicalSystem_projective([x^2+y^2, y^2])
            sage: f.dehomogenize(0)
            Dynamical System of Affine Space of dimension 1 over Integer Ring
              Defn: Defined on coordinates by sending (y) to
                    (y^2/(y^2 + 1))
            sage: f.dehomogenize((0, 1))
            Scheme morphism:
              From: Affine Space of dimension 1 over Integer Ring
              To:   Affine Space of dimension 1 over Integer Ring
              Defn: Defined on coordinates by sending (y) to
                    ((y^2 + 1)/y^2)
        """
        F = self.as_scheme_morphism().dehomogenize(n)
        if F.domain() == F.codomain():
            return F.as_dynamical_system()
        else:
            return F

    def dynatomic_polynomial(self, period):
        r"""
        For a dynamical system of `\mathbb{P}^1` compute the dynatomic
        polynomial.

        The dynatomic polynomial is the analog of the cyclotomic
        polynomial and its roots are the points of formal period `period`.
        If possible the division is done in the coordinate ring of this
        map and a polynomial is returned. In rings where that is not
        possible, a :class:`FractionField` element will be returned.
        In certain cases, when the conversion back to a polynomial fails,
        a :class:`SymbolRing` element will be returned.

        ALGORITHM:

        For a positive integer `n`, let `[F_n,G_n]` be the coordinates of the `nth`
        iterate of `f`. Then construct

        .. MATH::

            \Phi^{\ast}_n(f)(x,y) = \sum_{d \mid n}
                (yF_d(x,y) - xG_d(x,y))^{\mu(n/d)},

        where `\mu` is the Möbius function.

        For a pair `[m,n]`, let `f^m = [F_m,G_m]`. Compute

        .. MATH::

            \Phi^{\ast}_{m,n}(f)(x,y) = \Phi^{\ast}_n(f)(F_m,G_m) /
                \Phi^{\ast}_n(f)(F_{m-1},G_{m-1})

        REFERENCES:

        - [Hutz2015]_
        - [MoPa1994]_

        INPUT:

        - ``period`` -- a positive integer or a list/tuple `[m,n]` where
          `m` is the preperiod and `n` is the period

        OUTPUT:

        If possible, a two variable polynomial in the coordinate ring
        of this map. Otherwise a fraction field element of the coordinate
        ring of this map. Or, a :class:`SymbolicRing` element.

        .. TODO::

            - Do the division when the base ring is `p`-adic so that
              the output is a polynomial.

            - Convert back to a polynomial when the base ring is a
              function field (not over `\QQ` or `F_p`).

        EXAMPLES::

            sage: P.<x,y> = ProjectiveSpace(QQ,1)
            sage: f = DynamicalSystem_projective([x^2 + y^2, y^2])
            sage: f.dynatomic_polynomial(2)
            x^2 + x*y + 2*y^2

        ::

            sage: P.<x,y> = ProjectiveSpace(ZZ,1)
            sage: f = DynamicalSystem_projective([x^2 + y^2, x*y])
            sage: f.dynatomic_polynomial(4)
            2*x^12 + 18*x^10*y^2 + 57*x^8*y^4 + 79*x^6*y^6 + 48*x^4*y^8 + 12*x^2*y^10 + y^12

        ::

            sage: P.<x,y> = ProjectiveSpace(CC,1)
            sage: f = DynamicalSystem_projective([x^2 + y^2, 3*x*y])
            sage: f.dynatomic_polynomial(3)
            13.0000000000000*x^6 + 117.000000000000*x^4*y^2 +
            78.0000000000000*x^2*y^4 + y^6

        ::

            sage: P.<x,y> = ProjectiveSpace(QQ,1)
            sage: f = DynamicalSystem_projective([x^2 - 10/9*y^2, y^2])
            sage: f.dynatomic_polynomial([2,1])
            x^4*y^2 - 11/9*x^2*y^4 - 80/81*y^6

        ::

            sage: P.<x,y> = ProjectiveSpace(QQ,1)
            sage: f = DynamicalSystem_projective([x^2 - 29/16*y^2, y^2])
            sage: f.dynatomic_polynomial([2,3])
            x^12 - 95/8*x^10*y^2 + 13799/256*x^8*y^4 - 119953/1024*x^6*y^6 +
            8198847/65536*x^4*y^8 - 31492431/524288*x^2*y^10 +
            172692729/16777216*y^12

        ::

            sage: P.<x,y> = ProjectiveSpace(ZZ,1)
            sage: f = DynamicalSystem_projective([x^2 - y^2, y^2])
            sage: f.dynatomic_polynomial([1,2])
            x^2 - x*y

        ::

            sage: P.<x,y> = ProjectiveSpace(QQ,1)
            sage: f = DynamicalSystem_projective([x^3 - y^3, 3*x*y^2])
            sage: f.dynatomic_polynomial([0,4])==f.dynatomic_polynomial(4)
            True

        ::

            sage: P.<x,y,z> = ProjectiveSpace(QQ,2)
            sage: f = DynamicalSystem_projective([x^2 + y^2, x*y, z^2])
            sage: f.dynatomic_polynomial(2)
            Traceback (most recent call last):
            ...
            TypeError: does not make sense in dimension >1

        ::

            sage: P.<x,y> = ProjectiveSpace(Qp(5),1)
            sage: f = DynamicalSystem_projective([x^2 + y^2, y^2])
            sage: f.dynatomic_polynomial(2)
            (x^4*y + (2 + O(5^20))*x^2*y^3 - x*y^4 + (2 + O(5^20))*y^5)/(x^2*y -
            x*y^2 + y^3)

        ::

            sage: L.<t> = PolynomialRing(QQ)
            sage: P.<x,y> = ProjectiveSpace(L,1)
            sage: f = DynamicalSystem_projective([x^2 + t*y^2, y^2])
            sage: f.dynatomic_polynomial(2)
            x^2 + x*y + (t + 1)*y^2

        ::

            sage: K.<c> = PolynomialRing(ZZ)
            sage: P.<x,y> = ProjectiveSpace(K,1)
            sage: f = DynamicalSystem_projective([x^2 + c*y^2, y^2])
            sage: f.dynatomic_polynomial([1, 2])
            x^2 - x*y + (c + 1)*y^2

        ::

            sage: P.<x,y> = ProjectiveSpace(QQ,1)
            sage: f = DynamicalSystem_projective([x^2 + y^2, y^2])
            sage: f.dynatomic_polynomial(2)
            x^2 + x*y + 2*y^2
            sage: R.<X> = PolynomialRing(QQ)
            sage: K.<c> = NumberField(X^2 + X + 2)
            sage: PP = P.change_ring(K)
            sage: ff = f.change_ring(K)
            sage: p = PP((c, 1))
            sage: ff(ff(p)) == p
            True

        ::

            sage: P.<x,y> = ProjectiveSpace(QQ,1)
            sage: f = DynamicalSystem_projective([x^2 + y^2, x*y])
            sage: f.dynatomic_polynomial([2, 2])
            x^4 + 4*x^2*y^2 + y^4
            sage: R.<X> = PolynomialRing(QQ)
            sage: K.<c> = NumberField(X^4 + 4*X^2 + 1)
            sage: PP = P.change_ring(K)
            sage: ff = f.change_ring(K)
            sage: p = PP((c, 1))
            sage: ff.nth_iterate(p, 4) == ff.nth_iterate(p, 2)
            True

        ::

            sage: P.<x,y> = ProjectiveSpace(CC, 1)
            sage: f = DynamicalSystem_projective([x^2 - CC.0/3*y^2, y^2])
            sage: f.dynatomic_polynomial(2)
            (x^4*y + (-0.666666666666667*I)*x^2*y^3 - x*y^4 + (-0.111111111111111 - 0.333333333333333*I)*y^5)/(x^2*y - x*y^2 + (-0.333333333333333*I)*y^3)

        ::

            sage: P.<x,y> = ProjectiveSpace(CC, 1)
            sage: f = DynamicalSystem_projective([x^2-CC.0/5*y^2, y^2])
            sage: f.dynatomic_polynomial(2)
            x^2 + x*y + (1.00000000000000 - 0.200000000000000*I)*y^2

        ::

            sage: L.<t> = PolynomialRing(QuadraticField(2).maximal_order())
            sage: P.<x, y> = ProjectiveSpace(L.fraction_field() , 1)
            sage: f = DynamicalSystem_projective([x^2 + (t^2 + 1)*y^2 , y^2])
            sage: f.dynatomic_polynomial(2)
            x^2 + x*y + (t^2 + 2)*y^2

        ::

            sage: P.<x,y> = ProjectiveSpace(ZZ, 1)
            sage: f = DynamicalSystem_projective([x^2 - 5*y^2, y^2])
            sage: f.dynatomic_polynomial([3,0 ])
            0

        TESTS:

        We check that the dynatomic polynomial has the right
        parent (see :trac:`18409`)::

            sage: P.<x,y> = ProjectiveSpace(QQbar,1)
            sage: f = DynamicalSystem_projective([x^2 - 1/3*y^2, y^2])
            sage: f.dynatomic_polynomial(2).parent()
            Multivariate Polynomial Ring in x, y over Algebraic Field

        ::

            sage: T.<v> = QuadraticField(33)
            sage: S.<t> = PolynomialRing(T)
            sage: P.<x,y> = ProjectiveSpace(FractionField(S),1)
            sage: f = DynamicalSystem_projective([t*x^2 - 1/t*y^2, y^2])
            sage: f.dynatomic_polynomial([1, 2]).parent()
            Multivariate Polynomial Ring in x, y over Fraction Field of Univariate Polynomial
            Ring in t over Number Field in v with defining polynomial x^2 - 33 with v = 5.744562646538029?

        ::

            sage: P.<x, y> = ProjectiveSpace(QQ, 1)
            sage: f = DynamicalSystem_projective([x^3 - y^3*2, y^3])
            sage: f.dynatomic_polynomial(1).parent()
            Multivariate Polynomial Ring in x, y over Rational Field

        ::

            sage: R.<c> = QQ[]
            sage: P.<x,y> = ProjectiveSpace(R,1)
            sage: f = DynamicalSystem_projective([x^2 + c*y^2, y^2])
            sage: f.dynatomic_polynomial([1,2]).parent()
            Multivariate Polynomial Ring in x, y over Univariate
            Polynomial Ring in c over Rational Field

        ::

            sage: R.<c> = QQ[]
            sage: P.<x,y> = ProjectiveSpace(ZZ,1)
            sage: f = DynamicalSystem_projective([x^2 + y^2, (1)*y^2 + (1)*x*y])
            sage: f.dynatomic_polynomial([1,2]).parent()
            Multivariate Polynomial Ring in x, y over Integer Ring

        ::

            sage: P.<x, y> = ProjectiveSpace(QQ, 1)
            sage: f = DynamicalSystem_projective([x^2 + y^2, y^2])
            sage: f.dynatomic_polynomial(0)
            0
            sage: f.dynatomic_polynomial([0,0])
            0
            sage: f.dynatomic_polynomial(-1)
            Traceback (most recent call last):
            ...
            TypeError: period must be a positive integer

        ::

            sage: R.<c> = QQ[]
            sage: P.<x,y> = ProjectiveSpace(R,1)
            sage: f = DynamicalSystem_projective([x^2 + c*y^2,y^2])
            sage: f.dynatomic_polynomial([1,2]).parent()
            Multivariate Polynomial Ring in x, y over Univariate Polynomial Ring in
            c over Rational Field

        Some rings still return :class:`SymoblicRing` elements::

            sage: S.<t> = FunctionField(CC)
            sage: P.<x,y> = ProjectiveSpace(S,1)
            sage: f = DynamicalSystem_projective([t*x^2-1*y^2, t*y^2])
            sage: f.dynatomic_polynomial([1, 2]).parent()
            Symbolic Ring

        ::

            sage: R.<x,y> = PolynomialRing(QQ)
            sage: S = R.quo(R.ideal(y^2-x+1))
            sage: P.<u,v> = ProjectiveSpace(FractionField(S),1)
            sage: f = DynamicalSystem_projective([u^2 + S(x^2)*v^2, v^2])
            sage: dyn = f.dynatomic_polynomial([1,1]); dyn
            v^3*xbar^2 + u^2*v + u*v^2
            sage: dyn.parent()
            Symbolic Ring
        """
        if self.domain().ngens() > 2:
            raise TypeError("does not make sense in dimension >1")
        if not isinstance(period, (list, tuple)):
            period = [0, period]
        x = self.domain().gen(0)
        y = self.domain().gen(1)
        f0, f1 = F0, F1 = self._polys
        PHI = self.base_ring().one()
        m = period[0]
        n = int(period[1])
        if n < 0:
            raise TypeError("period must be a positive integer")
        if n == 0:
            return self[0].parent().zero()
        if m == 0 and n == 1:
            return y*F0 - x*F1
        for d in range(1, n):
            if n % d == 0:
                PHI = PHI * ((y*F0 - x*F1)**moebius(n//d))
            F0, F1 = f0(F0, F1), f1(F0, F1)
        PHI = PHI * (y*F0 - x*F1)
        if m != 0:
            fm = self.nth_iterate_map(m)
            fm1 = self.nth_iterate_map(m - 1)
        try:
            QR = PHI.numerator().quo_rem(PHI.denominator())
            if not QR[1]:
                PHI = QR[0]
            if m != 0:
                PHI = PHI(fm._polys)/(PHI(fm1._polys))
                QR = PHI.numerator().quo_rem(PHI.denominator())
                if QR[1] == 0:
                    PHI = QR[0]
            return PHI
        except (TypeError, NotImplementedError): # something Singular can't handle
            if m != 0:
                PHI = PHI(fm._polys) / PHI(fm1._polys)
        #even when the ring can be passed to singular in quo_rem,
        #it can't always do the division, so we call Maxima
        from sage.rings.padics.generic_nodes import is_pAdicField, is_pAdicRing
        if period != [0,1]: #period==[0,1] we don't need to do any division
            BR = self.domain().base_ring().base_ring()
            if not (is_pAdicRing(BR) or is_pAdicField(BR)):
                try:
                    QR2 = PHI.numerator()._maxima_().divide(PHI.denominator())
                    if not QR2[1].sage():
                        # do it again to divide out by denominators of coefficients
                        PHI = QR2[0].sage()
                        PHI = PHI.numerator()._maxima_().divide(PHI.denominator())[0].sage()
                    if not is_FractionFieldElement(PHI):
                        from sage.symbolic.expression_conversions import polynomial
                        PHI = polynomial(PHI, ring=self.coordinate_ring())
                except (TypeError, NotImplementedError): #something Maxima, or the conversion, can't handle
                    pass
        return PHI

    def nth_iterate_map(self, n, normalize=False):
        r"""
        Return the ``n``-th iterate of this dynamical system.

        ALGORITHM:

        Uses a form of successive squaring to reducing computations.

        .. TODO:: This could be improved.

        INPUT:

        - ``n`` -- positive integer

        - ``normalize`` -- boolean; remove gcd's during iteration

        OUTPUT: a projective dynamical system

        EXAMPLES::

            sage: P.<x,y> = ProjectiveSpace(QQ,1)
            sage: f = DynamicalSystem_projective([x^2+y^2, y^2])
            sage: f.nth_iterate_map(2)
            Dynamical System of Projective Space of dimension 1 over Rational
            Field
              Defn: Defined on coordinates by sending (x : y) to
                    (x^4 + 2*x^2*y^2 + 2*y^4 : y^4)

        ::

            sage: P.<x,y> = ProjectiveSpace(CC,1)
            sage: f = DynamicalSystem_projective([x^2-y^2, x*y])
            sage: f.nth_iterate_map(3)
            Dynamical System of Projective Space of dimension 1 over Complex
            Field with 53 bits of precision
              Defn: Defined on coordinates by sending (x : y) to
                    (x^8 + (-7.00000000000000)*x^6*y^2 + 13.0000000000000*x^4*y^4 +
            (-7.00000000000000)*x^2*y^6 + y^8 : x^7*y + (-4.00000000000000)*x^5*y^3
            + 4.00000000000000*x^3*y^5 - x*y^7)

        ::

            sage: P.<x,y,z> = ProjectiveSpace(ZZ,2)
            sage: f = DynamicalSystem_projective([x^2-y^2, x*y, z^2+x^2])
            sage: f.nth_iterate_map(2)
            Dynamical System of Projective Space of dimension 2 over Integer Ring
              Defn: Defined on coordinates by sending (x : y : z) to
                    (x^4 - 3*x^2*y^2 + y^4 : x^3*y - x*y^3 : 2*x^4 - 2*x^2*y^2 + y^4
            + 2*x^2*z^2 + z^4)

        ::

            sage: P.<x,y,z> = ProjectiveSpace(QQ,2)
            sage: X = P.subscheme(x*z-y^2)
            sage: f = DynamicalSystem_projective([x^2, x*z, z^2], domain=X)
            sage: f.nth_iterate_map(2)
            Dynamical System of Closed subscheme of Projective Space of dimension
            2 over Rational Field defined by:
              -y^2 + x*z
              Defn: Defined on coordinates by sending (x : y : z) to
                    (x^4 : x^2*z^2 : z^4)

        ::

            sage: P.<x,y,z> = ProjectiveSpace(QQ, 2)
            sage: f = DynamicalSystem_projective([y^2 * z^3, y^3 * z^2, x^5])
            sage: f.nth_iterate_map( 5, normalize=True)
            Dynamical System of Projective Space of dimension 2 over Rational
            Field
            Defn: Defined on coordinates by sending (x : y : z) to
            (y^202*z^443 : x^140*y^163*z^342 : x^645)
        """
        D = int(n)
        if D < 0:
            raise TypeError("iterate number must be a positive integer")
        if D == 1:
            return self
        H = End(self.domain())
        N = self.codomain().ambient_space().dimension_relative() + 1
        F = copy(self)
        Coord_ring = self.codomain().coordinate_ring()
        if isinstance(Coord_ring, QuotientRing_generic):
            PHI = H([Coord_ring.gen(i).lift() for i in range(N)])#makes a mapping
        else:
            PHI = H([Coord_ring.gen(i) for i in range(N)])
        while D:
            if D&1:
                PHI = PHI*F
                if normalize:
                    PHI.normalize_coordinates()
            if D > 1: #avoid extra iterate
                F = F*F
            if normalize:
                F.normalize_coordinates()
            D >>= 1
        return PHI.as_dynamical_system()

    def nth_iterate(self, P, n, **kwds):
        r"""
        Return the ``n``-th iterate of the point ``P`` by this
        dynamical system.

        If ``normalize`` is ``True``, then the coordinates are
        automatically normalized.

        .. TODO:: Is there a more efficient way to do this?

        INPUT:

        - ``P`` -- a point in this map's domain

        - ``n`` -- a positive integer

        kwds:

        - ``normalize`` -- (default: ``False``) boolean

        OUTPUT: a point in this map's codomain

        EXAMPLES::

            sage: P.<x,y> = ProjectiveSpace(ZZ,1)
            sage: f = DynamicalSystem_projective([x^2+y^2, 2*y^2])
            sage: Q = P(1,1)
            sage: f.nth_iterate(Q,4)
            (32768 : 32768)

        ::

            sage: P.<x,y> = ProjectiveSpace(ZZ,1)
            sage: f = DynamicalSystem_projective([x^2+y^2, 2*y^2])
            sage: Q = P(1,1)
            sage: f.nth_iterate(Q, 4, normalize=True)
            (1 : 1)

        ::

            sage: P.<x,y,z> = ProjectiveSpace(QQ,2)
            sage: f = DynamicalSystem_projective([x^2, 2*y^2, z^2-x^2])
            sage: Q = P(2,7,1)
            sage: f.nth_iterate(Q,2)
            (-16/7 : -2744 : 1)

        ::

            sage: R.<t> = PolynomialRing(QQ)
            sage: P.<x,y,z> = ProjectiveSpace(R,2)
            sage: f = DynamicalSystem_projective([x^2+t*y^2, (2-t)*y^2, z^2])
            sage: Q = P(2+t,7,t)
            sage: f.nth_iterate(Q,2)
            (t^4 + 2507*t^3 - 6787*t^2 + 10028*t + 16 : -2401*t^3 + 14406*t^2 -
            28812*t + 19208 : t^4)

        ::

            sage: P.<x,y,z> = ProjectiveSpace(ZZ,2)
            sage: X = P.subscheme(x^2-y^2)
            sage: f = DynamicalSystem_projective([x^2, y^2, z^2], domain=X)
            sage: f.nth_iterate(X(2,2,3), 3)
            (256 : 256 : 6561)

        ::

            sage: K.<c> = FunctionField(QQ)
            sage: P.<x,y> = ProjectiveSpace(K,1)
            sage: f = DynamicalSystem_projective([x^3 - 2*x*y^2 - c*y^3, x*y^2])
            sage: f.nth_iterate(P(c,1), 2)
            ((c^6 - 9*c^4 + 25*c^2 - c - 21)/(c^2 - 3) : 1)

            sage: P.<x,y,z> = ProjectiveSpace(QQ,2)
            sage: f = DynamicalSystem_projective([x^2+3*y^2, 2*y^2,z^2])
            sage: f.nth_iterate(P(2, 7, 1), -2)
            Traceback (most recent call last):
            ...
            TypeError: must be a forward orbit

        ::

            sage: P.<x,y> = ProjectiveSpace(QQ, 1)
            sage: f = DynamicalSystem_projective([x^3, x*y^2], domain=P)
            sage: f.nth_iterate(P(0, 1), 3, check=False)
            (0 : 0)
            sage: f.nth_iterate(P(0, 1), 3)
            Traceback (most recent call last):
            ...
            ValueError: [0, 0] does not define a valid point since all entries are 0

        ::

            sage: P.<x,y> = ProjectiveSpace(ZZ, 1)
            sage: f = DynamicalSystem_projective([x^3, x*y^2], domain=P)
            sage: f.nth_iterate(P(2,1), 3, normalize=False)
            (134217728 : 524288)
            sage: f.nth_iterate(P(2,1), 3, normalize=True)
            (256 : 1)

        ::

            sage: P.<x,y> = ProjectiveSpace(QQ,1)
            sage: f = DynamicalSystem([x+y,y])
            sage: Q = (3,1)
            sage: f.nth_iterate(Q,0)
            (3 : 1)

        TESTS::

            sage: P.<x,y> = ProjectiveSpace(QQ,1)
            sage: f = DynamicalSystem([x^2+y^2,y^2])
            sage: f.nth_iterate(0,0)
            (0 : 1)
        """
        n = ZZ(n)
        if n < 0:
            raise TypeError("must be a forward orbit")
        return self.orbit(P, [n,n+1], **kwds)[0]

    def degree_sequence(self, iterates=2):
        r"""
        Return sequence of degrees of normalized iterates starting with
        the degree of this dynamical system.

        INPUT: ``iterates`` -- (default: 2) positive integer

        OUTPUT: list of integers

        EXAMPLES::

            sage: P2.<X,Y,Z> = ProjectiveSpace(QQ, 2)
            sage: f = DynamicalSystem_projective([Z^2, X*Y, Y^2])
            sage: f.degree_sequence(15)
            [2, 3, 5, 8, 11, 17, 24, 31, 45, 56, 68, 91, 93, 184, 275]

        ::

            sage: F.<t> = PolynomialRing(QQ)
            sage: P2.<X,Y,Z> = ProjectiveSpace(F, 2)
            sage: f = DynamicalSystem_projective([Y*Z, X*Y, Y^2 + t*X*Z])
            sage: f.degree_sequence(5)
            [2, 3, 5, 8, 13]

        ::

            sage: P2.<X,Y,Z> = ProjectiveSpace(QQ, 2)
            sage: f = DynamicalSystem_projective([X^2, Y^2, Z^2])
            sage: f.degree_sequence(10)
            [2, 4, 8, 16, 32, 64, 128, 256, 512, 1024]

        ::

            sage: P2.<X,Y,Z> = ProjectiveSpace(ZZ, 2)
            sage: f = DynamicalSystem_projective([X*Y, Y*Z+Z^2, Z^2])
            sage: f.degree_sequence(10)
            [2, 3, 4, 5, 6, 7, 8, 9, 10, 11]
        """
        if int(iterates) < 1:
            raise TypeError("number of iterates must be a positive integer")

        if self.is_morphism():
            d = self.degree()
            D = [d**t for t in range(1, iterates+1)]
        else:
            F = self
            F.normalize_coordinates()
            D = [F.degree()]
            for n in range(2, iterates+1):
                F = F*self
                F.normalize_coordinates()
                D.append(F.degree())
        return D

    def dynamical_degree(self, N=3, prec=53):
        r"""
        Return an approximation to the dynamical degree of this dynamical
        system. The dynamical degree is defined as
        `\lim_{n \to \infty} \sqrt[n]{\deg(f^n)}`.

        INPUT:

        - ``N`` -- (default: 3) positive integer, iterate to use
          for approximation

        - ``prec`` -- (default: 53) positive integer, real precision
          to use when computing root

        OUTPUT: real number

        EXAMPLES::

            sage: P.<x,y> = ProjectiveSpace(QQ, 1)
            sage: f = DynamicalSystem_projective([x^2 + (x*y), y^2])
            sage: f.dynamical_degree()
            2.00000000000000

        ::

            sage: P2.<X,Y,Z> = ProjectiveSpace(ZZ, 2)
            sage: f = DynamicalSystem_projective([X*Y, Y*Z+Z^2, Z^2])
            sage: f.dynamical_degree(N=5, prec=100)
            1.4309690811052555010452244131
        """
        if int(N) < 1:
            raise TypeError("number of iterates must be a positive integer")

        R = RealField(prec=prec)
        if self.is_morphism():
            return R(self.degree())
        else:
            D = self.nth_iterate_map(N, normalize=True).degree()
            return R(D).nth_root(N)

    def orbit(self, P, N, **kwds):
        r"""
        Return the orbit of the point ``P`` by this dynamical system.

        Let `F` be this dynamical system. If ``N`` is an integer return
        `[P,F(P),\ldots,F^N(P)]`. If ``N`` is a list or tuple `N=[m,k]`
        return `[F^m(P),\ldots,F^k(P)]`.
        Automatically normalize the points if ``normalize=True``. Perform
        the checks on point initialization if ``check=True``.

        INPUT:

        - ``P`` -- a point in this dynamical system's domain

        - ``n`` -- a non-negative integer or list or tuple of two
          non-negative integers

        kwds:

        - ``check`` --  (default: ``True``) boolean

        - ``normalize`` -- (default: ``False``) boolean

        OUTPUT: a list of points in this dynamical system's codomain

        EXAMPLES::

            sage: P.<x,y,z> = ProjectiveSpace(ZZ,2)
            sage: f = DynamicalSystem_projective([x^2+y^2, y^2-z^2, 2*z^2])
            sage: f.orbit(P(1,2,1), 3)
            [(1 : 2 : 1), (5 : 3 : 2), (34 : 5 : 8), (1181 : -39 : 128)]

        ::

            sage: P.<x,y,z> = ProjectiveSpace(ZZ,2)
            sage: f = DynamicalSystem_projective([x^2+y^2, y^2-z^2, 2*z^2])
            sage: f.orbit(P(1,2,1), [2,4])
            [(34 : 5 : 8), (1181 : -39 : 128), (1396282 : -14863 : 32768)]

        ::

            sage: P.<x,y,z> = ProjectiveSpace(ZZ,2)
            sage: X = P.subscheme(x^2-y^2)
            sage: f = DynamicalSystem_projective([x^2, y^2, x*z], domain=X)
            sage: f.orbit(X(2,2,3), 3, normalize=True)
            [(2 : 2 : 3), (2 : 2 : 3), (2 : 2 : 3), (2 : 2 : 3)]

        ::

            sage: P.<x,y> = ProjectiveSpace(QQ,1)
            sage: f = DynamicalSystem_projective([x^2+y^2, y^2])
            sage: f.orbit(P.point([1,2],False), 4, check=False)
            [(1 : 2), (5 : 4), (41 : 16), (1937 : 256), (3817505 : 65536)]

        ::

            sage: K.<c> = FunctionField(QQ)
            sage: P.<x,y> = ProjectiveSpace(K,1)
            sage: f = DynamicalSystem_projective([x^2+c*y^2, y^2])
            sage: f.orbit(P(0,1), 3)
            [(0 : 1), (c : 1), (c^2 + c : 1), (c^4 + 2*c^3 + c^2 + c : 1)]

        ::

            sage: P.<x,y> = ProjectiveSpace(QQ,1)
            sage: f = DynamicalSystem_projective([x^2+y^2,y^2], domain=P)
            sage: f.orbit(P.point([1, 2], False), 4, check=False)
            [(1 : 2), (5 : 4), (41 : 16), (1937 : 256), (3817505 : 65536)]

        ::

            sage: P.<x,y> = ProjectiveSpace(QQ,1)
            sage: f = DynamicalSystem_projective([x^2, 2*y^2], domain=P)
            sage: f.orbit(P(2, 1),[-1, 4])
            Traceback (most recent call last):
            ...
            TypeError: orbit bounds must be non-negative
            sage: f.orbit(P(2, 1), 0.1)
            Traceback (most recent call last):
            ...
            TypeError: Attempt to coerce non-integral RealNumber to Integer

        ::

            sage: P.<x,y> = ProjectiveSpace(QQ,1)
            sage: f = DynamicalSystem_projective([x^3, x*y^2], domain=P)
            sage: f.orbit(P(0, 1), 3)
            Traceback (most recent call last):
            ...
            ValueError: [0, 0] does not define a valid point since all entries are 0
            sage: f.orbit(P(0, 1), 3, check=False)
            [(0 : 1), (0 : 0), (0 : 0), (0 : 0)]

        ::

            sage: P.<x,y> = ProjectiveSpace(ZZ, 1)
            sage: f = DynamicalSystem_projective([x^3, x*y^2], domain=P)
            sage: f.orbit(P(2,1), 3, normalize=False)
            [(2 : 1), (8 : 2), (512 : 32), (134217728 : 524288)]
            sage: f.orbit(P(2, 1), 3, normalize=True)
            [(2 : 1), (4 : 1), (16 : 1), (256 : 1)]

        ::

            sage: P.<x,y,z> = ProjectiveSpace(QQ,2)
            sage: f = DynamicalSystem_projective([x^2, y^2, x*z])
            sage: f.orbit((2/3,1/3), 3)
            [(2/3 : 1/3 : 1), (2/3 : 1/6 : 1), (2/3 : 1/24 : 1), (2/3 : 1/384 : 1)]

        TESTS::

            sage: P.<x,y> = ProjectiveSpace(QQ,1)
            sage: f = DynamicalSystem([x^2+y^2,y^2])
            sage: f.orbit(0, 0)
            [(0 : 1)]

        ::

            sage: P.<x,y> = ProjectiveSpace(QQ,1)
            sage: f = DynamicalSystem([x^2-y^2,y^2])
            sage: f.orbit(0,2)
            [(0 : 1), (-1 : 1), (0 : 1)]
        """
        if not isinstance(N,(list,tuple)):
            N = [0,N]
        N[0] = ZZ(N[0])
        N[1] = ZZ(N[1])
        if N[0] < 0 or N[1] < 0:
            raise TypeError("orbit bounds must be non-negative")
        if N[0] > N[1]:
            return([])

        R = self.domain()(P)
        if R in self.domain(): #Check whether R is a zero-dimensional point
            Q = R
        else:
            Q = P
        check = kwds.pop("check",True)
        normalize = kwds.pop("normalize",False)
        if normalize:
            Q.normalize_coordinates()
        for i in range(1, N[0]+1):
            Q = self(Q, check)
            if normalize:
                Q.normalize_coordinates()
        orb = [Q]
        for i in range(N[0]+1, N[1]+1):
            Q = self(Q, check)
            if normalize:
                Q.normalize_coordinates()
            orb.append(Q)
        return(orb)

    def resultant(self, normalize=False):
        r"""
        Computes the resultant of the defining polynomials of
        this dynamical system.

        If ``normalize`` is ``True``, then first normalize the coordinate
        functions with :meth:`normalize_coordinates`.

        INPUT:

        - ``normalize`` -- (default: ``False``) boolean

        OUTPUT: an element of the base ring of this map

        EXAMPLES::

            sage: P.<x,y> = ProjectiveSpace(QQ,1)
            sage: f = DynamicalSystem_projective([x^2+y^2, 6*y^2])
            sage: f.resultant()
            36

        ::

            sage: R.<t> = PolynomialRing(GF(17))
            sage: P.<x,y> = ProjectiveSpace(R,1)
            sage: f = DynamicalSystem_projective([t*x^2+t*y^2, 6*y^2])
            sage: f.resultant()
            2*t^2

        ::

            sage: R.<t> = PolynomialRing(GF(17))
            sage: P.<x,y,z> = ProjectiveSpace(R,2)
            sage: f = DynamicalSystem_projective([t*x^2+t*y^2, 6*y^2, 2*t*z^2])
            sage: f.resultant()
            13*t^8

        ::

            sage: P.<x,y,z> = ProjectiveSpace(QQ,2)
            sage: F = DynamicalSystem_projective([x^2+y^2,6*y^2,10*x*z+z^2+y^2])
            sage: F.resultant()
            1296

        ::

            sage: R.<t>=PolynomialRing(QQ)
            sage: s = (t^3+t+1).roots(QQbar)[0][0]
            sage: P.<x,y>=ProjectiveSpace(QQbar,1)
            sage: f = DynamicalSystem_projective([s*x^3-13*y^3, y^3-15*y^3])
            sage: f.resultant()
            871.6925062959149?
            """
        if normalize:
            F = copy(self)
            F.normalize_coordinates()
        else:
            F = self

        if self.domain().dimension_relative() == 1:
            x = self.domain().gen(0)
            y = self.domain().gen(1)
            d = self.degree()
            f = F[0].substitute({y:1})
            g = F[1].substitute({y:1})
            #Try to use pari first, as it is faster for one dimensional case
            #however the coercion from a Pari object to a sage object breaks
            #in the case of QQbar, so we just pass it into the macaulay resultant
            try:
                res = (f.lc() ** (d - g.degree()) * g.lc() ** (d - f.degree())
                       * f.__pari__().polresultant(g, x))
                return(self.domain().base_ring()(res))
            except (TypeError, PariError):
                pass
        #Otherwise, use Macaulay
        R = F[0].parent()
        res = R.macaulay_resultant(list(F._polys))
        return res #Coercion here is not necessary as it is already done in Macaulay Resultant

    @cached_method
    def primes_of_bad_reduction(self, check=True):
        r"""
        Determine the primes of bad reduction for this dynamical system.

        Must be defined over a number field.

        If ``check`` is ``True``, each prime is verified to be of
        bad reduction.

        ALGORITHM:

        `p` is a prime of bad reduction if and only if the defining
        polynomials of self have a common zero. Or stated another way,
        `p` is a prime of bad reduction if and only if the radical of
        the ideal defined by the defining polynomials of self is not
        `(x_0,x_1,\ldots,x_N)`.  This happens if and only if some
        power of each `x_i` is not in the ideal defined by the
        defining polynomials of self. This last condition is what is
        checked. The lcm of the coefficients of the monomials `x_i` in
        a Groebner basis is computed. This may return extra primes.

        INPUT:

        - ``check`` -- (default: ``True``) boolean

        OUTPUT: a list of primes

        EXAMPLES::

            sage: P.<x,y> = ProjectiveSpace(QQ,1)
            sage: f = DynamicalSystem_projective([1/3*x^2+1/2*y^2, y^2])
            sage: f.primes_of_bad_reduction()
            [2, 3]

        ::

            sage: P.<x,y,z,w> = ProjectiveSpace(QQ,3)
            sage: f = DynamicalSystem_projective([12*x*z-7*y^2, 31*x^2-y^2, 26*z^2, 3*w^2-z*w])
            sage: f.primes_of_bad_reduction()
            [2, 3, 7, 13, 31]

        A number field example::

            sage: R.<z> = QQ[]
            sage: K.<a> = NumberField(z^2 - 2)
            sage: P.<x,y> = ProjectiveSpace(K,1)
            sage: f = DynamicalSystem_projective([1/3*x^2+1/a*y^2, y^2])
            sage: f.primes_of_bad_reduction()
            [Fractional ideal (a), Fractional ideal (3)]

        This is an example where check = False returns extra primes::

            sage: P.<x,y,z> = ProjectiveSpace(ZZ,2)
            sage: f = DynamicalSystem_projective([3*x*y^2 + 7*y^3 - 4*y^2*z + 5*z^3,
            ....:                                 -5*x^3 + x^2*y + y^3 + 2*x^2*z,
            ....:                                 -2*x^2*y + x*y^2 + y^3 - 4*y^2*z + x*z^2])
            sage: f.primes_of_bad_reduction(False)
            [2, 5, 37, 2239, 304432717]
            sage: f.primes_of_bad_reduction()
            [5, 37, 2239, 304432717]
        """
        if (not is_ProjectiveSpace(self.domain())) or (not is_ProjectiveSpace(self.codomain())):
            raise NotImplementedError("not implemented for subschemes")
        K = FractionField(self.codomain().base_ring())
        #The primes of bad reduction are the support of the resultant for number fields

        if K in NumberFields():
            if K != QQ:
                F = copy(self)
                F.normalize_coordinates()
                return (K(F.resultant()).support())
            else:
                #For the rationals, we can use groebner basis, as it is quicker in practice
                R = self.coordinate_ring()
                F = self._polys

                if R.base_ring().is_field():
                    J = R.ideal(F)
                else:
                    S = PolynomialRing(R.base_ring().fraction_field(), R.gens(), R.ngens())
                    J = S.ideal([S.coerce(F[i]) for i in range(R.ngens())])
                if J.dimension() > 0:
                    raise TypeError("not a morphism")
                #normalize to coefficients in the ring not the fraction field.
                F = [F[i] * lcm([F[j].denominator() for j in range(len(F))]) for i in range(len(F))]

                #move the ideal to the ring of integers
                if R.base_ring().is_field():
                    S = PolynomialRing(R.base_ring().ring_of_integers(), R.gens(), R.ngens())
                    F = [F[i].change_ring(R.base_ring().ring_of_integers()) for i in range(len(F))]
                    J = S.ideal(F)
                else:
                    J = R.ideal(F)
                GB = J.groebner_basis()
                badprimes = []

                #get the primes dividing the coefficients of the monomials x_i^k_i
                for i in range(len(GB)):
                    LT = GB[i].lt().degrees()
                    power = 0
                    for j in range(R.ngens()):
                        if LT[j] != 0:
                            power += 1
                    if power == 1:
                        badprimes = badprimes + GB[i].lt().coefficients()[0].support()
                badprimes = sorted(set(badprimes))

                #check to return only the truly bad primes
                if check:
                    index = 0
                    while index < len(badprimes):  #figure out which primes are really bad primes...
                        S = PolynomialRing(GF(badprimes[index]), R.gens(), R.ngens())
                        J = S.ideal([S.coerce(F[j]) for j in range(R.ngens())])
                        if J.dimension() == 0:
                            badprimes.pop(index)
                        else:
                            index += 1
                return(badprimes)
        else:
            raise TypeError("base ring must be number field or number field ring")

    def conjugate(self, M, adjugate=False, normalize=False):
        r"""
        Conjugate this dynamical system by ``M``, i.e. `M^{-1} \circ f \circ M`.

        If possible the new map will be defined over the same space.
        Otherwise, will try to coerce to the base ring of ``M``.

        INPUT:

        - ``M`` -- a square invertible matrix

        - ``adjugate`` -- (default: ``False``) boolean, also classically called adjoint, takes a square matrix ``M`` and finds the transpose of its cofactor matrix. Used for conjugation in place of inverse when specified ``'True'``. Functionality is the same in projective space.

        - ``normalize`` -- (default: ``False``) boolean, if normalize is ``'True'``, then the function ``normalize_coordinates`` is called.

        OUTPUT: a dynamical system

        EXAMPLES::

            sage: P.<x,y> = ProjectiveSpace(ZZ,1)
            sage: f = DynamicalSystem_projective([x^2+y^2, y^2])
            sage: f.conjugate(matrix([[1,2], [0,1]]))
            Dynamical System of Projective Space of dimension 1 over Integer Ring
              Defn: Defined on coordinates by sending (x : y) to
                    (x^2 + 4*x*y + 3*y^2 : y^2)

        ::

            sage: R.<x> = PolynomialRing(QQ)
            sage: K.<i> = NumberField(x^2+1)
            sage: P.<x,y> = ProjectiveSpace(ZZ,1)
            sage: f = DynamicalSystem_projective([x^3+y^3, y^3])
            sage: f.conjugate(matrix([[i,0], [0,-i]]))
            Dynamical System of Projective Space of dimension 1 over Integer Ring
              Defn: Defined on coordinates by sending (x : y) to
                    (-x^3 + y^3 : -y^3)

        ::

            sage: P.<x,y,z> = ProjectiveSpace(ZZ,2)
            sage: f = DynamicalSystem_projective([x^2+y^2 ,y^2, y*z])
            sage: f.conjugate(matrix([[1,2,3], [0,1,2], [0,0,1]]))
            Dynamical System of Projective Space of dimension 2 over Integer Ring
              Defn: Defined on coordinates by sending (x : y : z) to
                    (x^2 + 4*x*y + 3*y^2 + 6*x*z + 9*y*z + 7*z^2 : y^2 + 2*y*z : y*z + 2*z^2)

        ::

            sage: P.<x,y> = ProjectiveSpace(ZZ,1)
            sage: f = DynamicalSystem_projective([x^2+y^2, y^2])
            sage: f.conjugate(matrix([[2,0], [0,1/2]]))
            Dynamical System of Projective Space of dimension 1 over Rational Field
              Defn: Defined on coordinates by sending (x : y) to
                    (2*x^2 + 1/8*y^2 : 1/2*y^2)

        ::

            sage: R.<x> = PolynomialRing(QQ)
            sage: K.<i> = NumberField(x^2+1)
            sage: P.<x,y> = ProjectiveSpace(QQ,1)
            sage: f = DynamicalSystem_projective([1/3*x^2+1/2*y^2, y^2])
            sage: f.conjugate(matrix([[i,0], [0,-i]]))
            Dynamical System of Projective Space of dimension 1 over Number Field in i with defining polynomial x^2 + 1
              Defn: Defined on coordinates by sending (x : y) to
                    ((1/3*i)*x^2 + (1/2*i)*y^2 : (-i)*y^2)

        TESTS::

            sage: R = ZZ
            sage: P.<x,y>=ProjectiveSpace(R,1)
            sage: f=DynamicalSystem_projective([x^2 + y^2,y^2])
            sage: m=matrix(R,2,[4, 3, 2, 1])
            sage: f.conjugate(m,normalize=False)
            Dynamical System of Projective Space of dimension 1 over Rational Field
              Defn: Defined on coordinates by sending (x : y) to
                    (-4*x^2 - 8*x*y - 7/2*y^2 : 12*x^2 + 20*x*y + 8*y^2)
            sage: f.conjugate(m,adjugate=True)
            Dynamical System of Projective Space of dimension 1 over Integer Ring
              Defn: Defined on coordinates by sending (x : y) to
                    (8*x^2 + 16*x*y + 7*y^2 : -24*x^2 - 40*x*y - 16*y^2)

<<<<<<< HEAD
=======
        .. TODO::

            Use the left and right action functionality to replace the code below with
            #return DynamicalSystem_projective(M.inverse()*self*M, domain=self.codomain())
            once there is a function to pass to the smallest field of definition.
>>>>>>> a86de04f
        """
        if not (M.is_square() == 1 and M.determinant() != 0
            and M.ncols() == self.domain().ambient_space().dimension_relative() + 1):
            raise TypeError("matrix must be invertible and size dimension + 1")
        X = M * vector(self[0].parent().gens())
        F = vector(self._polys)
        F = F(list(X))
        if adjugate:
            N = M.adjugate()
        else:
            N = M.inverse()
        F = N * F
        R = self.codomain().ambient_space().coordinate_ring()
        try:
            F = [R(f) for f in F]
            PS = self.codomain()
        except TypeError: #no longer defined over same ring
            R = R.change_ring(N.base_ring())
            F = [R(f) for f in F]
            PS = self.codomain().change_ring(N.base_ring())
        G = DynamicalSystem_projective(F, domain=PS)
        if normalize:
            G.normalize_coordinates()
        return G

    def green_function(self, P, v, **kwds):
        r"""
        Evaluate the local Green's function at the place ``v`` for ``P``
        with ``N`` terms of the series or to within a given error bound.

        Must be over a number field or order of a number field. Note that
        this is the absolute local Green's function so is scaled by the
        degree of the base field.

        Use ``v=0`` for the archimedean place over `\QQ` or field embedding.
        Non-archimedean places are prime ideals for number fields or primes
        over `\QQ`.

        ALGORITHM:

        See Exercise 5.29 and Figure 5.6 of [Sil2007]_.

        INPUT:

        - ``P`` -- a projective point

        - ``v`` -- non-negative integer. a place, use ``0`` for the
          archimedean place

        kwds:

        - ``N`` -- (optional - default: 10) positive integer. number of
          terms of the series to use

        - ``prec`` -- (default: 100) positive integer, float point or
          `p`-adic precision

        - ``error_bound`` -- (optional) a positive real number

        OUTPUT: a real number

        EXAMPLES::

            sage: P.<x,y> = ProjectiveSpace(QQ,1)
            sage: f = DynamicalSystem_projective([x^2+y^2, x*y]);
            sage: Q = P(5, 1)
            sage: f.green_function(Q, 0, N=30)
            1.6460930159932946233759277576

        ::

            sage: P.<x,y> = ProjectiveSpace(QQ,1)
            sage: f = DynamicalSystem_projective([x^2+y^2, x*y]);
            sage: Q = P(5, 1)
            sage: f.green_function(Q, 0, N=200, prec=200)
            1.6460930160038721802875250367738355497198064992657997569827

        ::

            sage: K.<w> = QuadraticField(3)
            sage: P.<x,y> = ProjectiveSpace(K,1)
            sage: f = DynamicalSystem_projective([17*x^2+1/7*y^2, 17*w*x*y])
            sage: f.green_function(P.point([w, 2], False), K.places()[1])
            1.7236334013785676107373093775
            sage: f.green_function(P([2, 1]), K.ideal(7), N=7)
            0.48647753726382832627633818586
            sage: f.green_function(P([w, 1]), K.ideal(17), error_bound=0.001)
            -0.70813041039490996737374178059

        ::

            sage: P.<x,y> = ProjectiveSpace(QQ,1)
            sage: f = DynamicalSystem_projective([x^2+y^2, x*y])
            sage: f.green_function(P.point([5,2], False), 0, N=30)
            1.7315451844777407992085512000
            sage: f.green_function(P.point([2,1], False), 0, N=30)
            0.86577259223181088325226209926
            sage: f.green_function(P.point([1,1], False), 0, N=30)
            0.43288629610862338612700146098
        """
        N = kwds.get('N', 10)                       #Get number of iterates (if entered)
        err = kwds.get('error_bound', None)         #Get error bound (if entered)
        prec = kwds.get('prec', 100)                #Get precision (if entered)
        R = RealField(prec)
        localht = R(0)
        BR = FractionField(P.codomain().base_ring())
        GBR = self.change_ring(BR) #so the heights work

        if not BR in NumberFields():
            raise NotImplementedError("must be over a number field or a number field order")
        if not BR.is_absolute():
            raise TypeError("must be an absolute field")

        #For QQ the 'flip-trick' works better over RR or Qp
        if isinstance(v, (NumberFieldFractionalIdeal, RingHomomorphism_im_gens)):
            K = BR
        elif is_prime(v):
            K = Qp(v, prec)
        elif v == 0:
            K = R
            v = BR.places(prec=prec)[0]
        else:
            raise ValueError("invalid valuation (=%s) entered"%v)

        #Coerce all polynomials in F into polynomials with coefficients in K
        F = self.change_ring(K, check=False)
        d = F.degree()
        dim = F.codomain().ambient_space().dimension_relative()
        Q = P.change_ring(K, check=False)

        if err is not None:
            err = R(err)
            if not err > 0:
                raise ValueError("error bound (=%s) must be positive"%err)

            #if doing error estimates, compute needed number of iterates
            D = (dim + 1) * (d - 1) + 1
            #compute upper bound
            if isinstance(v, RingHomomorphism_im_gens): #archimedean
                vindex = BR.places(prec=prec).index(v)
                U = GBR.local_height_arch(vindex, prec=prec) + R(binomial(dim + d, d)).log()
            else: #non-archimedean
                U = GBR.local_height(v, prec=prec)

            #compute lower bound - from explicit polynomials of Nullstellensatz
            CR = GBR.codomain().ambient_space().coordinate_ring() #.lift() only works over fields
            I = CR.ideal(GBR.defining_polynomials())
            maxh = 0
            Res = 1
            for k in range(dim + 1):
                CoeffPolys = (CR.gen(k) ** D).lift(I)
                h = 1
                for poly in CoeffPolys:
                    if poly != 0:
                        for c in poly.coefficients():
                            Res = lcm(Res, c.denominator())
                for poly in CoeffPolys:
                    if poly != 0:
                        if isinstance(v, RingHomomorphism_im_gens): #archimedean
                            if BR == QQ:
                                h = max([(Res*c).local_height_arch(prec=prec) for c in poly.coefficients()])
                            else:
                                h = max([(Res*c).local_height_arch(vindex, prec=prec) for c in poly.coefficients()])
                        else: #non-archimedean
                            h = max([c.local_height(v, prec=prec) for c in poly.coefficients()])
                        if h > maxh:
                            maxh=h
            if maxh == 0:
                maxh = 1  #avoid division by 0
            if isinstance(v, RingHomomorphism_im_gens): #archimedean
                L = R(Res / ((dim + 1) * binomial(dim + D - d, D - d) * maxh)).log().abs()
            else: #non-archimedean
                L = R(Res / maxh).log().abs()
            C = max([U, L])
            if C != 0:
                N = R(C / (err*(d-1))).log(d).abs().ceil()
            else: #we just need log||P||_v
                N=1

        #START GREEN FUNCTION CALCULATION
        if isinstance(v, RingHomomorphism_im_gens):  #embedding for archimedean local height
            for i in range(N+1):
                Qv = [ (v(t).abs()) for t in Q ]
                m = -1
                #compute the maximum absolute value of entries of a, and where it occurs
                for n in range(dim + 1):
                    if Qv[n] > m:
                        j = n
                        m = Qv[n]
                # add to sum for the Green's function
                localht += ((1/R(d))**R(i)) * (R(m).log())
                #get the next iterate
                if i < N:
                    Q.scale_by(1/Q[j])
                    Q = F(Q, False)
            return (1/BR.absolute_degree()) * localht

        #else - prime or prime ideal for non-archimedean
        for i in range(N + 1):
            if BR == QQ:
                Qv = [ R(K(t).abs()) for t in Q ]
            else:
                Qv = [ R(t.abs_non_arch(v)) for t in Q ]
            m = -1
            #compute the maximum absolute value of entries of a, and where it occurs
            for n in range(dim + 1):
                if Qv[n] > m:
                    j = n
                    m = Qv[n]
            # add to sum for the Green's function
            localht += (1/R(d))**R(i) * (R(m).log())
            #get the next iterate
            if i < N:
                Q.scale_by(1 / Q[j])
                Q = F(Q, False)
        return (1 / BR.absolute_degree()) * localht

    def canonical_height(self, P, **kwds):
        r"""
        Evaluate the (absolute) canonical height of ``P`` with respect to
        this dynamical system.

        Must be over number field or order of a number field. Specify
        either the number of terms of the series to evaluate or the
        error bound required.

        ALGORITHM:

        The sum of the Green's function at the archimedean places and
        the places of bad reduction.

        If function is defined over `\QQ` uses Wells' Algorithm, which
        allows us to not have to factor the resultant.

        INPUT:

        - ``P`` -- a projective point

        kwds:

        - ``badprimes`` -- (optional) a list of primes of bad reduction

        - ``N`` -- (default: 10) positive integer. number of
          terms of the series to use in the local green functions

        - ``prec`` -- (default: 100) positive integer, float point or
          `p`-adic precision

        - ``error_bound`` -- (optional) a positive real number

        OUTPUT: a real number

        EXAMPLES::

            sage: P.<x,y> = ProjectiveSpace(ZZ,1)
            sage: f = DynamicalSystem_projective([x^2+y^2, 2*x*y]);
            sage: f.canonical_height(P.point([5,4]), error_bound=0.001)
            2.1970553519503404898926835324
            sage: f.canonical_height(P.point([2,1]), error_bound=0.001)
            1.0984430632822307984974382955

        Notice that preperiodic points may not return exactly 0::

            sage: R.<X> = PolynomialRing(QQ)
            sage: K.<a> = NumberField(X^2 + X - 1)
            sage: P.<x,y> = ProjectiveSpace(K,1)
            sage: f = DynamicalSystem_projective([x^2-2*y^2, y^2])
            sage: Q = P.point([a,1])
            sage: f.canonical_height(Q, error_bound=0.000001) # Answer only within error_bound of 0
            5.7364919788790160119266380480e-8
            sage: f.nth_iterate(Q,2) == Q # but it is indeed preperiodic
            True

        ::

            sage: P.<x,y,z> = ProjectiveSpace(QQ,2)
            sage: X = P.subscheme(x^2-y^2);
            sage: f = DynamicalSystem_projective([x^2,y^2, 4*z^2], domain=X);
            sage: Q = X([4,4,1])
            sage: f.canonical_height(Q, badprimes=[2])
            0.0013538030870311431824555314882

        ::

            sage: P.<x,y,z> = ProjectiveSpace(QQ,2)
            sage: X = P.subscheme(x^2-y^2);
            sage: f = DynamicalSystem_projective([x^2,y^2, 30*z^2], domain=X)
            sage: Q = X([4, 4, 1])
            sage: f.canonical_height(Q, badprimes=[2,3,5], prec=200)
            2.7054056208276961889784303469356774912979228770208655455481

        ::

            sage: P.<x,y> = ProjectiveSpace(QQ, 1)
            sage: f = DynamicalSystem_projective([1000*x^2-29*y^2, 1000*y^2])
            sage: Q = P(-1/4, 1)
            sage: f.canonical_height(Q, error_bound=0.01)
            3.7996079979254623065837411853

        ::

            sage: RSA768 = 123018668453011775513049495838496272077285356959533479219732245215\
            ....: 1726400507263657518745202199786469389956474942774063845925192557326303453731548\
            ....: 2685079170261221429134616704292143116022212404792747377940806653514195974598569\
            ....: 02143413
            sage: P.<x,y> = ProjectiveSpace(QQ,1)
            sage: f = DynamicalSystem_projective([RSA768*x^2 + y^2, x*y])
            sage: Q = P(RSA768,1)
            sage: f.canonical_height(Q, error_bound=0.00000000000000001)
            931.18256422718241278672729195

        ::

            sage: P.<x,y>=ProjectiveSpace(QQ, 1)
            sage: f = DynamicalSystem([2*( -2*x^3 + 3*(x^2*y)) + 3*y^3,3*y^3])
            sage: f.canonical_height(P(1,0))
            0.00000000000000000000000000000
        """
        bad_primes = kwds.get("badprimes", None)
        prec = kwds.get("prec", 100)
        error_bound = kwds.get("error_bound", None)
        K = FractionField(self.codomain().base_ring())

        if not K in NumberFields():
            if not K is QQbar:
                raise NotImplementedError("must be over a number field or a number field order or QQbar")
            else:
                #since this an absolute height, we can compute the height of a QQbar point
                #by choosing any number field it is defined over.
                Q = P._number_field_from_algebraics()
                K = Q.codomain().base_ring()
                f = self._number_field_from_algebraics().as_dynamical_system()
                if K == QQ:
                    K = f.base_ring()
                    Q = Q.change_ring(K)
                elif f.base_ring() == QQ:
                    f = f.change_ring(K)
                else:
                    K, phi, psi, b = K.composite_fields(f.base_ring(), both_maps=True)[0]
                    Q = Q.change_ring(phi)
                    f = f.change_ring(psi)
        else:
            if not K.is_absolute():
                raise TypeError("must be an absolute field")
            Q = P
            f = self

        # After moving from QQbar to K being something like QQ, we need
        # to renormalize f, especially to match the normalized resultant.
        f.normalize_coordinates()

        # If our map and point are defined on P^1(QQ), use Wells' Algorithm
        # instead of the usual algorithm using local Green's functions:
        if K is QQ and self.codomain().ambient_space().dimension_relative() == 1:
            # write our point with coordinates whose gcd is 1
            Q.normalize_coordinates()
            if Q.parent().value_ring() is QQ:
                Q.clear_denominators()
            # assures integer coefficients
            coeffs = f[0].coefficients() + f[1].coefficients()
            t = 1
            for c in coeffs:
                t = lcm(t, c.denominator())
            A = t * f[0]
            B = t * f[1]
            Res = f.resultant(normalize=True).abs()
            H = 0
            x_i = Q[0]
            y_i = Q[1]
            d = self.degree()
            R = RealField(prec)
            N = kwds.get('N', 10)
            err = kwds.get('error_bound', None)
            #computes the error bound as defined in Algorithm 3.1 of [WELLS]
            if Res > 1:
                if not err is None:
                    err = err / 2
                    N = ceil((R(Res).log().log() - R(d-1).log() - R(err).log())/(R(d).log()))
                    if N < 1:
                        N = 1
                    kwds.update({'error_bound': err})
                    kwds.update({'N': N})
                for n in range(N):
                    x = A(x_i,y_i) % Res**(N-n)
                    y = B(x_i,y_i) % Res**(N-n)
                    g = gcd([x, y, Res])
                    H = H + R(g).abs().log() / (d**(n+1))
                    x_i = x / g
                    y_i = y / g
            # this looks different than Wells' Algorithm because of the difference
            # between what Wells' calls H_infty,
            # and what Green's Function returns for the infinite place
            h = f.green_function(Q, 0 , **kwds) - H + R(t).log()
            # The value returned by Well's algorithm may be negative. As the canonical height
            # is always nonnegative, so if this value is within -err of 0, return 0.
            if h < 0:
                assert h > -err, "A negative height less than -error_bound was computed. " + \
                 "This should be impossible, please report bug on trac.sagemath.org."
                    # This should be impossible. The error bound for Wells' is rigorous
                    # and the actual height is always >= 0. If we see something less than -err,
                    # something has g one very wrong.
                h = R(0)
            return h

        if bad_primes is None:
            bad_primes = []
            for b in Q:
                if K == QQ:
                    bad_primes += b.denominator().prime_factors()
                else:
                    bad_primes += b.denominator_ideal().prime_factors()
            bad_primes += K(f.resultant(normalize=True)).support()
            bad_primes = list(set(bad_primes))

        emb = K.places(prec=prec)
        num_places = len(emb) + len(bad_primes)
        if not error_bound is None:
            error_bound /= num_places
        R = RealField(prec)
        h = R.zero()

        ##update the keyword dictionary for use in green_function
        kwds.update({"badprimes": bad_primes})
        kwds.update({"error_bound": error_bound})

        # Archimedean local heights
        # :: WARNING: If places is fed the default Sage precision of 53 bits,
        # it uses Real or Complex Double Field in place of RealField(prec) or ComplexField(prec)
        # the function is_RealField does not identify RDF as real, so we test for that ourselves.
        for v in emb:
            if is_RealField(v.codomain()) or v.codomain() is RDF:
                dv = R.one()
            else:
                dv = R(2)
            h += dv * f.green_function(Q, v, **kwds)     #arch Green function

        # Non-Archimedean local heights
        for v in bad_primes:
            if K == QQ:
                dv = R.one()
            else:
                dv = R(v.residue_class_degree() * v.absolute_ramification_index())
            h += dv * f.green_function(Q, v, **kwds)  #non-arch Green functions
        return h

    def height_difference_bound(self, prec=None):
        r"""
        Return an upper bound on the different between the canonical
        height of a point with respect to this dynamical system and the
        absolute height of the point.

        This map must be a morphism.

        ALGORITHM:

        Uses a Nullstellensatz argument to compute the constant.
        For details: see [Hutz2015]_.

        INPUT:

        - ``prec`` -- (default: :class:`RealField` default)
          positive integer, float point precision

        OUTPUT: a real number

        EXAMPLES::

            sage: P.<x,y> = ProjectiveSpace(QQ,1)
            sage: f = DynamicalSystem_projective([x^2+y^2, x*y])
            sage: f.height_difference_bound()
            1.38629436111989

        This function does not automatically normalize. ::

            sage: P.<x,y,z> = ProjectiveSpace(ZZ,2)
            sage: f = DynamicalSystem_projective([4*x^2+100*y^2, 210*x*y, 10000*z^2])
            sage: f.height_difference_bound()
            11.0020998412042
            sage: f.normalize_coordinates()
            sage: f.height_difference_bound()
            10.3089526606443

       A number field example::

            sage: R.<x> = QQ[]
            sage: K.<c> = NumberField(x^3 - 2)
            sage: P.<x,y,z> = ProjectiveSpace(K,2)
            sage: f = DynamicalSystem_projective([1/(c+1)*x^2+c*y^2, 210*x*y, 10000*z^2])
            sage: f.height_difference_bound()
            11.0020998412042

        ::

            sage: P.<x,y,z> = ProjectiveSpace(QQbar,2)
            sage: f = DynamicalSystem_projective([x^2, QQbar(sqrt(-1))*y^2, QQbar(sqrt(3))*z^2])
            sage: f.height_difference_bound()
            3.43967790223022
        """
        FF = FractionField(self.domain().base_ring()) #lift will only work over fields, so coercing into FF
        if not FF in NumberFields():
            if FF == QQbar:
                #since this is absolute height, we can choose any number field over which the
                #function is defined.
                f = self._number_field_from_algebraics()
            else:
                raise NotImplementedError("fraction field of the base ring must be a number field or QQbar")
        else:
            f = self.change_ring(FF)
        if prec is None:
            R = RealField()
        else:
            R = RealField(prec)
        N = f.domain().dimension_relative()
        d = f.degree()
        D = (N + 1) * (d - 1) + 1
        #compute upper bound
        U = f.global_height(prec) + R(binomial(N + d, d)).log()
        #compute lower bound - from explicit polynomials of Nullstellensatz
        CR = f.domain().coordinate_ring()
        I = CR.ideal(f.defining_polynomials())
        MCP = []
        for k in range(N + 1):
            CoeffPolys = (CR.gen(k) ** D).lift(I)
            Res = lcm([1] + [abs(coeff.denominator()) for val in CoeffPolys
                             for coeff in val.coefficients()])
            h = max([c.global_height() for g in CoeffPolys for c in (Res*g).coefficients()])
            MCP.append([Res, h]) #since we need to clear denominators
        maxh = 0
        gcdRes = 0
        for val in MCP:
            gcdRes = gcd(gcdRes, val[0])
            maxh = max(maxh, val[1])
        L = abs(R(gcdRes).log() - R((N + 1) * binomial(N + D - d, D - d)).log() - maxh)
        C = max(U, L) #height difference dh(P) - L <= h(f(P)) <= dh(P) +U
        return(C / (d - 1))

    def multiplier(self, P, n, check=True):
        r"""
        Return the multiplier of the point ``P`` of period ``n`` with
        respect to this dynamical system.

        INPUT:

        - ``P`` -- a point on domain of this map

        - ``n`` -- a positive integer, the period of ``P``

        - ``check`` -- (default: ``True``) boolean; verify that ``P``
          has period ``n``

        OUTPUT:

        A square matrix of size ``self.codomain().dimension_relative()``
        in the ``base_ring`` of this dynamical system.

        EXAMPLES::

            sage: P.<x,y,z> = ProjectiveSpace(QQ,2)
            sage: f = DynamicalSystem_projective([x^2,y^2, 4*z^2]);
            sage: Q = P.point([4,4,1], False);
            sage: f.multiplier(Q,1)
            [2 0]
            [0 2]

        ::

            sage: P.<x,y> = ProjectiveSpace(QQ,1)
            sage: f = DynamicalSystem_projective([7*x^2 - 28*y^2, 24*x*y])
            sage: f.multiplier(P(2,5), 4)
            [231361/20736]

        ::

            sage: P.<x,y> = ProjectiveSpace(CC,1)
            sage: f = DynamicalSystem_projective([x^3 - 25*x*y^2 + 12*y^3, 12*y^3])
            sage: f.multiplier(P(1,1), 5)
            [0.389017489711934]

        ::

            sage: P.<x,y> = ProjectiveSpace(RR,1)
            sage: f = DynamicalSystem_projective([x^2-2*y^2, y^2])
            sage: f.multiplier(P(2,1), 1)
            [4.00000000000000]

        ::

            sage: P.<x,y> = ProjectiveSpace(Qp(13),1)
            sage: f = DynamicalSystem_projective([x^2-29/16*y^2, y^2])
            sage: f.multiplier(P(5,4), 3)
            [6 + 8*13 + 13^2 + 8*13^3 + 13^4 + 8*13^5 + 13^6 + 8*13^7 + 13^8 +
            8*13^9 + 13^10 + 8*13^11 + 13^12 + 8*13^13 + 13^14 + 8*13^15 + 13^16 +
            8*13^17 + 13^18 + 8*13^19 + O(13^20)]

        ::

            sage: P.<x,y> = ProjectiveSpace(QQ,1)
            sage: f = DynamicalSystem_projective([x^2-y^2, y^2])
            sage: f.multiplier(P(0,1), 1)
            Traceback (most recent call last):
            ...
            ValueError: (0 : 1) is not periodic of period 1
        """
        if check:
            if self.nth_iterate(P, n) != P:
                raise ValueError("%s is not periodic of period %s"%(P, n))
            if n < 1:
                raise ValueError("period must be a positive integer")
        N = self.domain().ambient_space().dimension_relative()
        l = identity_matrix(FractionField(self.codomain().base_ring()), N, N)
        Q = P
        Q.normalize_coordinates()
        index = N
        indexlist = [] #keep track of which dehomogenizations are needed
        while Q[index] == 0:
            index -= 1
        indexlist.append(index)
        for i in range(0, n):
            F = []
            R = self(Q)
            R.normalize_coordinates()
            index = N
            while R[index] == 0:
                index -= 1
            indexlist.append(index)
            #dehomogenize and compute multiplier
            F = self.dehomogenize((indexlist[i],indexlist[i+1]))
            #get the correct order for chain rule matrix multiplication
            l = F.jacobian()(tuple(Q.dehomogenize(indexlist[i])))*l
            Q = R
        return l

    def _multipliermod(self, P, n, p, k):
        r"""
        Return the multiplier of the point ``P`` of period ``n`` with
        respect to this dynamical system modulo `p^k`.

        This map must be an endomorphism of projective space defined
        over `\QQ` or `\ZZ`. This function should not be used at the top
        level as it does not perform input checks. It is used primarily
        for the rational preperiodic and periodic point algorithms.

        INPUT:

        - ``P`` -- a point on domain of this map

        - ``n`` -- a positive integer, the period of ``P``

        - ``p`` -- a positive integer

        - ``k`` -- a positive integer

        OUTPUT:

        A square matrix of size ``self.codomain().dimension_relative()``
        in `\ZZ/(p^k)\ZZ`.

        EXAMPLES::

            sage: P.<x,y> = ProjectiveSpace(QQ,1)
            sage: f = DynamicalSystem_projective([x^2-29/16*y^2, y^2])
            sage: f._multipliermod(P(5,4), 3, 11, 1)
            [3]

        ::

            sage: P.<x,y> = ProjectiveSpace(QQ,1)
            sage: f = DynamicalSystem_projective([x^2-29/16*y^2, y^2])
            sage: f._multipliermod(P(5,4), 3, 11, 2)
            [80]
        """
        N = self.domain().dimension_relative()
        BR = FractionField(self.codomain().base_ring())
        l = identity_matrix(BR, N, N)
        Q = copy(P)
        g = gcd(Q._coords) #we can't use normalize_coordinates since it can cause denominators
        Q.scale_by(1 / g)
        index = N
        indexlist = [] #keep track of which dehomogenizations are needed
        while Q[index] % p == 0:
            index -= 1
        indexlist.append(index)
        for i in range(0, n):
            F = []
            R = self(Q, False)
            g = gcd(R._coords)
            R.scale_by(1 / g)
            R_list = list(R)
            for index in range(N + 1):
                R_list[index] = R_list[index] % (p ** k)
            R._coords = tuple(R_list)
            index = N
            while R[index] % p == 0:
                index -= 1
            indexlist.append(index)
            #dehomogenize and compute multiplier
            F = self.dehomogenize((indexlist[i],indexlist[i+1]))
            l = (F.jacobian()(tuple(Q.dehomogenize(indexlist[i])))*l) % (p ** k)
            Q = R
        return(l)

    def _nth_preimage_tree_helper(self, Q, n, m, **kwds):
        r"""
        A recusive method to fill in ``n``-th preimage tree.

        This helper function is used by ``nth_preimage_tree`` below to actually compute the
        points of the tree and populate the dictionary used to create a ``DiGraph``
        object. Note the addition of an ``m`` parameter, which counts upwards as n counts
        downwards to keep track of what level we are at in the tree for the purposes of
        returning points and displaying the point's level in the tree.
        """
        return_points = kwds.get("return_points", False)
        numerical = kwds.get("numerical", False)
        prec = kwds.get("prec", 100)
        display_labels = kwds.get("display_labels", True)
        display_complex = kwds.get("display_complex", False)
        digits = kwds.get("digits", 5)
        embed = kwds.get("embed", None)
        D = {}
        if numerical:
            # Solve for preimages numerically
            CR = self.domain().ambient_space().coordinate_ring()
            fn = self.dehomogenize(1)
            poly = (fn[0].numerator()*CR(Q[1]) - fn[0].denominator()*CR(Q[0])).univariate_polynomial()
            K = ComplexField(prec=prec)
            pre = [ProjectiveSpace(K,1)(r) for r in poly.roots(ring=K)]
        else:
            # Solve for preimages algebraically
            pre = self.rational_preimages(Q,1)
        for pt in pre:
            # Fill in dictionary entries of preimage points to Q
            if display_complex:
                pt1 = "(" + str(embed(pt[0]).n(digits=digits)) + ": 1)"
                Q1 = "(" + str(embed(Q[0]).n(digits=digits)) + ": 1)"
                key = pt1 + ", " + str(m)
                D[key] = [Q1 + ", " + str(m-1)]
            else:
                key = str(pt) + ", " + str(m)
                D[key] = [str(Q) + ", " + str(m-1)]
            if return_points:
                # Fill in m-th level preimage points in points list
                kwds["points"][m].append(pt)

        if return_points:
            points = kwds["points"]
            if n==1:
                # Base case of recursion
                return D, points
            else:
                # For each preimage point of Q, use recursion to find that point's preimages
                # and update the dictionary
                for pt in pre:
                    D.update(self._nth_preimage_tree_helper(pt, n-1, m+1, **kwds)[0])
            return D, points
        else:
            if n==1:
                # Base case of recursion
                return D
            else:
                # For each preimage point of Q, use recursion to find that point's preimages
                # and update the dictionary
                for pt in pre:
                    D.update(self._nth_preimage_tree_helper(pt, n-1, m+1, **kwds))
            return D

    def nth_preimage_tree(self, Q, n, **kwds):
        r"""
        Return the ``n``-th pre-image tree rooted at ``Q``.

        This map must be an endomorphism of the projective line defined
        over a number field, algebraic field, or finite field.

        INPUT:

        - ``Q`` -- a point in the domain of this map

        - ``n`` -- a positive integer, the depth of the pre-image tree

        kwds:

        - ``return_points`` -- (default: ``False``) boolean; if ``True``, return a list of lists
          where the index ``i`` is the level of the tree and the elements of the list at that
          index are the ``i``-th preimage points as an algebraic element of the splitting field
          of the polynomial ``f^n - Q = 0``

        - ``numerical`` -- (default: ``False``) boolean; calculate pre-images numerically. Note if this
          is set to ``True``, preimage points are displayed as complex numbers

        - ``prec`` -- (default: 100) postive integer; the precision of the ``ComplexField`` if
          we compute the preimage points numerically

        - ``display_labels`` -- (default: ``True``) boolean; whether to display vertex labels. Since labels
          can be very cluttered, can set ``display_labels`` to ``False`` and use ``return_points`` to get a
          hold of the points themselves, either as algebraic or complex numbers

        - ``display_complex`` -- (default: ``False``) boolean; display vertex labels as
          complex numbers. Note if this option is chosen that we must choose an embedding
          from the splitting field ``field_def`` of the nth-preimage equation into C. We make
          the choice of the first embedding returned by ``field_def.embeddings(ComplexField())``

        - ``digits`` -- a positive integer, the number of decimal digits to display for complex
          numbers. This only applies if ``display_complex`` is set to ``True``

        OUTPUT:

        If ``return_points`` is ``False``, a ``GraphPlot`` object representing the ``n``-th pre-image tree.
        If ``return_points`` is ``True``, a tuple ``(GP, points)``, where ``GP`` is a ``GraphPlot`` object,
        and ``points`` is  a list of lists as described above under ``return_points``.

        EXAMPLES::

            sage: P.<x,y> = ProjectiveSpace(QQ,1)
            sage: f = DynamicalSystem_projective([x^2 + y^2, y^2])
            sage: Q = P(0,1)
            sage: f.nth_preimage_tree(Q, 2)
            GraphPlot object for Digraph on 7 vertices

        ::

            sage: P.<x,y> = ProjectiveSpace(GF(3),1)
            sage: f = DynamicalSystem_projective([x^2 + x*y + y^2, y^2])
            sage: Q = P(0,1)
            sage: f.nth_preimage_tree(Q, 2, return_points=True)
            (GraphPlot object for Digraph on 4 vertices,
             [[(0 : 1)], [(1 : 1)], [(0 : 1), (2 : 1)]])
        """
        return_points = kwds.get("return_points", False)
        numerical = kwds.get("numerical", False)
        prec = kwds.get("prec", 100)
        display_labels = kwds.get("display_labels", True)
        display_complex = kwds.get("display_complex", False)
        digits = kwds.get("digits", 5)

        if self.domain().dimension_relative() > 1:
            raise NotImplementedError("only implemented for dimension 1")
        base_ring = self.base_ring()
        if base_ring is QQbar:
            if numerical:
                raise ValueError("can't solve numerically over QQbar, no embedding into CC")
            fbar = self
            # No embedding from QQbar into C
            kwds["display_complex"] = False
            display_complex = False
        elif base_ring in NumberFields():
            if numerical:
                field_def = ComplexField(prec=prec)
                embed = base_ring.embeddings(field_def)[0]
                fbar = self.change_ring(embed)
                embed = End(field_def).identity()
                kwds["display_complex"] = True
                display_complex = True
                kwds["embed"] = embed
            else:
                field_def = self.field_of_definition_preimage(Q,n)
                fbar = self.change_ring(field_def)
                if display_complex:
                    embed = field_def.embeddings(ComplexField())[0]
                    kwds["embed"] = embed
        elif base_ring in FiniteFields():
            if numerical:
                raise ValueError("can't solve numerically over a finite field, no embedding into CC")
            field_def = self.field_of_definition_preimage(Q,n)
            fbar = self.change_ring(field_def)
            # No embedding from finite field into C
            kwds["display_complex"] = False
            display_complex = False
        else:
            raise NotImplementedError("only implemented for number fields, algebraic fields, and finite fields")

        Q = fbar.codomain()(Q)
        if return_points:
            # n+1 since we have n levels with root as 0th level
            points = [[] for i in range(n+1)]
            points[0].append(Q)
            kwds["points"] = points
            V, points = fbar._nth_preimage_tree_helper(Q, n, 1, **kwds)
        else:
            V = fbar._nth_preimage_tree_helper(Q, n, 1, **kwds)
        from sage.graphs.digraph import DiGraph
        from sage.graphs.graph_plot import GraphPlot
        G = DiGraph(V)
        if display_complex:
            Q = "(" + str(embed(Q[0]).n(digits=digits)) + ": 1)"
            root = Q + ", " + str(0)
        else:
            root = str(Q) + ", " + str(0)
        options = {'layout':'tree', 'tree_orientation':'up', 'tree_root':root, 'vertex_labels':display_labels}

        if return_points:
            return GraphPlot(G, options), points
        else:
            return GraphPlot(G, options)

    def possible_periods(self, **kwds):
        r"""
        Return the set of possible periods for rational periodic points of
        this dynamical system.

        Must be defined over `\ZZ` or `\QQ`.

        ALGORITHM:

        Calls ``self.possible_periods()`` modulo all primes of good reduction
        in range ``prime_bound``. Return the intersection of those lists.

        INPUT:

        kwds:

        - ``prime_bound`` --  (default: ``[1, 20]``) a list or tuple of
           two positive integers or an integer for the upper bound

        - ``bad_primes`` -- (optional) a list or tuple of integer primes,
          the primes of bad reduction

        - ``ncpus`` -- (default: all cpus) number of cpus to use in parallel

        OUTPUT: a list of positive integers

        EXAMPLES::

            sage: P.<x,y> = ProjectiveSpace(QQ,1)
            sage: f = DynamicalSystem_projective([x^2-29/16*y^2, y^2])
            sage: f.possible_periods(ncpus=1)
            [1, 3]

        ::

            sage: PS.<x,y> = ProjectiveSpace(1,QQ)
            sage: f = DynamicalSystem_projective([5*x^3 - 53*x*y^2 + 24*y^3, 24*y^3])
            sage: f.possible_periods(prime_bound=[1,5])
            Traceback (most recent call last):
            ...
            ValueError: no primes of good reduction in that range
            sage: f.possible_periods(prime_bound=[1,10])
            [1, 4, 12]
            sage: f.possible_periods(prime_bound=[1,20])
            [1, 4]

        ::

            sage: P.<x,y,z> = ProjectiveSpace(ZZ,2)
            sage: f = DynamicalSystem_projective([2*x^3 - 50*x*z^2 + 24*z^3,
            ....:                                 5*y^3 - 53*y*z^2 + 24*z^3, 24*z^3])
            sage: f.possible_periods(prime_bound=10)
            [1, 2, 6, 20, 42, 60, 140, 420]
            sage: f.possible_periods(prime_bound=20) # long time
            [1, 20]
        """
        if self.domain().base_ring() not in [ZZ, QQ]:
            raise NotImplementedError("must be ZZ or QQ")

        primebound = kwds.pop("prime_bound", [1, 20])
        badprimes = kwds.pop("bad_primes", None)
        num_cpus = kwds.pop("ncpus", ncpus())

        if not isinstance(primebound, (list, tuple)):
            try:
                primebound = [1, ZZ(primebound)]
            except TypeError:
                raise TypeError("prime bound must be an integer")
        else:
            try:
                primebound[0] = ZZ(primebound[0])
                primebound[1] = ZZ(primebound[1])
            except TypeError:
                raise TypeError("prime bounds must be integers")

        if badprimes is None:
            badprimes = self.primes_of_bad_reduction()

        firstgood = 0

        def parallel_function(morphism):
            return morphism.possible_periods()

        # Calling possible_periods for each prime in parallel
        parallel_data = []
        for q in primes(primebound[0], primebound[1] + 1):
            if not (q in badprimes):
                F = self.change_ring(GF(q))
                parallel_data.append(((F,), {}))

        parallel_iter = p_iter_fork(num_cpus, 0)
        parallel_results = list(parallel_iter(parallel_function, parallel_data))

        for result in parallel_results:
            possible_periods = result[1]
            if firstgood == 0:
                periods = set(possible_periods)
                firstgood = 1
            else:
                periodsq = set(possible_periods)
                periods = periods.intersection(periodsq)

        if firstgood == 0:
            raise ValueError("no primes of good reduction in that range")
        else:
            return sorted(periods)

    def _preperiodic_points_to_cyclegraph(self, preper):
        r"""
        Given the complete set of periodic or preperiodic points return the
        digraph representing the orbit.

        If ``preper`` is not the complete set, this function will not fill
        in the gaps.

        INPUT:

        - ``preper`` -- a list or tuple of projective points; the complete
          set of rational periodic or preperiodic points

        OUTPUT:

        A digraph representing the orbit the rational preperiodic points
        ``preper`` in projective space.

        EXAMPLES::

            sage: P.<x,y> = ProjectiveSpace(QQ,1)
            sage: f = DynamicalSystem_projective([x^2-2*y^2, y^2])
            sage: preper = [P(-2, 1), P(1, 0), P(0, 1), P(1, 1), P(2, 1), P(-1, 1)]
            sage: f._preperiodic_points_to_cyclegraph(preper)
            Looped digraph on 6 vertices
        """
        V = []
        E = []
        #We store the points we encounter is a list, D. Each new point is checked to
        #see if it is in that list (which uses ==) so that equal points with different
        #representations only appear once in the graph.
        D = []
        for val in preper:
            try:
                V.append(D[D.index(val)])
            except ValueError:
                D.append(val)
                V.append(val)
            Q = self(val)
            Q.normalize_coordinates()
            try:
                E.append([D[D.index(Q)]])
            except ValueError:
                D.append(Q)
                E.append([Q])
        from sage.graphs.digraph import DiGraph
        g = DiGraph(dict(zip(V, E)), loops=True)
        return(g)

    def is_PGL_minimal(self, prime_list=None):
        r"""
        Check if this dynamical system is a minimal model in
        its conjugacy class.

        See [BM2012]_ and [Mol2015]_ for a description of the algorithm.
        For polynomial maps it uses [HS2018]_.

        INPUT:

        - ``prime_list`` -- (optional) list of primes to check minimality

        OUTPUT: boolean

        EXAMPLES::

            sage: PS.<X,Y> = ProjectiveSpace(QQ,1)
            sage: f = DynamicalSystem_projective([X^2+3*Y^2, X*Y])
            sage: f.is_PGL_minimal()
            True

        ::

            sage: PS.<x,y> = ProjectiveSpace(QQ,1)
            sage: f = DynamicalSystem_projective([6*x^2+12*x*y+7*y^2, 12*x*y])
            sage: f.is_PGL_minimal()
            False

        ::

            sage: PS.<x,y> = ProjectiveSpace(QQ,1)
            sage: f = DynamicalSystem_projective([6*x^2+12*x*y+7*y^2, y^2])
            sage: f.is_PGL_minimal()
            False
        """
        if self.base_ring() != QQ and self.base_ring() != ZZ:
            raise NotImplementedError("minimal models only implemented over ZZ or QQ")
        if not self.is_morphism():
            raise TypeError("the function is not a morphism")
        if self.degree() == 1:
            raise NotImplementedError("minimality is only for degree 2 or higher")

        f = copy(self)
        f.normalize_coordinates()
        R = f.domain().coordinate_ring()
        F = R(f[0].numerator())
        G = R(f[0].denominator())
        if G.degree() == 0 or F.degree() == 0:
            #can't use BM for polynomial
            from .endPN_minimal_model import HS_minimal
            g, m = HS_minimal(self, return_transformation=True, D=prime_list)
            return m == m.parent().one()

        from .endPN_minimal_model import affine_minimal
        return affine_minimal(self, return_transformation=False, D=prime_list, quick=True)

    def minimal_model(self, return_transformation=False, prime_list=None, algorithm=None, check_primes=True):
        r"""
        Determine if this dynamical system is minimal.

        This dynamical system must be defined over the projective line
        over the rationals. In particular, determine if this map is affine
        minimal, which is enough to decide if it is minimal or not.
        See Proposition 2.10 in [BM2012]_.

        INPUT:

        - ``return_transformation`` -- (default: ``False``) boolean; this
          signals a return of the `PGL_2` transformation to conjugate
          this map to the calculated minimal model

        - ``prime_list`` -- (optional) a list of primes, in case one
          only wants to determine minimality at those specific primes

        - ``algorithm`` -- (optional) string; can be one of the following:

        - ``check_primes`` -- (optional) boolean: this signals whether to
            check whether each element in prime_list is a prime

          * ``'BM'`` - the Bruin-Molnar algorithm [BM2012]_
          * ``'HS'`` - the Hutz-Stoll algorithm [HS2018]_

        OUTPUT:

        - a dynamical system on the projective line which is a minimal model
          of this map

        - a `PGL(2,\QQ)` element which conjugates this map to a minimal model

        EXAMPLES::

            sage: PS.<X,Y> = ProjectiveSpace(QQ,1)
            sage: f = DynamicalSystem_projective([X^2+3*Y^2, X*Y])
            sage: f.minimal_model(return_transformation=True)
            (
            Dynamical System of Projective Space of dimension 1 over Rational
            Field
              Defn: Defined on coordinates by sending (X : Y) to
                    (X^2 + 3*Y^2 : X*Y)
            ,
            [1 0]
            [0 1]
            )

        ::

            sage: PS.<X,Y> = ProjectiveSpace(QQ,1)
            sage: f = DynamicalSystem_projective([7365/2*X^4 + 6282*X^3*Y + 4023*X^2*Y^2 + 1146*X*Y^3 + 245/2*Y^4,
            ....:                                 -12329/2*X^4 - 10506*X^3*Y - 6723*X^2*Y^2 - 1914*X*Y^3 - 409/2*Y^4])
            sage: f.minimal_model(return_transformation=True)
            (
            Dynamical System of Projective Space of dimension 1 over Rational Field
              Defn: Defined on coordinates by sending (X : Y) to
                    (9847*X^4 + 28088*X^3*Y + 30048*X^2*Y^2 + 14288*X*Y^3 + 2548*Y^4
                    : -12329*X^4 - 35164*X^3*Y - 37614*X^2*Y^2 - 17884*X*Y^3 - 3189*Y^4),
            <BLANKLINE>
            [2 1]
            [0 1]
            )

        ::

            sage: PS.<x,y> = ProjectiveSpace(QQ,1)
            sage: f = DynamicalSystem_projective([6*x^2+12*x*y+7*y^2, 12*x*y])
            sage: f.minimal_model()
            Dynamical System of Projective Space of dimension 1 over Rational
            Field
              Defn: Defined on coordinates by sending (x : y) to
                    (x^2 + 12*x*y + 42*y^2 : 2*x*y)

        ::

            sage: PS.<x,y> = ProjectiveSpace(ZZ,1)
            sage: f = DynamicalSystem_projective([6*x^2+12*x*y+7*y^2, 12*x*y + 42*y^2])
            sage: g,M = f.minimal_model(return_transformation=True, algorithm='BM')
            sage: f.conjugate(M) == g
            True

        ::

            sage: P.<x,y> = ProjectiveSpace(QQ, 1)
            sage: f = DynamicalSystem([2*x^2, y^2])
            sage: f.minimal_model(return_transformation=True)
            (
            Dynamical System of Projective Space of dimension 1 over Rational Field
              Defn: Defined on coordinates by sending (x : y) to
                    (x^2 : y^2)                                                    ,
            [1 0]
            [0 2]
            )
            sage: f.minimal_model(prime_list=[3])
            Dynamical System of Projective Space of dimension 1 over Rational Field
              Defn: Defined on coordinates by sending (x : y) to
                    (2*x^2 : y^2)

        TESTS::

            sage: PS.<X,Y> = ProjectiveSpace(QQ,1)
            sage: f = DynamicalSystem_projective([X+Y, X-3*Y])
            sage: f.minimal_model()
            Traceback (most recent call last):
            ...
            NotImplementedError: minimality is only for degree 2 or higher

        ::

            sage: PS.<X,Y> = ProjectiveSpace(QQ,1)
            sage: f = DynamicalSystem_projective([X^2-Y^2, X^2+X*Y])
            sage: f.minimal_model()
            Traceback (most recent call last):
            ...
            TypeError: the function is not a morphism

        ::

            sage: P.<x,y> = ProjectiveSpace(QQ,1)
            sage: f = DynamicalSystem([2*x^2, y^2])
            sage: f.minimal_model(algorithm = 'BM')
            Traceback (most recent call last):
            ...
            TypeError: affine minimality is only considered for maps not of the form f or 1/f for a polynomial f

        ::
            sage: P.<x,y> = ProjectiveSpace(QQ,1)
            sage: f = DynamicalSystem([2*x^2, y^2])
            sage: f.minimal_model(prime_list=[0])
            Traceback (most recent call last):
            ...
            ValueError: prime_list contains 0 which is not prime

        REFERENCES:

        - [BM2012]_
        - [Mol2015]_
        - [HS2018]_
        """
        if self.base_ring() != ZZ and self.base_ring() != QQ:
            raise NotImplementedError("minimal models only implemented over ZZ or QQ")
        if not self.is_morphism():
            raise TypeError("the function is not a morphism")
        if self.degree() == 1:
            raise NotImplementedError("minimality is only for degree 2 or higher")
        if prime_list and check_primes:
            for p in prime_list:
                if not p.is_prime():
                    raise ValueError("prime_list contains " + str(p) + " which is not prime")

        if algorithm == 'BM':
            from .endPN_minimal_model import affine_minimal
            return affine_minimal(self, return_transformation=return_transformation, D=prime_list, quick=False)
        if algorithm == 'HS':
            from .endPN_minimal_model import HS_minimal
            return HS_minimal(self, return_transformation=return_transformation, D=prime_list)
        # algorithm not specified
        f = copy(self)
        f.normalize_coordinates()
        R = f.domain().coordinate_ring()
        F = R(f[0].numerator())
        G = R(f[0].denominator())

        if G.degree() == 0 or F.degree() == 0:
            #can use BM for polynomial
            from .endPN_minimal_model import HS_minimal
            return HS_minimal(self, return_transformation=return_transformation, D=prime_list)

        if prime_list is None:
            prime_list = ZZ(F.resultant().prime_divisors())
        if max(prime_list) > 500:
            from .endPN_minimal_model import affine_minimal
            return affine_minimal(self, return_transformation=return_transformation,
                                  D=prime_list, quick=False)

    def all_minimal_models(self, return_transformation=False, prime_list=None,
                           algorithm=None, check_minimal=True):
        r"""
        Determine a representative in each `SL(2,\ZZ)`-orbit of this map.

        This can be done either with the Bruin-Molnar algorithm or the
        Hutz-Stoll algorithm. The Hutz-Stoll algorithm requires the map
        to have minimal resultant and then finds representatives in orbits
        with minimal resultant. The Bruin-Molnar algorithm finds
        representatives with the same resultant (up to sign) of the given map.

        Bruin-Molnar does not work for polynomials and is more efficient
        for large primes.

        INPUT:

        - ``return_transformation`` -- (default: ``False``) boolean; this
          signals a return of the `PGL_2` transformation to conjugate
          this map to the calculated models

        - ``prime_list`` -- (optional) a list of primes, in case one
          only wants to determine minimality at those specific primes

        - ``algorithm`` -- (optional) string; can be one of the following:

          * ``'BM'`` - the Bruin-Molnar algorithm [BM2012]_
          * ``'HS'`` - for the Hutz-Stoll algorithm [HS2018]_

          if not specified, properties of the map are utilized to choose

        - ``check_minimal`` -- (optional) boolean; to first check if the map
          is minimal and if not, compute a minimal model before computing
          for orbit representatives

        OUTPUT:

        A list of pairs `(F,m)`, where `F` is dynamical system on the
        projective line and `m` is the associated `PGL(2,\QQ)` element.
        Or just a list of dynamical systems if not returning the conjugation.

        EXAMPLES::

            sage: P.<x,y> = ProjectiveSpace(QQ, 1)
            sage: f = DynamicalSystem([2*x^2, 3*y^2])
            sage: f.all_minimal_models()
            [Dynamical System of Projective Space of dimension 1 over Rational Field
               Defn: Defined on coordinates by sending (x : y) to
                     (x^2 : y^2)]

        ::

            sage: P.<x,y> = ProjectiveSpace(QQ, 1)
            sage: c = 2*3^6
            sage: f = DynamicalSystem([x^3 - c^2*y^3, x*y^2])
            sage: len(f.all_minimal_models(algorithm='HS'))
            14
            sage: len(f.all_minimal_models(prime_list=[2], algorithm='HS'))
            2

        ::

            sage: P.<x,y> = ProjectiveSpace(QQ, 1)
            sage: f = DynamicalSystem([237568*x^3 + 1204224*x^2*y + 2032560*x*y^2
            ....:     + 1142289*y^3, -131072*x^3 - 663552*x^2*y - 1118464*x*y^2
            ....:     - 627664*y^3])
            sage: len(f.all_minimal_models(algorithm='BM'))
            2

        TESTS::

            sage: P.<x,y> = ProjectiveSpace(QQ, 1)
            sage: c = 2^2*5^2*11^3
            sage: f = DynamicalSystem([x^3 - c^2*y^3, x*y^2])
            sage: MM = f.all_minimal_models(return_transformation=True, algorithm='BM')
            sage: all(f.conjugate(m) == F for F, m in MM)
            True
            sage: MM = f.all_minimal_models(return_transformation=True, algorithm='HS')
            sage: all(f.conjugate(m) == F for F,m in MM)
            True

        REFERENCES:

        - [BM2012]_
        - [HS2018]_
        """
        if self.base_ring() != ZZ and self.base_ring() != QQ:
            raise NotImplementedError("minimal models only implemented over ZZ or QQ")
        if not self.is_morphism():
            raise TypeError("the function is not a morphism")
        if self.degree() == 1:
            raise NotImplementedError("minimality is only for degree 2 or higher")

        if check_minimal:
            f, m = self.minimal_model(return_transformation=True,
                                      prime_list=prime_list,
                                      algorithm=algorithm)
        else:
            f = self
            m = matrix(ZZ, 2, 2, [1,0,0,1])

        if algorithm == 'BM':
            from .endPN_minimal_model import BM_all_minimal
            models = BM_all_minimal(f, return_transformation=True, D=prime_list)
        elif algorithm == 'HS':
            from .endPN_minimal_model import HS_all_minimal
            models = HS_all_minimal(f, return_transformation=True, D=prime_list)
        else: # algorithm not specified
            f.normalize_coordinates()
            Aff_f = f.dehomogenize(1)
            R = Aff_f.domain().coordinate_ring()
            F = R(Aff_f[0].numerator())
            G = R(Aff_f[0].denominator())
            if G.degree() == 0 or F.degree() == 0:
                #can use BM for polynomial
                from .endPN_minimal_model import HS_all_minimal
                models = HS_all_minimal(f, return_transformation=True, D=prime_list)
            elif prime_list is None:
                prime_list = ZZ(f.resultant()).prime_divisors()
                if prime_list == []:
                    models = [[f,m]]
                elif max(prime_list) > 500:
                    from .endPN_minimal_model import BM_all_minimal
                    models = BM_all_minimal(f, return_transformation=True, D=prime_list)
                else:
                    from .endPN_minimal_model import HS_all_minimal
                    models = HS_all_minimal(f, return_transformation=True, D=prime_list)

        if return_transformation:
            models = [[g, t*m] for g,t in models]
        else:
            models = [g for g,t in models]
        return models

    def automorphism_group(self, **kwds):
        r"""
        Calculates the subgroup of `PGL2` that is the automorphism group
        of this dynamical system.

        The automorphism group is the set of `PGL(2)` elements that fixes
        this map under conjugation.

        INPUT:

        keywords:

        - ``starting_prime`` -- (default: 5) the first prime to use for CRT

        - ``algorithm``-- (optional) can be one of the following:

          * ``'CRT'`` - Chinese Remainder Theorem
          * ``'fixed_points'`` - fixed points algorithm

        - ``return_functions``-- (default: ``False``) boolean; ``True``
          returns elements as linear fractional transformations and
          ``False`` returns elements as `PGL2` matrices

        - ``iso_type`` -- (default: ``False``) boolean; ``True`` returns the
          isomorphism type of the automorphism group

        OUTPUT: a list of elements in the automorphism group

        AUTHORS:

        - Original algorithm written by Xander Faber, Michelle Manes,
          Bianca Viray

        - Modified by Joao Alberto de Faria, Ben Hutz, Bianca Thompson

        REFERENCES:

        - [FMV2014]_

        EXAMPLES::

            sage: R.<x,y> = ProjectiveSpace(QQ,1)
            sage: f = DynamicalSystem_projective([x^2-y^2, x*y])
            sage: f.automorphism_group(return_functions=True)
            [x, -x]

        ::

            sage: R.<x,y> = ProjectiveSpace(QQ,1)
            sage: f = DynamicalSystem_projective([x^2 + 5*x*y + 5*y^2, 5*x^2 + 5*x*y + y^2])
            sage: f.automorphism_group()
            [
            [1 0]  [0 2]
            [0 1], [2 0]
            ]

        ::

            sage: R.<x,y> = ProjectiveSpace(QQ,1)
            sage: f = DynamicalSystem_projective([x^2-2*x*y-2*y^2, -2*x^2-2*x*y+y^2])
            sage: f.automorphism_group(return_functions=True)
            [x, 1/x, -x - 1, -x/(x + 1), (-x - 1)/x, -1/(x + 1)]

        ::

            sage: R.<x,y> = ProjectiveSpace(QQ,1)
            sage: f = DynamicalSystem_projective([3*x^2*y - y^3, x^3 - 3*x*y^2])
            sage: lst, label = f.automorphism_group(algorithm='CRT', return_functions=True, iso_type=True)
            sage: sorted(lst), label
            ([-1/x, 1/x, (-x - 1)/(x - 1), (-x + 1)/(x + 1), (x - 1)/(x + 1),
            (x + 1)/(x - 1), -x, x], 'Dihedral of order 8')

        ::

            sage: A.<z> = AffineSpace(QQ,1)
            sage: f = DynamicalSystem_affine([1/z^3])
            sage: F = f.homogenize(1)
            sage: F.automorphism_group()
            [
            [1 0]  [0 2]  [-1  0]  [ 0 -2]
            [0 1], [2 0], [ 0  1], [ 2  0]
            ]

        ::

            sage: P.<x,y,z> = ProjectiveSpace(QQ,2)
            sage: f = DynamicalSystem_projective([x**2 + x*z, y**2, z**2])
            sage: f.automorphism_group() # long time
            [
            [1 0 0]
            [0 1 0]
            [0 0 1]
            ]

        ::

            sage: K.<w> = CyclotomicField(3)
            sage: P.<x,y> = ProjectiveSpace(K, 1)
            sage: D6 = DynamicalSystem_projective([y^2,x^2])
            sage: D6.automorphism_group()
            [
            [1 0]  [0 w]  [0 1]  [w 0]  [-w - 1      0]  [     0 -w - 1]
            [0 1], [1 0], [1 0], [0 1], [     0      1], [     1      0]
            ]
        """
        alg = kwds.get('algorithm', None)
        p = kwds.get('starting_prime', 5)
        return_functions = kwds.get('return_functions', False)
        iso_type = kwds.get('iso_type', False)
        if self.domain().dimension_relative() != 1:
            return self.conjugating_set(self)
        if self.base_ring() != QQ  and self.base_ring != ZZ:
            return self.conjugating_set(self)
        self.normalize_coordinates()
        if (self.degree() == 1) or (self.degree() == 0):
            raise NotImplementedError("Rational function of degree 1 not implemented.")
        f = self.dehomogenize(1)
        R = PolynomialRing(f.base_ring(),'x')
        if is_FractionFieldElement(f[0]):
            F = (f[0].numerator().univariate_polynomial(R))/f[0].denominator().univariate_polynomial(R)
        else:
            F = f[0].univariate_polynomial(R)
        from .endPN_automorphism_group import automorphism_group_QQ_CRT, automorphism_group_QQ_fixedpoints
        if alg is None:
            if self.degree() <= 12:
                return(automorphism_group_QQ_fixedpoints(F, return_functions, iso_type))
            return(automorphism_group_QQ_CRT(F, p, return_functions, iso_type))
        elif alg == 'CRT':
            return(automorphism_group_QQ_CRT(F, p, return_functions, iso_type))
        return(automorphism_group_QQ_fixedpoints(F, return_functions, iso_type))

    def critical_subscheme(self):
        r"""
        Return the critical subscheme of this dynamical system.

        OUTPUT: projective subscheme

        EXAMPLES::

            sage: set_verbose(None)
            sage: P.<x,y> = ProjectiveSpace(QQ,1)
            sage: f = DynamicalSystem_projective([x^3-2*x*y^2 + 2*y^3, y^3])
            sage: f.critical_subscheme()
            Closed subscheme of Projective Space of dimension 1 over Rational Field
            defined by:
            9*x^2*y^2 - 6*y^4

        ::

            sage: set_verbose(None)
            sage: P.<x,y> = ProjectiveSpace(QQ,1)
            sage: f = DynamicalSystem_projective([2*x^2-y^2, x*y])
            sage: f.critical_subscheme()
            Closed subscheme of Projective Space of dimension 1 over Rational Field
            defined by:
            4*x^2 + 2*y^2

        ::

            sage: P.<x,y,z> = ProjectiveSpace(QQ,2)
            sage: f = DynamicalSystem_projective([2*x^2-y^2, x*y, z^2])
            sage: f.critical_subscheme()
            Closed subscheme of Projective Space of dimension 2 over Rational Field
            defined by:
            8*x^2*z + 4*y^2*z

        ::

            sage: P.<x,y,z,w> = ProjectiveSpace(GF(81),3)
            sage: g = DynamicalSystem_projective([x^3+y^3, y^3+z^3, z^3+x^3, w^3])
            sage: g.critical_subscheme()
            Closed subscheme of Projective Space of dimension 3 over Finite Field in
            z4 of size 3^4 defined by:
              0

        ::

            sage: P.<x,y> = ProjectiveSpace(QQ,1)
            sage: f = DynamicalSystem_projective([x^2,x*y])
            sage: f.critical_subscheme()
            Traceback (most recent call last):
            ...
            TypeError: the function is not a morphism
        """
        PS = self.domain()
        if not is_ProjectiveSpace(PS):
            raise NotImplementedError("not implemented for subschemes")
        if not self.is_morphism():
            raise TypeError("the function is not a morphism")
        wr = self.wronskian_ideal()
        crit_subscheme = self.codomain().subscheme(wr)
        return crit_subscheme

    def critical_points(self, R=None):
        r"""
        Return the critical points of this dynamical system defined over
        the ring ``R`` or the base ring of this map.

        Must be dimension 1.

        INPUT:

        - ``R`` -- (optional) a ring

        OUTPUT: a list of projective space points defined over ``R``

        EXAMPLES::

            sage: set_verbose(None)
            sage: P.<x,y> = ProjectiveSpace(QQ,1)
            sage: f = DynamicalSystem_projective([x^3-2*x*y^2 + 2*y^3, y^3])
            sage: f.critical_points()
            [(1 : 0)]
            sage: K.<w> = QuadraticField(6)
            sage: f.critical_points(K)
            [(-1/3*w : 1), (1/3*w : 1), (1 : 0)]

        ::

            sage: set_verbose(None)
            sage: P.<x,y> = ProjectiveSpace(QQ,1)
            sage: f = DynamicalSystem_projective([2*x^2-y^2, x*y])
            sage: f.critical_points(QQbar)
            [(-0.7071067811865475?*I : 1), (0.7071067811865475?*I : 1)]
        """
        PS = self.domain()
        if PS.dimension_relative() > 1:
            raise NotImplementedError("use .wronskian_ideal() for dimension > 1")
        if R is None:
            F = self
        else:
            F = self.change_ring(R)
        P = F.codomain()
        X = F.critical_subscheme()
        crit_points = [P(Q) for Q in X.rational_points()]
        return crit_points

<<<<<<< HEAD
    def ramification_type(self,R=None,stable=True):
        r"""
        Return the ramification type of endomorphisms of
        `\mathbb{P}^1`. Only branch points defined over ``R``
        contribute to the ramification type if specified,
        otherwise ``R`` is the ring of definition for self.

        Note that branch points defined over ``R`` may not
        be geometric points if stable not set to True.

        If ``R`` is specified, ``stable`` is ignored.

        If ``stable``, then this will return the ramification
        type over an extension which splits the Galois orbits
        of critical points.

        INPUT:

            - ``R`` -- ring or morphism (optional)
            - ``split`` -- boolean (optional)

        OUTPUT:

            [[e_f(P) if e_f(P) > 1 for f(P) = Q] for Q in F.critical_values()]
            where e_f(P) is the ramification index of f at P.

        EXAMPLES::
            sage: P.<x,y> = ProjectiveSpace(QQ, 1)
            sage: F = DynamicalSystem_projective([x^4, y^4])
            sage: F.ramification_type()
            [[4], [4]]

            sage: P.<x,y> = ProjectiveSpace(QQ, 1)
            sage: F = DynamicalSystem_projective([x^3, 4*y^3 - 3*x^2*y])
            sage: F.ramification_type()
            [[2], [2], [3]]

            sage: P.<x,y> = ProjectiveSpace(QQ, 1)
            sage: F = DynamicalSystem_projective([(x + y)^4, 16*x*y*(x-y)^2])
            sage: F.ramification_type()
            [[2], [2, 2], [4]]

            sage: P.<x,y> = ProjectiveSpace(QQ, 1)
            sage: F = DynamicalSystem_projective([(x + y)*(x - y)^3, y*(2*x+y)^3])
            sage: F.ramification_type()
            [[3], [3], [3]]

            sage: F = DynamicalSystem_projective([x^3-2*x*y^2 + 2*y^3, y^3])
            sage: F.ramification_type()
            [[2], [2], [3]]
            sage: F.ramification_type(R=F.base_ring())
            [[2], [3]]

        """
        # Change base ring if specified.
        if R is None:
            if stable:
                L,phi = self.field_of_definition_critical(return_embedding=True)
                F = self.change_ring(phi)
            else:
                F = self
        else:
            F = self.change_ring(R)

        C = F.critical_subscheme()
        ram_type = dict()
        fc=C.defining_ideal().gens()[0]
        for f,e in fc.factor():
            c = F(F.domain().subscheme(f)) # critical value
            if ram_type.has_key(c):
                ram_type[c].append(e+1)
            else:
                ram_type[c] = [e+1]

        return sorted(ram_type.values())

    def is_postcritically_finite(self, err=0.01, embedding=None):
=======
    def is_postcritically_finite(self, err=0.01, use_algebraic_closure=True):
>>>>>>> a86de04f
        r"""
        Determine if this dynamical system is post-critically finite.

        Only for endomorphisms of `\mathbb{P}^1`. It checks if each critical
        point is preperiodic. The optional parameter ``err`` is passed into
        ``is_preperiodic()`` as part of the preperiodic check.

        The computations can be done either over the algebraic closure of the
        base field or over the minimal extension of the base field that
        contains the critical points.

        INPUT:

        - ``err`` -- (default: 0.01) positive real number

        - ``use_algebraic_closure`` -- boolean (default: True) -- If True uses the
          algebraic closure. If False, uses the smalest extension of the base field
          containing all the critical points.

        OUTPUT: boolean

        EXAMPLES::

            sage: P.<x,y> = ProjectiveSpace(QQ,1)
            sage: f = DynamicalSystem_projective([x^2 - y^2, y^2])
            sage: f.is_postcritically_finite()
            True

        ::

            sage: P.<x,y> = ProjectiveSpace(QQ,1)
            sage: f = DynamicalSystem_projective([x^3- y^3, y^3])
            sage: f.is_postcritically_finite()
            False

        ::

            sage: R.<z> = QQ[]
            sage: K.<v> = NumberField(z^8 + 3*z^6 + 3*z^4 + z^2 + 1)
            sage: PS.<x,y> = ProjectiveSpace(K,1)
            sage: f = DynamicalSystem_projective([x^3+v*y^3, y^3])
            sage: f.is_postcritically_finite() # long time
            True

        ::

            sage: P.<x,y> = ProjectiveSpace(QQ,1)
            sage: f = DynamicalSystem_projective([6*x^2+16*x*y+16*y^2, -3*x^2-4*x*y-4*y^2])
            sage: f.is_postcritically_finite()
            True

        ::

            sage: K = UniversalCyclotomicField()
            sage: P.<x,y> = ProjectiveSpace(K,1)
            sage: F = DynamicalSystem_projective([x^2 - y^2, y^2], domain=P)
            sage: F.is_postcritically_finite()
            True

        ::

            sage: P.<x,y> = ProjectiveSpace(QQ,1)
            sage: f = DynamicalSystem_projective([8*x^4 - 8*x^2*y^2 + y^4, y^4])
            sage: f.is_postcritically_finite(use_algebraic_closure=False) #long time
            True

        ::

            sage: P.<x,y> = ProjectiveSpace(QQ,1)
            sage: f = DynamicalSystem_projective([x^4 - x^2*y^2 + y^4, y^4])
            sage: f.is_postcritically_finite(use_algebraic_closure=False)
            False

        ::

            sage: P.<x,y> = ProjectiveSpace(QQbar,1)
            sage: f = DynamicalSystem_projective([x^4 - x^2*y^2, y^4])
            sage: f.is_postcritically_finite()
            False
        """
        #iteration of subschemes not yet implemented
        if self.domain().dimension_relative() > 1:
            raise NotImplementedError("only implemented in dimension 1")

        K = FractionField(self.codomain().base_ring())
        if use_algebraic_closure:
            Kbar = K.algebraic_closure()
            if Kbar.has_coerce_map_from(K):
                F = self.change_ring(Kbar)
            else:
                embeds = K.embeddings(Kbar)
                if len(embeds) != 0:
                    F = self.change_ring(embeds[0])
                else:
                    raise ValueError("no embeddings of base field to algebraic closure")
        else:
            embedding = self.field_of_definition_critical(return_embedding=True)[1]
            F = self.change_ring(embedding)

        crit_points = F.critical_points()
        pcf = True
        i = 0
        while pcf and i < len(crit_points):
            if crit_points[i].is_preperiodic(F, err) == False:
                pcf = False
            i += 1
        return(pcf)

    def critical_point_portrait(self, check=True, use_algebraic_closure=True):
        r"""
        If this dynamical system  is post-critically finite, return its
        critical point portrait.

        This is the directed graph of iterates starting with the critical
        points. Must be dimension 1. If ``check`` is ``True``, then the
        map is first checked to see if it is postcritically finite.

        The computations can be done either over the algebraic closure of the
        base field or over the minimal extension of the base field that
        contains the critical points.

        INPUT:

        - ``check`` -- boolean (default: True)

        - ``use_algebraic_closure`` -- boolean (default: True) -- If True uses the
          algebraic closure. If False, uses the smalest extension of the base field
          containing all the critical points.

        OUTPUT: a digraph

        EXAMPLES::

            sage: R.<z> = QQ[]
            sage: K.<v> = NumberField(z^6 + 2*z^5 + 2*z^4 + 2*z^3 + z^2 + 1)
            sage: PS.<x,y> = ProjectiveSpace(K,1)
            sage: f = DynamicalSystem_projective([x^2+v*y^2, y^2])
            sage: f.critical_point_portrait(check=False) # long time
            Looped digraph on 6 vertices

        ::

            sage: P.<x,y> = ProjectiveSpace(QQ,1)
            sage: f = DynamicalSystem_projective([x^5 + 5/4*x*y^4, y^5])
            sage: f.critical_point_portrait(check=False)
            Looped digraph on 5 vertices

        ::

            sage: P.<x,y> = ProjectiveSpace(QQ,1)
            sage: f = DynamicalSystem_projective([x^2 + 2*y^2, y^2])
            sage: f.critical_point_portrait()
            Traceback (most recent call last):
            ...
            TypeError: map must be post-critically finite

        ::

            sage: R.<t> = QQ[]
            sage: K.<v> = NumberField(t^3 + 2*t^2 + t + 1)
            sage: phi = K.embeddings(QQbar)[0]
            sage: P.<x, y> = ProjectiveSpace(K, 1)
            sage: f = DynamicalSystem_projective([x^2 + v*y^2, y^2])
            sage: f.change_ring(phi).critical_point_portrait()
            Looped digraph on 4 vertices

        ::

            sage: P.<x,y> = ProjectiveSpace(QQ,1)
            sage: f = DynamicalSystem_projective([8*x^4 - 8*x^2*y^2 + y^4, y^4])
            sage: f.critical_point_portrait(use_algebraic_closure=False) #long time
            Looped digraph on 6 vertices

        ::

            sage: P.<x,y> = ProjectiveSpace(QQbar,1)
            sage: f = DynamicalSystem_projective([8*x^4 - 8*x^2*y^2 + y^4, y^4])
            sage: f.critical_point_portrait() #long time
            Looped digraph on 6 vertices

        ::

            sage: P.<x,y> = ProjectiveSpace(GF(3),1)
            sage: f = DynamicalSystem_projective([x^2 + x*y - y^2, x*y])
            sage: f.critical_point_portrait(use_algebraic_closure=False)
            Looped digraph on 6 vertices
            sage: f.critical_point_portrait() #long time
            Looped digraph on 6 vertices

        """
        #input checking done in is_postcritically_finite
        if check:
            if not self.is_postcritically_finite():
                raise TypeError("map must be post-critically finite")
        K = FractionField(self.base_ring())
        if use_algebraic_closure:
            Kbar = K.algebraic_closure()
            if Kbar.has_coerce_map_from(K):
                F = self.change_ring(Kbar)
            else:
                embeds = K.embeddings(Kbar)
                if len(embeds) != 0:
                    F = self.change_ring(embeds[0])
                else:
                    raise ValueError("no embeddings of base field to algebraic closure")
        else:
            embedding = self.field_of_definition_critical(return_embedding=True)[1]
            F = self.change_ring(embedding)
        crit_points = F.critical_points()
        N = len(crit_points)
        for i in range(N):
            done = False
            Q= F(crit_points[i])
            while not done:
                if Q in crit_points:
                    done = True
                else:
                    crit_points.append(Q)
                Q = F(Q)
        return(F._preperiodic_points_to_cyclegraph(crit_points))

    def critical_height(self, **kwds):
        r"""
        Compute the critical height of this dynamical system.

        The critical height is defined by J. Silverman as
        the sum of the canonical heights of the critical points.
        This must be dimension 1 and defined over a number field
        or number field order.

        The computations can be done either over the algebraic closure of the
        base field or over the minimal extension of the base field that
        contains the critical points.

        INPUT:

        kwds:

        - ``badprimes`` -- (optional) a list of primes of bad reduction

        - ``N`` -- (default: 10) positive integer; number of terms of
          the series to use in the local green functions

        - ``prec`` -- (default: 100) positive integer, float point
          or `p`-adic precision

        - ``error_bound`` -- (optional) a positive real number

        - ``use_algebraic_closure`` -- boolean (default: True) -- If True uses the
          algebraic closure. If False, uses the smalest extension of the base field
          containing all the critical points.

        OUTPUT: real number

        EXAMPLES::

            sage: P.<x,y> = ProjectiveSpace(QQ,1)
            sage: f = DynamicalSystem_projective([x^3+7*y^3, 11*y^3])
            sage: f.critical_height()
            1.1989273321156851418802151128

        ::

            sage: K.<w> = QuadraticField(2)
            sage: P.<x,y> = ProjectiveSpace(K,1)
            sage: f = DynamicalSystem_projective([x^2+w*y^2, y^2])
            sage: f.critical_height()
            0.16090842452312941163719755472

        Postcritically finite maps have critical height 0::

            sage: P.<x,y> = ProjectiveSpace(QQ,1)
            sage: f = DynamicalSystem_projective([x^3-3/4*x*y^2 + 3/4*y^3, y^3])
            sage: f.critical_height(error_bound=0.0001)
            0.00000000000000000000000000000

        ::

            sage: P.<x,y> = ProjectiveSpace(QQ,1)
            sage: f = DynamicalSystem_projective([x^3+3*x*y^2, y^3])
            sage: f.critical_height(use_algebraic_closure=False)
            0.000023477016733897112886491967991
            sage: f.critical_height()
            0.000023477016733897112886491967991
        """
        PS = self.codomain()
        if PS.dimension_relative() > 1:
            raise NotImplementedError("only implemented in dimension 1")

        K = FractionField(PS.base_ring())
        use_algebraic_closure = kwds.get("use_algebraic_closure", True)
        if use_algebraic_closure:
            Kbar = K.algebraic_closure()
            if Kbar.has_coerce_map_from(K):
                F = self.change_ring(Kbar)
            else:
                embeds = K.embeddings(Kbar)
                if len(embeds) != 0:
                    F = self.change_ring(embeds[0])
                else:
                    raise ValueError("no embeddings of base field to algebraic closure")
        else:
            embedding = self.field_of_definition_critical(return_embedding=True)[1]
            F = self.change_ring(embedding)
        crit_points = F.critical_points()
        n = len(crit_points)
        err_bound = kwds.get("error_bound", None)
        if not err_bound is None:
            kwds["error_bound"] = err_bound / n
        ch = 0
        for P in crit_points:
            ch += F.canonical_height(P, **kwds)
        return ch

    def preperiodic_points(self, m, n, **kwds):
        r"""
        Computes the preperiodic points of period ``m, n`` of this dynamical system
        defined over the ring ``R`` or the base ring of the map.

        This is done by finding the rational points on the variety
        defining the points of period ``m, n``.

        For rational maps, where there are potentially infinitely many periodic
        points of a given period, you must use the ``return_scheme`` option.
        Note that this scheme will include the indeterminacy locus.

        INPUT:

        - ``n`` - a positive integer, the period

        - ``m`` - a non negative integer, the preperiod

        kwds:

        - ``minimal`` -- (default: ``True``) boolean; ``True`` specifies to
          find only the preperiodic points of minimal period ``m``,``n`` and 
          ``False`` specifies to find all preperiodic points of period
          ``m``, ``n``

        - ``R`` -- (default: the base ring of the dynamical system) a 
          commutative ring over which to find the preperiodic points

        - ``return_scheme`` -- (default: ``False``) boolean; return a 
          subscheme of the ambient space that defines the ``m``,``n`` th 
          preperiodic points

        OUTPUT:

        A list of preperiodic points of this map or the subscheme defining
        the preperiodic points.

        EXAMPLES::

            sage: P.<x,y> = ProjectiveSpace(QQbar,1)
            sage: f = DynamicalSystem_projective([x^2-y^2, y^2])
            sage: f.preperiodic_points(0,1)
            [(-0.618033988749895? : 1), (1 : 0), (1.618033988749895? : 1)]

        ::

            sage: P.<x,y> = ProjectiveSpace(QQ,1)
            sage: f = DynamicalSystem_projective([x^2-29/16*y^2, y^2])
            sage: f.preperiodic_points(1,3)
            [(-5/4 : 1), (1/4 : 1), (7/4 : 1)]

        ::

            sage: P.<x,y> = ProjectiveSpace(QQbar,1)
            sage: f = DynamicalSystem_projective([x^2-x*y+2*y^2, x^2-y^2])
            sage: f.preperiodic_points(1,2,minimal=False)
            [(-3.133185666641252? : 1),
            (-1 : 1),
            (-0.3478103847799310? - 1.028852254136693?*I : 1),
            (-0.3478103847799310? + 1.028852254136693?*I : 1),
            (0.8165928333206258? - 0.6710067557437100?*I : 1),
            (0.8165928333206258? + 0.6710067557437100?*I : 1),
            (1 : 0),
            (1 : 1),
            (1.695620769559862? : 1),
            (3 : 1)]

        ::

            sage: R.<w> = QQ[]
            sage: K.<s> = NumberField(w^6 - 3*w^5 + 5*w^4 - 5*w^3 + 5*w^2 - 3*w + 1)
            sage: P.<x,y,z> = ProjectiveSpace(K,2)
            sage: f = DynamicalSystem_projective([x^2+z^2, y^2+x^2, z^2+y^2])
            sage: f.preperiodic_points(0,1)
            [(-s^5 + 3*s^4 - 5*s^3 + 4*s^2 - 3*s + 1 : s^5 - 2*s^4 + 3*s^3 - 3*s^2 + 4*s - 1 : 1),
            (-2*s^5 + 4*s^4 - 5*s^3 + 3*s^2 - 4*s : -2*s^5 + 5*s^4 - 7*s^3 + 6*s^2 - 7*s + 3 : 1),
            (-s^5 + 3*s^4 - 4*s^3 + 4*s^2 - 4*s + 2 : -s^5 + 2*s^4 - 2*s^3 + s^2 - s : 1),
            (s^5 - 2*s^4 + 3*s^3 - 3*s^2 + 3*s - 1 : -s^5 + 3*s^4 - 5*s^3 + 4*s^2 - 4*s + 2 : 1),
            (2*s^5 - 6*s^4 + 9*s^3 - 8*s^2 + 7*s - 4 : 2*s^5 - 5*s^4 + 7*s^3 - 5*s^2 + 6*s - 2 : 1),
            (1 : 1 : 1),
            (s^5 - 2*s^4 + 2*s^3 + s : s^5 - 3*s^4 + 4*s^3 - 3*s^2 + 2*s - 1 : 1)]

        ::

            sage: P.<x,y> = ProjectiveSpace(QQ,1)
            sage: K.<v> = QuadraticField(5)
            sage: phi = QQ.embeddings(K)[0]
            sage: f = DynamicalSystem_projective([x^2-y^2,y^2])
            sage: f.preperiodic_points(1,1,R=phi)
            [(-1/2*v - 1/2 : 1), (1/2*v - 1/2 : 1)]

        ::

            sage: P.<x,y,z> = ProjectiveSpace(QQ,2)
            sage: X = P.subscheme(2*x-y)
            sage: f = DynamicalSystem_projective([x^2-y^2, 2*(x^2-y^2), y^2-z^2], domain=X)
            sage: f.preperiodic_points(1,1)
            [(-1/4 : -1/2 : 1), (1 : 2 : 1)]

        ::

            sage: P.<x,y,z> = ProjectiveSpace(GF(5), 2)
            sage: f = DynamicalSystem_projective([x^2, y^2, z^2])
            sage: sorted(f.preperiodic_points(2,1))
            [(0 : 2 : 1),
             (0 : 3 : 1),
             (1 : 2 : 1),
             (1 : 3 : 1),
             (2 : 0 : 1),
             (2 : 1 : 0),
             (2 : 1 : 1),
             (2 : 2 : 1),
             (2 : 3 : 1),
             (2 : 4 : 1),
             (3 : 0 : 1),
             (3 : 1 : 0),
             (3 : 1 : 1),
             (3 : 2 : 1),
             (3 : 3 : 1),
             (3 : 4 : 1),
             (4 : 2 : 1),
             (4 : 3 : 1)]

        ::

            sage: P.<x,y,z> = ProjectiveSpace(GF(5), 2)
            sage: f = DynamicalSystem_projective([x^2, x*y, z^2])
            sage: f.preperiodic_points(2,1, return_scheme=True)
            Closed subscheme of Projective Space of dimension 2 over Finite Field of size 5 defined by:
              0,
              x^8*z^4 - x^4*z^8,
              x^7*y*z^4 - x^3*y*z^8

        ::

            sage: P.<x,y> = ProjectiveSpace(QQ, 1)
            sage: R.<z> = QQ[]
            sage: K.<v> = NumberField(z^4 - z^2 - 1)
            sage: f = DynamicalSystem_projective([x^2 - y^2, y^2])
            sage: f.preperiodic_points(2, 1, R=K)
            [(v : 1), (-v : 1)]

        TESTS::

            sage: P.<x,y,z> = ProjectiveSpace(QQ, 2)
            sage: f = DynamicalSystem_projective([x^2, x*y, z^2])
            sage: f.preperiodic_points(2,1)
            Traceback (most recent call last):
            ...
            TypeError: use return_scheme=True

        ::

            sage: P.<x,y> = ProjectiveSpace(QQ,1)
            sage: f = DynamicalSystem_projective([x^2-29/16*y^2, y^2])
            sage: f.preperiodic_points(1.2,3)
            Traceback (most recent call last):
            ...
            TypeError: Attempt to coerce non-integral RealNumber to Integer
            sage: f.preperiodic_points(1,3.1)
            Traceback (most recent call last):
            ...
            TypeError: Attempt to coerce non-integral RealNumber to Integer
        """
        n = ZZ(n)
        m = ZZ(m)
        if n <= 0:
            raise ValueError("a positive integer period must be specified")
        if m < 0:
            raise ValueError("a non negative preperiod must be specified")
        R = kwds.pop('R', None)
        if R is None:
            f = self
            R = self.base_ring()
        else:
            f = self.change_ring(R)
            R = f.base_ring() #in the case when R is an embedding
        dom = f.domain()
        PS = f.codomain().ambient_space()
        N = PS.dimension_relative() + 1
        F_1 = f.nth_iterate_map(n+m)
        F_2 = f.nth_iterate_map(m)
        L = [F_1[i]*F_2[j] - F_1[j]*F_2[i] for i in range(0,N)
                for j in range(i+1, N)]
        X = PS.subscheme(L + list(dom.defining_polynomials()))
        minimal = kwds.pop('minimal',True)
        return_scheme = kwds.pop('return_scheme',False)
        if return_scheme:  # this includes the indeterminacy locus points!
            if minimal and n != 1:
                raise NotImplementedError("return_subscheme only implemented for minimal=False")
            return X
        if X.dimension() == 0:
            if R in NumberFields() or R is QQbar or R in FiniteFields():
                Z = f.indeterminacy_locus()
                points = [dom(Q) for Q in X.rational_points()]
                good_points = []
                for Q in points:
                    #check if point is in indeterminacy
                    if not all([F(list(Q)) == 0 for F in f]):
                        good_points.append(Q)
                points = good_points
                if not minimal:
                    return points
                else:
                    #we want only the points with minimal period m,n
                    #so we go through the list and create a new list
                    #that only includes the points with minimal period
                    minimal_points = []
                    for P in points:
                        orbit = [P]
                        Q = f(P)
                        n_plus_m = 1
                        while not Q in orbit:
                            orbit.append(Q)
                            Q = f(Q)
                            n_plus_m += 1
                        preperiod = orbit.index(Q)
                        period = n_plus_m - preperiod
                        if period == n and preperiod == m:
                            minimal_points.append(P)
                    return minimal_points
            else:
                raise NotImplementedError("ring must a number field or finite field")
        else: #a higher dimensional scheme
            raise TypeError("use return_scheme=True")

    def periodic_points(self, n, minimal=True, R=None, algorithm='variety',
                        return_scheme=False):
        r"""
        Computes the periodic points of period ``n`` of this dynamical system
        defined over the ring ``R`` or the base ring of the map.

        This can be done either by finding the rational points on the variety
        defining the points of period ``n``, or, for finite fields,
        finding the cycle of appropriate length in the cyclegraph. For small
        cardinality fields, the cyclegraph algorithm is effective for any
        map and length cycle, but is slow when the cyclegraph is large.
        The variety algorithm is good for small period, degree, and dimension,
        but is slow as the defining equations of the variety get more
        complicated.

        For rational maps, where there are potentially infinitely many periodic
        points of a given period, you must use the ``return_scheme`` option.
        Note that this scheme will include the indeterminacy locus.

        INPUT:

        - ``n`` - a positive integer

        - ``minimal`` -- (default: ``True``) boolean; ``True`` specifies to
          find only the periodic points of minimal period ``n`` and ``False``
          specifies to find all periodic points of period ``n``

        - ``R`` - a commutative ring

        - ``algorithm`` -- (default: ``'variety'``) must be one of
          the following:

          * ``'variety'`` - find the rational points on the appropriate variety
          * ``'cyclegraph'`` - find the cycles from the cycle graph

        - ``return_scheme`` -- return a subscheme of the ambient space
          that defines the ``n`` th periodic points

        OUTPUT:

        A list of periodic points of this map or the subscheme defining
        the periodic points.

        EXAMPLES::

            sage: set_verbose(None)
            sage: P.<x,y> = ProjectiveSpace(QQbar,1)
            sage: f = DynamicalSystem_projective([x^2-x*y+y^2, x^2-y^2+x*y])
            sage: f.periodic_points(1)
            [(-0.50000000000000000? - 0.866025403784439?*I : 1),
             (-0.50000000000000000? + 0.866025403784439?*I : 1),
             (1 : 1)]

        ::

            sage: P.<x,y,z> = ProjectiveSpace(QuadraticField(5,'t'),2)
            sage: f = DynamicalSystem_projective([x^2 - 21/16*z^2, y^2-z^2, z^2])
            sage: f.periodic_points(2)
            [(-5/4 : -1 : 1), (-5/4 : -1/2*t + 1/2 : 1), (-5/4 : 0 : 1),
             (-5/4 : 1/2*t + 1/2 : 1), (-3/4 : -1 : 1), (-3/4 : 0 : 1),
             (1/4 : -1 : 1), (1/4 : -1/2*t + 1/2 : 1), (1/4 : 0 : 1),
             (1/4 : 1/2*t + 1/2 : 1), (7/4 : -1 : 1), (7/4 : 0 : 1)]

        ::

            sage: w = QQ['w'].0
            sage: K = NumberField(w^6 - 3*w^5 + 5*w^4 - 5*w^3 + 5*w^2 - 3*w + 1,'s')
            sage: P.<x,y,z> = ProjectiveSpace(K,2)
            sage: f = DynamicalSystem_projective([x^2+z^2, y^2+x^2, z^2+y^2])
            sage: f.periodic_points(1)
            [(-s^5 + 3*s^4 - 5*s^3 + 4*s^2 - 3*s + 1 : s^5 - 2*s^4 + 3*s^3 - 3*s^2 + 4*s - 1 : 1),
             (-2*s^5 + 4*s^4 - 5*s^3 + 3*s^2 - 4*s : -2*s^5 + 5*s^4 - 7*s^3 + 6*s^2 - 7*s + 3 : 1),
             (-s^5 + 3*s^4 - 4*s^3 + 4*s^2 - 4*s + 2 : -s^5 + 2*s^4 - 2*s^3 + s^2 - s : 1),
             (s^5 - 2*s^4 + 3*s^3 - 3*s^2 + 3*s - 1 : -s^5 + 3*s^4 - 5*s^3 + 4*s^2 - 4*s + 2 : 1),
             (2*s^5 - 6*s^4 + 9*s^3 - 8*s^2 + 7*s - 4 : 2*s^5 - 5*s^4 + 7*s^3 - 5*s^2 + 6*s - 2 : 1),
             (1 : 1 : 1),
             (s^5 - 2*s^4 + 2*s^3 + s : s^5 - 3*s^4 + 4*s^3 - 3*s^2 + 2*s - 1 : 1)]

        ::

            sage: P.<x,y,z> = ProjectiveSpace(QQ,2)
            sage: f = DynamicalSystem_projective([x^2 - 21/16*z^2, y^2-2*z^2, z^2])
            sage: f.periodic_points(2, False)
            [(-5/4 : -1 : 1), (-5/4 : 2 : 1), (-3/4 : -1 : 1),
             (-3/4 : 2 : 1), (0 : 1 : 0), (1/4 : -1 : 1), (1/4 : 2 : 1),
             (1 : 0 : 0), (1 : 1 : 0), (7/4 : -1 : 1), (7/4 : 2 : 1)]

        ::

            sage: P.<x,y,z> = ProjectiveSpace(QQ,2)
            sage: f = DynamicalSystem_projective([x^2 - 21/16*z^2, y^2-2*z^2, z^2])
            sage: f.periodic_points(2)
            [(-5/4 : -1 : 1), (-5/4 : 2 : 1), (1/4 : -1 : 1), (1/4 : 2 : 1)]

        ::

            sage: set_verbose(None)
            sage: P.<x,y> = ProjectiveSpace(ZZ, 1)
            sage: f = DynamicalSystem_projective([x^2+y^2,y^2])
            sage: f.periodic_points(2, R=QQbar, minimal=False)
            [(-0.50000000000000000? - 1.322875655532296?*I : 1),
             (-0.50000000000000000? + 1.322875655532296?*I : 1),
             (0.50000000000000000? - 0.866025403784439?*I : 1),
             (0.50000000000000000? + 0.866025403784439?*I : 1),
             (1 : 0)]

        ::

            sage: P.<x,y> = ProjectiveSpace(GF(307), 1)
            sage: f = DynamicalSystem_projective([x^10+y^10, y^10])
            sage: f.periodic_points(16, minimal=True, algorithm='cyclegraph')
            [(69 : 1), (185 : 1), (120 : 1), (136 : 1), (97 : 1), (183 : 1),
             (170 : 1), (105 : 1), (274 : 1), (275 : 1), (154 : 1), (156 : 1),
             (87 : 1), (95 : 1), (161 : 1), (128 : 1)]

        ::

            sage: P.<x,y> = ProjectiveSpace(GF(13^2,'t'),1)
            sage: f = DynamicalSystem_projective([x^3 + 3*y^3, x^2*y])
            sage: f.periodic_points(30, minimal=True, algorithm='cyclegraph')
            [(t + 3 : 1), (6*t + 6 : 1), (7*t + 1 : 1), (2*t + 8 : 1),
             (3*t + 4 : 1), (10*t + 12 : 1), (8*t + 10 : 1), (5*t + 11 : 1),
             (7*t + 4 : 1), (4*t + 8 : 1), (9*t + 1 : 1), (2*t + 2 : 1),
             (11*t + 9 : 1), (5*t + 7 : 1), (t + 10 : 1), (12*t + 4 : 1),
             (7*t + 12 : 1), (6*t + 8 : 1), (11*t + 10 : 1), (10*t + 7 : 1),
             (3*t + 9 : 1), (5*t + 5 : 1), (8*t + 3 : 1), (6*t + 11 : 1),
             (9*t + 12 : 1), (4*t + 10 : 1), (11*t + 4 : 1), (2*t + 7 : 1),
             (8*t + 12 : 1), (12*t + 11 : 1)]

        ::

            sage: P.<x,y> = ProjectiveSpace(QQ,1)
            sage: f = DynamicalSystem_projective([3*x^2+5*y^2,y^2])
            sage: f.periodic_points(2, R=GF(3), minimal=False)
            [(2 : 1)]

        ::

            sage: P.<x,y,z> = ProjectiveSpace(QQ, 2)
            sage: f = DynamicalSystem_projective([x^2, x*y, z^2])
            sage: f.periodic_points(1)
            Traceback (most recent call last):
            ...
            TypeError: use return_scheme=True

        ::

            sage: R.<x> = QQ[]
            sage: K.<u> = NumberField(x^2 - x + 3)
            sage: P.<x,y,z> = ProjectiveSpace(K,2)
            sage: X = P.subscheme(2*x-y)
            sage: f = DynamicalSystem_projective([x^2-y^2, 2*(x^2-y^2), y^2-z^2], domain=X)
            sage: f.periodic_points(2)
            [(-1/5*u - 1/5 : -2/5*u - 2/5 : 1), (1/5*u - 2/5 : 2/5*u - 4/5 : 1)]

        ::

            sage: P.<x,y,z> = ProjectiveSpace(QQ,2)
            sage: f = DynamicalSystem_projective([x^2-y^2, x^2-z^2, y^2-z^2])
            sage: f.periodic_points(1)
            [(-1 : 0 : 1)]
            sage: f.periodic_points(1, return_scheme=True)
            Closed subscheme of Projective Space of dimension 2 over Rational Field
            defined by:
              -x^3 + x^2*y - y^3 + x*z^2,
              -x*y^2 + x^2*z - y^2*z + x*z^2,
              -y^3 + x^2*z + y*z^2 - z^3
            sage: f.periodic_points(2, minimal=True, return_scheme=True)
            Traceback (most recent call last):
            ...
            NotImplementedError: return_subscheme only implemented for minimal=False

        ::

            sage: P.<x,y>=ProjectiveSpace(GF(3), 1)
            sage: f = DynamicalSystem_projective([x^2 - 2*y^2, y^2])
            sage: f.periodic_points(2, R=GF(3^2,'t'))
            [(t + 2 : 1), (2*t : 1)]
        """
        if n <= 0:
            raise ValueError("a positive integer period must be specified")
        if R is None:
            f = self
            R = self.base_ring()
        else:
            f = self.change_ring(R)
            R = f.base_ring()
        CR = f.coordinate_ring()
        dom = f.domain()
        PS = f.codomain().ambient_space()
        N = PS.dimension_relative() + 1
        if algorithm == 'cyclegraph':
            if R in FiniteFields():
                g = f.cyclegraph()
                points = []
                for cycle in g.all_simple_cycles():
                    m = len(cycle)-1
                    if minimal:
                        if m == n:
                            points = points + cycle[:-1]
                    else:
                        if n % m == 0:
                            points = points + cycle[:-1]
                return(points)
            else:
                raise TypeError("ring must be finite to generate cyclegraph")
        elif algorithm == 'variety':
            F = f.nth_iterate_map(n)
            L = [F[i]*CR.gen(j) - F[j]*CR.gen(i) for i in range(0,N)
                 for j in range(i+1, N)]
            L = [t for t in L if t != 0]
            X = PS.subscheme(L + list(dom.defining_polynomials()))
            if return_scheme:  # this includes the indeterminacy locus points!
                if minimal and n != 1:
                    raise NotImplementedError("return_subscheme only implemented for minimal=False")
                return X
            if X.dimension() == 0:
                if R in NumberFields() or R is QQbar or R in FiniteFields():
                    Z = f.indeterminacy_locus()
                    points = [dom(Q) for Q in X.rational_points()]
                    good_points = []
                    for Q in points:
                        try:
                            Z(list(Q))
                        except TypeError:
                            good_points.append(Q)
                    points = good_points

                    if not minimal:
                        return points
                    else:
                        #we want only the points with minimal period n
                        #so we go through the list and remove any that
                        #have smaller period by checking the iterates
                        for i in range(len(points)-1,-1,-1):
                            # iterate points to check if minimal
                            P = points[i]
                            for j in range(1,n):
                                P = f(P)
                                if P == points[i]:
                                    points.pop(i)
                                    break
                        return points
                else:
                    raise NotImplementedError("ring must be a number field or finite field")
            else: #a higher dimensional scheme
                raise TypeError("use return_scheme=True")
        else:
            raise ValueError("algorithm must be either 'variety' or 'cyclegraph'")

    def multiplier_spectra(self, n, formal=False, type='point', use_algebraic_closure=True):
        r"""
        Computes the ``n`` multiplier spectra of this dynamical system.

        This is the set of multipliers of the periodic points of formal
        period ``n`` included with the appropriate multiplicity.
        User can also specify to compute the ``n`` multiplier spectra
        instead which includes the multipliers of all periodic points
        of period ``n``. The map must be defined over
        projective space of dimension 1 over a number field or finite field.

        The computations can be done either over the algebraic closure of the
        base field or over the minimal extension of the base field that
        contains the critical points.

        INPUT:

        - ``n`` -- a positive integer, the period

        - ``formal`` -- (default: ``False``) boolean; ``True`` specifies
          to find the formal ``n`` multiplier spectra of this map and
          ``False`` specifies to find the ``n`` multiplier spectra

        - ``type`` -- (default: ``'point'``) string; either ``'point'``
          or ``'cycle'`` depending on whether you compute one multiplier
          per point or one per cycle

       - ``use_algebraic_closure`` -- boolean (default: True) -- If True uses the
          algebraic closure. If False, uses the smalest extension of the base field
          containing all the critical points.

        OUTPUT: a list of field elements

        EXAMPLES::

            sage: P.<x,y> = ProjectiveSpace(QQ,1)
            sage: f = DynamicalSystem_projective([4608*x^10 - 2910096*x^9*y + 325988068*x^8*y^2 + 31825198932*x^7*y^3 - 4139806626613*x^6*y^4\
            - 44439736715486*x^5*y^5 + 2317935971590902*x^4*y^6 - 15344764859590852*x^3*y^7 + 2561851642765275*x^2*y^8\
            + 113578270285012470*x*y^9 - 150049940203963800*y^10, 4608*y^10])
            sage: sorted(f.multiplier_spectra(1))
            [-119820502365680843999,
            -7198147681176255644585/256,
            -3086380435599991/9,
            -3323781962860268721722583135/35184372088832,
            -4290991994944936653/2097152,
            0,
            529278480109921/256,
            1061953534167447403/19683,
            848446157556848459363/19683,
            82911372672808161930567/8192,
            3553497751559301575157261317/8192]

        ::

            sage: set_verbose(None)
            sage: z = QQ['z'].0
            sage: K.<w> = NumberField(z^4 - 4*z^2 + 1,'z')
            sage: P.<x,y> = ProjectiveSpace(K,1)
            sage: f = DynamicalSystem_projective([x^2 - w/4*y^2, y^2])
            sage: sorted(f.multiplier_spectra(2, formal=False, type='cycle'))
            [0,
             0.0681483474218635? - 1.930649271699173?*I,
             0.0681483474218635? + 1.930649271699173?*I,
             5.931851652578137? + 0.?e-49*I]

        ::

            sage: P.<x,y> = ProjectiveSpace(QQ,1)
            sage: f = DynamicalSystem_projective([x^2 - 3/4*y^2, y^2])
            sage: sorted(f.multiplier_spectra(2, formal=False, type='cycle'))
            [0, 1, 1, 9]
            sage: sorted(f.multiplier_spectra(2, formal=False, type='point'))
            [0, 1, 1, 1, 9]

        ::

            sage: P.<x,y> = ProjectiveSpace(QQ,1)
            sage: f = DynamicalSystem_projective([x^2 - 7/4*y^2, y^2])
            sage: f.multiplier_spectra(3, formal=True, type='cycle')
            [1, 1]
            sage: f.multiplier_spectra(3, formal=True, type='point')
            [1, 1, 1, 1, 1, 1]

        ::

            sage: P.<x,y> = ProjectiveSpace(QQ,1)
            sage: f = DynamicalSystem_projective([x^4 + 3*y^4, 4*x^2*y^2])
            sage: f.multiplier_spectra(1, use_algebraic_closure=False)
            [0,
             -1,
             1/128*a^5 - 13/384*a^4 + 5/96*a^3 + 1/16*a^2 + 43/128*a + 303/128,
             -1/288*a^5 + 1/96*a^4 + 1/24*a^3 - 1/3*a^2 + 5/32*a - 115/32,
             -5/1152*a^5 + 3/128*a^4 - 3/32*a^3 + 13/48*a^2 - 63/128*a - 227/128]
            sage: f.multiplier_spectra(1)
            [0,
             -1,
             1.951373035591442?,
             -2.475686517795721? - 0.730035681602057?*I,
             -2.475686517795721? + 0.730035681602057?*I]

        ::

            sage: P.<x,y> = ProjectiveSpace(GF(5),1)
            sage: f = DynamicalSystem_projective([x^4 + 2*y^4, 4*x^2*y^2])
            sage: f.multiplier_spectra(1, use_algebraic_closure=False)
            [0, 3*a + 3, 2*a + 1, 1, 1]
            sage: f.multiplier_spectra(1)
            [0, 2*z2 + 1, 3*z2 + 3, 1, 1]

        ::

            sage: P.<x,y> = ProjectiveSpace(QQbar,1)
            sage: f = DynamicalSystem_projective([x^5 + 3*y^5, 4*x^3*y^2])
            sage: f.multiplier_spectra(1)
            [0,
             -4.106544657178796?,
             -7/4,
             1.985176555073911?,
             -3.064315948947558? - 1.150478041113253?*I,
             -3.064315948947558? + 1.150478041113253?*I]

        ::

            sage: K = GF(3).algebraic_closure()
            sage: P.<x,y> = ProjectiveSpace(K,1)
            sage: f = DynamicalSystem_projective([x^5 + 2*y^5, 4*x^3*y^2])
            sage: f.multiplier_spectra(1)
            [0, z3 + 2, z3 + 1, z3, 1, 1]

        TESTS::

            sage: P.<x,y> = ProjectiveSpace(QQ,1)
            sage: f = DynamicalSystem_projective([x^2 + y^2, x*y])
            sage: f.multiplier_spectra(1)
            [1, 1, 1]

        ::

            sage: F.<a> = GF(7)
            sage: P.<x,y>=ProjectiveSpace(F,1)
            sage: f = DynamicalSystem_projective([x^2 + y^2, y^2])
            sage: sorted(f.multiplier_spectra(1))
            [0, 3, 6]
        """
        PS = self.domain()
        n = Integer(n)

        if (n < 1):
            raise ValueError("period must be a positive integer")
        if not is_ProjectiveSpace(PS):
            raise NotImplementedError("not implemented for subschemes")
        if (PS.dimension_relative() > 1):
            raise NotImplementedError("only implemented for dimension 1")

        K = FractionField(self.codomain().base_ring())
        if use_algebraic_closure:
            Kbar = K.algebraic_closure()
            if Kbar.has_coerce_map_from(K):
                f = self.change_ring(Kbar)
            else:
                embeds = K.embeddings(Kbar)
                if len(embeds) != 0:
                    f = self.change_ring(embeds[0])
                else:
                    raise ValueError("no embeddings of base field to algebraic closure")
        else:
            embedding = self.field_of_definition_periodic(n, formal=formal, return_embedding=True)[1]
            f = self.change_ring(embedding)

        PS = f.domain()
        if not formal:
            G = f.nth_iterate_map(n)
            F = G[0]*PS.gens()[1] - G[1]*PS.gens()[0]
        else:
            # periodic points of formal period n are the roots of the nth dynatomic polynomial
            F = f.dynatomic_polynomial(n)

        other_roots = F.parent()(F([(f.domain().gens()[0]),1])).univariate_polynomial().roots(ring=f.base_ring())

        points = []

        minfty = min([e[1] for e in F.exponents()]) # include the point at infinity with the right multiplicity
        for i in range(minfty):
            points.append(PS([1,0]))

        for R in other_roots:
            for i in range(R[1]):
                points.append(PS([R[0],1])) # include copies of higher multiplicity roots

        if type == 'cycle':
            # should include one representative point per cycle, included with the right multiplicity
            newpoints = []

            while points:
                P = points[0]
                newpoints.append(P)
                points.pop(0)
                Q = P
                for i in range(1,n):
                    try:
                        points.remove(f(Q))
                    except ValueError:
                        pass
                    Q = f(Q)
            points = newpoints

        multipliers = [f.multiplier(pt,n)[0,0] for pt in points]

        return multipliers

    def sigma_invariants(self, n, formal=False, embedding=None, type='point'):
        r"""
        Computes the values of the elementary symmetric polynomials of
        the ``n`` multiplier spectra of this dynamical system.

        Can specify to instead compute the values corresponding to the
        elementary symmetric polynomials of the formal ``n`` multiplier
        spectra. The map must be defined over projective space of dimension
        `1`. The base ring should be a number field, number field order, or
        a finite field or a polynomial ring or function field over a
        number field, number field order, or finite field.

        The parameter ``type`` determines if the sigma are computed from
        the multipliers calculated at one per cycle (with multiplicity)
        or one per point (with multiplicity). Note that in the ``cycle``
        case, a map with a cycle which collapses into multiple smaller
        cycles, this is still considered one cycle. In other words, if a
        4-cycle collapses into a 2-cycle with multiplicity 2, there is only
        one multiplier used for the doubled 2-cycle when computing ``n=4``.

        ALGORITHM:

        We use the Poisson product of the resultant of two polynomials:

        .. MATH::

            res(f,g) = \prod_{f(a)=0} g(a).

        Letting `f` be the polynomial defining the periodic or formal
        periodic points and `g` the polynomial `w - f'` for an auxilarly
        variable `w`. Note that if `f` is a rational function, we clear
        denominators for `g`.

        INPUT:

        - ``n`` -- a positive integer, the period

        - ``formal`` -- (default: ``False``) boolean; ``True`` specifies
          to find the values of the elementary symmetric polynomials
          corresponding to the formal ``n`` multiplier spectra and ``False``
          specifies to instead find the values corresponding to the ``n``
          multiplier spectra, which includes the multipliers of all
          periodic points of period ``n``

        - ``embedding`` -- deprecated in :trac:`23333`

        - ``type`` -- (default: ``'point'``) string; either ``'point'``
          or ``'cycle'`` depending on whether you compute with one
          multiplier per point or one per cycle

        OUTPUT: a list of elements in the base ring

        EXAMPLES::

            sage: P.<x,y> = ProjectiveSpace(QQ,1)
            sage: f = DynamicalSystem_projective([512*x^5 - 378128*x^4*y + 76594292*x^3*y^2 - 4570550136*x^2*y^3 - 2630045017*x*y^4\
            + 28193217129*y^5, 512*y^5])
            sage: f.sigma_invariants(1)
            [19575526074450617/1048576, -9078122048145044298567432325/2147483648,
            -2622661114909099878224381377917540931367/1099511627776,
            -2622661107937102104196133701280271632423/549755813888,
            338523204830161116503153209450763500631714178825448006778305/72057594037927936, 0]

        ::

            sage: set_verbose(None)
            sage: z = QQ['z'].0
            sage: K = NumberField(z^4 - 4*z^2 + 1, 'z')
            sage: P.<x,y> = ProjectiveSpace(K, 1)
            sage: f = DynamicalSystem_projective([x^2 - 5/4*y^2, y^2])
            sage: f.sigma_invariants(2, formal=False, type='cycle')
            [13, 11, -25, 0]
            sage: f.sigma_invariants(2, formal=False, type='point')
            [12, -2, -36, 25, 0]

        check that infinity as part of a longer cycle is handled correctly::

            sage: P.<x,y> = ProjectiveSpace(QQ, 1)
            sage: f = DynamicalSystem_projective([y^2, x^2])
            sage: f.sigma_invariants(2, type='cycle')
            [12, 48, 64, 0]
            sage: f.sigma_invariants(2, type='point')
            [12, 48, 64, 0, 0]
            sage: f.sigma_invariants(2, type='cycle', formal=True)
            [0]
            sage: f.sigma_invariants(2, type='point', formal=True)
            [0, 0]

        ::

            sage: P.<x,y,z> = ProjectiveSpace(QQ, 2)
            sage: f = DynamicalSystem_projective([x^2, y^2, z^2])
            sage: f.sigma_invariants(1)
            Traceback (most recent call last):
            ...
            NotImplementedError: only implemented for dimension 1

        ::

            sage: K.<w> = QuadraticField(3)
            sage: P.<x,y> = ProjectiveSpace(K, 1)
            sage: f = DynamicalSystem_projective([x^2 - w*y^2, (1-w)*x*y])
            sage: f.sigma_invariants(2, formal=False, type='cycle')
            [6*w + 21, 78*w + 159, 210*w + 367, 90*w + 156]
            sage: f.sigma_invariants(2, formal=False, type='point')
            [6*w + 24, 96*w + 222, 444*w + 844, 720*w + 1257, 270*w + 468]

        ::

            sage: P.<x,y> = ProjectiveSpace(QQ,1)
            sage: f = DynamicalSystem_projective([x^2 + x*y + y^2, y^2 + x*y])
            sage: f.sigma_invariants(1)
            [3, 3, 1]

        ::

            sage: R.<c> = QQ[]
            sage: Pc.<x,y> = ProjectiveSpace(R, 1)
            sage: f = DynamicalSystem_projective([x^2 + c*y^2, y^2])
            sage: f.sigma_invariants(1)
            [2, 4*c, 0]
            sage: f.sigma_invariants(2, formal=True, type='point')
            [8*c + 8, 16*c^2 + 32*c + 16]
            sage: f.sigma_invariants(2, formal=True, type='cycle')
            [4*c + 4]

        doubled fixed point::

            sage: P.<x,y> = ProjectiveSpace(QQ, 1)
            sage: f = DynamicalSystem_projective([x^2 - 3/4*y^2, y^2])
            sage: f.sigma_invariants(2, formal=True)
            [2, 1]

        doubled 2 cycle::

            sage: P.<x,y> = ProjectiveSpace(QQ, 1)
            sage: f = DynamicalSystem_projective([x^2 - 5/4*y^2, y^2])
            sage: f.sigma_invariants(4, formal=False, type='cycle')
            [170, 5195, 172700, 968615, 1439066, 638125, 0]

        TESTS::

            sage: F.<t> = FunctionField(GF(5))
            sage: P.<x,y> = ProjectiveSpace(F,1)
            sage: f = DynamicalSystem_projective([x^2 + (t/(t^2+1))*y^2, y^2], P)
            sage: f.sigma_invariants(1)
            [2, 4*t/(t^2 + 1), 0]
        """
        n = ZZ(n)
        if n < 1:
            raise ValueError("period must be a positive integer")
        dom = self.domain()
        if not is_ProjectiveSpace(dom):
            raise NotImplementedError("not implemented for subschemes")
        if dom.dimension_relative() > 1:
            raise NotImplementedError("only implemented for dimension 1")
        if not embedding is None:
            from sage.misc.superseded import deprecation
            deprecation(23333, "embedding keyword no longer used")
        if self.degree() <= 1:
            raise TypeError("must have degree at least 2")
        if not type in ['point', 'cycle']:
            raise ValueError("type must be either point or cycle")

        base_ring = dom.base_ring()
        if is_FractionField(base_ring):
            base_ring = base_ring.ring()
        if (is_PolynomialRing(base_ring) or is_MPolynomialRing(base_ring)):
            base_ring = base_ring.base_ring()
        elif base_ring in FunctionFields():
            base_ring = base_ring.constant_base_field()
        from sage.rings.number_field.order import is_NumberFieldOrder
        if not (base_ring in NumberFields() or is_NumberFieldOrder(base_ring)
                or (base_ring in FiniteFields())):
            raise NotImplementedError("incompatible base field, see documentation")

        #now we find the two polynomials for the resultant
        Fn = self.nth_iterate_map(n)
        fn = Fn.dehomogenize(1)
        R = fn.domain().coordinate_ring()
        S = PolynomialRing(FractionField(self.base_ring()), 'z', 2)
        phi = R.hom([S.gen(0)], S)
        psi = dom.coordinate_ring().hom([S.gen(0), 1], S)  #dehomogenize
        dfn = fn[0].derivative(R.gen())

        #polynomial to be evaluated at the periodic points
        mult_poly = phi(dfn.denominator())*S.gen(1) - phi(dfn.numerator()) #w-f'(z)

        #polynomial defining the periodic points
        x,y = dom.gens()
        if formal:
            fix_poly = self.dynatomic_polynomial(n)  #f(z)-z
        else:
            fix_poly = Fn[0]*y - Fn[1]*x #f(z) - z

        #check infinity
        inf = dom(1,0)
        inf_per = ZZ(1)
        Q = self(inf)
        while Q != inf and inf_per <= n:
            inf_per += 1
            Q = self(Q)
        #get multiplicity
        if inf_per <= n:
            e_inf = 0
            while (y**(e_inf + 1)).divides(fix_poly):
                e_inf += 1

        if type == 'cycle':
            #now we need to deal with having the correct number of factors
            #1 multiplier for each cycle. But we need to be careful about
            #the length of the cycle and the multiplicities
            good_res = 1
            if formal:
                #then we are working with the n-th dynatomic and just need
                #to take one multiplier per cycle

                #evaluate the resultant
                fix_poly = psi(fix_poly)
                res = fix_poly.resultant(mult_poly, S.gen(0))
                #take infinity into consideration
                if inf_per.divides(n):
                    res *= (S.gen(1) - self.multiplier(inf, n)[0,0])**e_inf
                res = res.univariate_polynomial()
                #adjust multiplicities
                L = res.factor()
                for p,exp in L:
                    good_res *= p**(exp/n)
            else:
                #For each d-th dynatomic for d dividing n, take
                #one multiplier per cycle; e.g., this treats a double 2
                #cycle as a single 4 cycle for n=4
                for d in n.divisors():
                    fix_poly_d = self.dynatomic_polynomial(d)
                    resd = mult_poly.resultant(psi(fix_poly_d), S.gen(0))
                    #check infinity
                    if inf_per == d:
                        e_inf_d = 0
                        while (y**(e_inf_d + 1)).divides(fix_poly_d):
                            e_inf_d += 1
                        resd *= (S.gen(1) - self.multiplier(inf, n)[0,0])**e_inf
                    resd = resd.univariate_polynomial()
                    Ld = resd.factor()
                    for pd,ed in Ld:
                        good_res *= pd**(ed/d)
            res = good_res
        else: #type is 'point'
            #evaluate the resultant
            fix_poly = psi(fix_poly)
            res = fix_poly.resultant(mult_poly, S.gen(0))
            #take infinity into consideration
            if inf_per.divides(n):
                res *= (S.gen(1) - self.multiplier(inf, n)[0,0])**e_inf
            res = res.univariate_polynomial()

        # the sigmas are the coefficients
        # needed to fix the signs and the order
        sig = res.coefficients(sparse=False)
        den = sig.pop(-1)
        sig.reverse()
        sig = [sig[i] * (-1)**(i+1) / den for i in range(len(sig))]
        return sig

    def reduced_form(self, **kwds):
        r"""
        Return reduced form of this dynamical system.

        The reduced form is the `SL(2, \ZZ)` equivalent morphism obtained
        by applying the binary form reduction algorithm from Stoll and
        Cremona [CS2003]_ to the homogeneous polynomial defining the periodic
        points (the dynatomic polynomial). The smallest period `n` with
        enough periodic points is used and without roots of too large
        multiplicity.

        This should also minimize the size  of the coefficients,
        but this is not always the case. By default the coefficient minimizing
        algorithm in [HS2018]_ is applied.

        See :meth:`sage.rings.polynomial.multi_polynomial.reduced_form` for
        the information on binary form reduction.

        Implemented by Rebecca Lauren Miller as part of GSOC 2016.
        Minimal height added by Ben Hutz July 2018.

        INPUT:

        keywords:

        - ``prec`` -- (default: 300) integer, desired precision

        - ``return_conjuagtion`` -- (default: ``True``) boolean; return
          an element of `SL(2, \ZZ)`

        - ``error_limit`` -- (default: 0.000001) a real number, sets
          the error tolerance

        - ``smallest_coeffs`` -- (default: True), boolean, whether to find the
          model with smallest coefficients

        - ``dynatomic`` -- (default: True) boolean, to use formal periodic points

        - ``start_n`` -- (default: 1), positive integer, firs period to rry to find
          appropriate binary form

        - ``emb`` -- (optional) embedding of based field into CC

        - ``algorithm`` -- (optional) which algorithm to use to find all
          minimal models. Can be one of the following:

          * ``'BM'`` -- Bruin-Molnar algorithm [BM2012]_
          * ``'HS'`` -- Hutz-Stoll algorithm [HS2018]_

        - ``check_minimal`` -- (default: True), boolean, whether to check
          if this map is a minimal model

        - ``smallest_coeffs`` -- (default: True), boolean, whether to find the
          model with smallest coefficients

        OUTPUT:

        - a projective morphism

        - a matrix

        EXAMPLES::

            sage: PS.<x,y> = ProjectiveSpace(QQ, 1)
            sage: f = DynamicalSystem_projective([x^3 + x*y^2, y^3])
            sage: m = matrix(QQ, 2, 2, [-201221, -1, 1, 0])
            sage: f = f.conjugate(m)
            sage: f.reduced_form(prec=50, smallest_coeffs=False) #needs 2 periodic
            Traceback (most recent call last):
            ...
            ValueError: accuracy of Newton's root not within tolerance(0.000066... > 1e-06), increase precision
            sage: f.reduced_form(smallest_coeffs=False)
            (
            Dynamical System of Projective Space of dimension 1 over Rational Field
              Defn: Defined on coordinates by sending (x : y) to
                    (x^3 + x*y^2 : y^3)
            ,
            <BLANKLINE>
            [     0     -1]
            [     1 201221]
            )

        ::

            sage: PS.<x,y> = ProjectiveSpace(ZZ, 1)
            sage: f = DynamicalSystem_projective([x^2+ x*y, y^2]) #needs 3 periodic
            sage: m = matrix(QQ, 2, 2, [-221, -1, 1, 0])
            sage: f = f.conjugate(m)
            sage: f.reduced_form(prec=200, smallest_coeffs=False)
            (
            Dynamical System of Projective Space of dimension 1 over Integer Ring
            Defn: Defined on coordinates by sending (x : y) to
            (-x^2 + x*y - y^2 : -y^2)
            ,
            [  0  -1]
            [  1 220]
            )

        ::

            sage: P.<x,y> = ProjectiveSpace(QQ, 1)
            sage: f = DynamicalSystem_projective([x^3, y^3])
            sage: f.reduced_form(smallest_coeffs=False)
            (
            Dynamical System of Projective Space of dimension 1 over Rational Field
              Defn: Defined on coordinates by sending (x : y) to
                    (x^3 : y^3)
            ,
            <BLANKLINE>
            [1 0]
            [0 1]
            )

        ::

            sage: PS.<X,Y> = ProjectiveSpace(QQ,1)
            sage: f = DynamicalSystem_projective([7365*X^4 + 12564*X^3*Y + 8046*X^2*Y^2 + 2292*X*Y^3 + 245*Y^4,\
            -12329*X^4 - 21012*X^3*Y - 13446*X^2*Y^2 - 3828*X*Y^3 - 409*Y^4])
            sage: f.reduced_form(prec=30, smallest_coeffs=False)
            Traceback (most recent call last):
            ...
            ValueError: accuracy of Newton's root not within tolerance(0.00008... > 1e-06), increase precision
            sage: f.reduced_form(smallest_coeffs=False)
            (
            Dynamical System of Projective Space of dimension 1 over Rational Field
              Defn: Defined on coordinates by sending (X : Y) to
                    (-7*X^4 - 12*X^3*Y - 42*X^2*Y^2 - 12*X*Y^3 - 7*Y^4 : -X^4 - 4*X^3*Y - 6*X^2*Y^2 - 4*X*Y^3 - Y^4),
            <BLANKLINE>
            [-1  2]
            [ 2 -5]
            )

        ::

            sage: P.<x,y> = ProjectiveSpace(RR, 1)
            sage: f = DynamicalSystem_projective([x^4, RR(sqrt(2))*y^4])
            sage: m = matrix(RR, 2, 2, [1,12,0,1])
            sage: f = f.conjugate(m)
            sage: g, m = f.reduced_form(smallest_coeffs=False); m
            [  1 -12]
            [  0   1]

        ::

            sage: P.<x,y> = ProjectiveSpace(CC, 1)
            sage: f = DynamicalSystem_projective([x^4, CC(sqrt(-2))*y^4])
            sage: m = matrix(CC, 2, 2, [1,12,0,1])
            sage: f = f.conjugate(m)
            sage: g, m = f.reduced_form(smallest_coeffs=False); m
            [  1 -12]
            [  0   1]

        ::

            sage: K.<w> = QuadraticField(2)
            sage: P.<x,y> = ProjectiveSpace(K, 1)
            sage: f = DynamicalSystem_projective([x^3, w*y^3])
            sage: m = matrix(K, 2, 2, [1,12,0,1])
            sage: f = f.conjugate(m)
            sage: f.reduced_form(smallest_coeffs=False)
            (
            Dynamical System of Projective Space of dimension 1 over Number Field in w with defining polynomial x^2 - 2 with w = 1.414213562373095?
              Defn: Defined on coordinates by sending (x : y) to
                    (x^3 : (w)*y^3)                                                                                                                ,
            <BLANKLINE>
            [  1 -12]
            [  0   1]
            )

        ::

            sage: R.<x> = QQ[]
            sage: K.<w> = NumberField(x^5+x-3, embedding=(x^5+x-3).roots(ring=CC)[0][0])
            sage: P.<x,y> = ProjectiveSpace(K, 1)
            sage: f = DynamicalSystem_projective([12*x^3, 2334*w*y^3])
            sage: m = matrix(K, 2, 2, [-12,1,1,0])
            sage: f = f.conjugate(m)
            sage: f.reduced_form(smallest_coeffs=False)
            (
            Dynamical System of Projective Space of dimension 1 over Number Field in w with defining polynomial x^5 + x - 3 with w = 1.132997565885066?
              Defn: Defined on coordinates by sending (x : y) to
                    (12*x^3 : (2334*w)*y^3)                                                                                                            ,
            <BLANKLINE>
            [  0  -1]
            [  1 -12]
            )

        ::

            sage: P.<x,y> = QQ[]
            sage: f = DynamicalSystem([-4*y^2, 9*x^2 - 12*x*y])
            sage: f.reduced_form()
            (
            Dynamical System of Projective Space of dimension 1 over Rational Field
              Defn: Defined on coordinates by sending (x : y) to
                    (2*x^2 - 2*y^2 : -x^2 - 2*y^2)
            ,
            <BLANKLINE>
            [ 2 -2]
            [ 3  0]
            )

        ::

            sage: P.<x,y> = QQ[]
            sage: f = DynamicalSystem([-2*x^3 - 9*x^2*y - 12*x*y^2 - 6*y^3 , y^3])
            sage: f.reduced_form()
            (
            Dynamical System of Projective Space of dimension 1 over Rational Field
              Defn: Defined on coordinates by sending (x : y) to
                    (x^3 + 3*x^2*y : 3*x*y^2 + y^3)
            ,
            <BLANKLINE>
            [-1 -2]
            [ 1  1]
            )

        ::

            sage: P.<x,y> = QQ[]
            sage: f = DynamicalSystem([4*x^2 - 7*y^2, 4*y^2])
            sage: f.reduced_form(start_n=2, dynatomic=False) #long time
            (
            Dynamical System of Projective Space of dimension 1 over Rational Field
              Defn: Defined on coordinates by sending (x : y) to
                    (x^2 - x*y - y^2 : y^2)
            ,
            <BLANKLINE>
            [ 2 -1]
            [ 0  2]
            )

        ::

            sage: P.<x,y> = QQ[]
            sage: f = DynamicalSystem([4*x^2 + y^2, 4*y^2])
            sage: f.reduced_form()  #long time
            (
            Dynamical System of Projective Space of dimension 1 over Rational Field
              Defn: Defined on coordinates by sending (x : y) to
                    (x^2 - x*y + y^2 : y^2)
            ,
            <BLANKLINE>
            [ 2 -1]
            [ 0  2]
            )
        """
        if self.domain().ambient_space().dimension_relative() != 1:
            return NotImplementedError('only implmeneted for dimension 1')
        return_conjugation = kwds.get('return_conjugation', True)
        emb = kwds.get('emb', None)
        prec = kwds.get('prec', 300)
        start_n = kwds.get('start_n', 1)
        algorithm = kwds.get('algorithm', None)
        dynatomic = algorithm = kwds.get('dynatomic', True)
        smallest_coeffs = kwds.get('smallest_coeffs', True)
        if smallest_coeffs:
            if self.base_ring() not in [ZZ,QQ]:
                raise NotImplementedError("smallest coeff only over ZZ or QQ")
            check_min = kwds.get('check_minimal', True)
            from sage.dynamics.arithmetic_dynamics.endPN_minimal_model import smallest_dynamical
            sm_f, m = smallest_dynamical(self, dynatomic=dynatomic, start_n=start_n,\
                 prec=prec, emb=emb, algorithm=algorithm, check_minimal=check_min)
        else:
            #reduce via covariant
            PS = self.domain()
            CR = PS.coordinate_ring()
            x,y = CR.gens()
            n = start_n # sometimes you get a problem later with 0,infty as roots
            pts_poly = self.dynatomic_polynomial(n)
            d = ZZ(pts_poly.degree())
            try:
                max_mult = max([ex for p,ex in pts_poly.factor()])
            except NotImplementedError: #not factorization in numerical rings
                CF = ComplexField(prec=prec)
                if pts_poly.base_ring() != CF:
                    if emb is None:
                        pts_poly_CF = pts_poly.change_ring(CF)
                    else:
                        pts_poly_CF = pts_poly.change_ring(emb)
                pp_d = pts_poly.degree()
                pts_poly_CF = pts_poly_CF.subs({pts_poly_CF.parent().gen(1):1}).univariate_polynomial()
                max_mult = max([pp_d - pts_poly_CF.degree()] + [ex for p,ex in pts_poly_CF.roots()])
            while ((d < 3) or (max_mult >= d/2) and (n < 5)):
                n = n+1
                if dynatomic:
                    pts_poly = self.dynatomic_polynomial(n)
                else:
                    gn = self.nth_iterate_map(n)
                    pts_poly = y*gn[0] - x*gn[1]
                d = ZZ(pts_poly.degree())
                try:
                    max_mult = max([ex for p,ex in pts_poly.factor()])
                except NotImplementedError: #not factorization in numerical rings
                    CF = ComplexField(prec=prec)
                    if pts_poly.base_ring() != CF:
                        if emb is None:
                            pts_poly_CF = pts_poly.change_ring(CF)
                        else:
                            pts_poly_CF = pts_poly.change_ring(emb)
                    pp_d = pts_poly.degree()
                    pts_poly_CF = pts_poly_CF.subs({pts_poly_CF.parent().gen(1):1}).univariate_polynomial()
                    max_mult = max([pp_d - pts_poly_CF.degree()] + [ex for p,ex in pts_poly_CF.roots()])
            assert(n<=4), "n > 4, failed to find usable poly"
            G,m = pts_poly.reduced_form(prec=prec, emb=emb, smallest_coeffs=False)
            sm_f = self.conjugate(m)

        if return_conjugation:
            return (sm_f, m)
        return sm_f

    def _is_preperiodic(self, P, err=0.1, return_period=False):
        r"""
        Determine if the point is preperiodic with respect to this
        dynamical system.

        .. NOTE::

            This is only implemented for projective space (not subschemes).

        ALGORITHM:

        We know that a point is preperiodic if and only if it has
        canonical height zero. However, we can only compute the canonical
        height up to numerical precision. This function first computes
        the canonical height of the point to the given error bound. If
        it is larger than that error bound, then it must not be preperiodic.
        If it is less than the error bound, then we expect preperiodic. In
        this case we begin computing the orbit stopping if either we
        determine the orbit is finite, or the height of the point is large
        enough that it must be wandering. We can determine the height
        cutoff by computing the height difference constant, i.e., the bound
        between the height and the canonical height of a point (which
        depends only on the map and not the point itself). If the height
        of the point is larger than the difference bound, then the canonical
        height cannot be zero so the point cannot be preperiodic.

        INPUT:

        - ``P`` -- a point of this dynamical system's codomain

        kwds:

        - ``error_bound`` -- (default: 0.1) a positive real number;
          sets the error_bound used in the canonical height computation
          and ``return_period`` a boolean which

        - ``return_period`` -- (default: ``False``) boolean; controls if
          the period is returned if the point is preperiodic

        OUTPUT:

        - boolean -- ``True`` if preperiodic

        - if ``return_period`` is ``True``, then ``(0,0)`` if wandering,
          and ``(m,n)`` if preperiod ``m`` and period ``n``

        EXAMPLES::

            sage: P.<x,y> = ProjectiveSpace(QQ,1)
            sage: f = DynamicalSystem_projective([x^3-3*x*y^2, y^3], domain=P)
            sage: Q = P(-1, 1)
            sage: f._is_preperiodic(Q)
            True

        Check that :trac:`23814` is fixed (works even if domain is not specified)::

            sage: R.<X> = PolynomialRing(QQ)
            sage: K.<a> = NumberField(X^2 + X - 1)
            sage: P.<x,y> = ProjectiveSpace(K,1)
            sage: f = DynamicalSystem_projective([x^2-2*y^2, y^2])
            sage: Q = P.point([a,1])
            sage: Q.is_preperiodic(f)
            True
        """
        if not is_ProjectiveSpace(self.codomain()):
            raise NotImplementedError("must be over projective space")
        if not self.is_morphism():
            raise TypeError("must be a morphism")
        if not P.codomain() == self.domain():
            raise TypeError("point must be in domain of map")

        h = self.canonical_height(P, error_bound = err)
        # we know canonical height 0 if and only if preperiodic
        # however precision issues can occur so we can only tell *not* preperiodic
        # if the value is larger than the error
        if h <= err:
            # if the canonical height is less than than the
            # error, then we suspect preperiodic so check
            # either we can find the cycle or the height is
            # larger than the difference between the canonical height
            # and the height, so the canonical height cannot be 0
            B = self.height_difference_bound()
            orbit = [P]
            n = 1 # to compute period
            Q = self(P)
            H = Q.global_height()
            while Q not in orbit and H <= B:
                orbit.append(Q)
                Q = self(Q)
                H = Q.global_height()
                n += 1
            if H <= B: #it must have been in the cycle
                if return_period:
                    m = orbit.index(Q)
                    return((m, n-m))
                else:
                    return True
        if return_period:
            return (0,0)
        else:
            return False

class DynamicalSystem_projective_field(DynamicalSystem_projective,
                                       SchemeMorphism_polynomial_projective_space_field):

    def lift_to_rational_periodic(self, points_modp, B=None):
        r"""
        Given a list of points in projective space over `\GF{p}`,
        determine if they lift to `\QQ`-rational periodic points.

        The map must be an endomorphism of projective space defined
        over `\QQ`.

        ALGORITHM:

        Use Hensel lifting to find a `p`-adic approximation for that
        rational point. The accuracy needed is determined by the height
        bound ``B``. Then apply the LLL algorithm to determine if the
        lift corresponds to a rational point.

        If the point is a point of high multiplicity (multiplier 1), the
        procedure can be very slow.

        INPUT:

        - ``points_modp`` -- a list or tuple of pairs containing a point
          in projective space over `\GF{p}` and the possible period

        - ``B`` -- (optional) a positive integer; the height bound for
          a rational preperiodic point

        OUTPUT: a list of projective points

        EXAMPLES::

            sage: P.<x,y> = ProjectiveSpace(QQ,1)
            sage: f = DynamicalSystem_projective([x^2 - y^2, y^2])
            sage: f.lift_to_rational_periodic([[P(0,1).change_ring(GF(7)), 4]])
            [[(0 : 1), 2]]

        ::

            There may be multiple points in the lift.
            sage: P.<x,y> = ProjectiveSpace(QQ,1)
            sage: f = DynamicalSystem_projective([-5*x^2 + 4*y^2, 4*x*y])
            sage: f.lift_to_rational_periodic([[P(1,0).change_ring(GF(3)), 1]]) # long time
            [[(1 : 0), 1], [(2/3 : 1), 1], [(-2/3 : 1), 1]]

        ::

            sage: P.<x,y> = ProjectiveSpace(QQ,1)
            sage: f = DynamicalSystem_projective([16*x^2 - 29*y^2, 16*y^2])
            sage: f.lift_to_rational_periodic([[P(3,1).change_ring(GF(13)), 3]])
            [[(-1/4 : 1), 3]]

        ::

            sage: P.<x,y,z> = ProjectiveSpace(QQ, 2)
            sage: f = DynamicalSystem_projective([76*x^2 - 180*x*y + 45*y^2 + 14*x*z + 45*y*z - 90*z^2, 67*x^2 - 180*x*y - 157*x*z + 90*y*z, -90*z^2])
            sage: f.lift_to_rational_periodic([[P(14,19,1).change_ring(GF(23)), 9]]) # long time
            [[(-9 : -4 : 1), 9]]
        """
        if not points_modp:
            return []

        if B is None:
            B = e ** self.height_difference_bound()

        p = points_modp[0][0].codomain().base_ring().characteristic()
        if p == 0:
            raise TypeError("must be positive characteristic")
        PS = self.domain()
        N = PS.dimension_relative()
        R = RealField()
        #compute the maximum p-adic precision needed to conclusively determine
        #if the rational point exists
        L = R((R(2 ** (N/2 + 1) * sqrt(N+1) * B**2).log()) / R(p).log() + 1).trunc()

        points = []
        for i in range(len(points_modp)):
            #[point mod p, period, current p-adic precision]
            points.append([points_modp[i][0].change_ring(QQ, check=False), points_modp[i][1], 1])
        good_points = []
        #shifts is used in non-Hensel lifting
        shifts = None
        #While there are still points to consider try to lift to next precision
        while points:
            q = points.pop()
            qindex = N
            #Find the last non-zero coordinate to use for normalizations
            while q[0][qindex] % p == 0:
                qindex -= 1
            T = q[0]
            n = q[1]
            k = q[2]
            T.scale_by(1 / T[qindex]) #normalize
            bad = 0
            #stop where we reach the needed precision or the point is bad
            while k < L and bad == 0:
                l = self._multipliermod(T, n, p, 2*k)
                l -= l.parent().one() #f^n(x) - x
                lp = l.change_ring(Zmod(p**k))
                ldet = lp.determinant()
                # if the matrix is invertible then we can Hensel lift
                if ldet % p != 0:
                    RQ = ZZ.quo(p**(2*k))
                    T.clear_denominators()
                    newT = T.change_ring(RQ, check=False)
                    fp = self.change_ring(RQ, check=False)
                    S = fp.nth_iterate(newT, n, normalize=False).change_ring(QQ, check=False)
                    T.scale_by(1 / T[qindex])
                    S.scale_by(1 / S[qindex])
                    newS = list(S)
                    for i in range(N + 1):
                        newS[i] = S[i] - T[i]
                        if newS[i] % (p**k) != 0 and i != N:
                            bad = 1
                            break
                    if bad == 1:
                        break
                    S = PS.point(newS, False)
                    S.scale_by(-1 / p**k)
                    vecs = [Zmod(p**k)(S._coords[iS]) for iS in range(N + 1)]
                    vecs.pop(qindex)
                    newvecs = list((lp.inverse()) * vector(vecs)) #l.inverse should be mod p^k!!
                    newS = []
                    [newS.append(QQ(newvecs[i])) for i in range(qindex)]
                    newS.append(0)
                    [newS.append(QQ(newvecs[i])) for i in range(qindex, N)]
                    for i in range(N + 1):
                        newS[i] = newS[i] % (p**k)
                    S = PS.point(newS, False) #don't check for [0,...,0]
                    newT = list(T)
                    for i in range(N + 1):
                        newT[i] += S[i] * (p**k)
                    T = PS.point(newT, False)
                    T.normalize_coordinates()
                    #Hensel gives us 2k for the newprecision
                    k = min(2*k, L)
                else:
                    #we are unable to Hensel Lift so must try all possible lifts
                    #to the next precision (k+1)
                    first = 0
                    newq = []
                    RQ = Zmod(p**(k+1))
                    fp = self.change_ring(RQ, check=False)
                    if shifts is None:
                        shifts = xmrange([p for i in range(N)])
                    for shift in shifts:
                        newT = [RQ(t) for t in T]  #T.change_ring(RQ, check = False)
                        shiftindex = 0
                        for i in range(N + 1):
                            if i != qindex:
                                newT[i] = newT[i] + shift[shiftindex] * p**k
                                shiftindex += 1
                        newT = fp.domain().point(newT, check=False)
                        TT = fp.nth_iterate(newT, n, normalize=False)
                        if TT == newT:
                            if first == 0:
                                newq.append(newT.change_ring(QQ, check=False))
                                newq.append(n)
                                newq.append(k + 1)
                                first = 1
                            else:
                                points.append([newT.change_ring(QQ, check=False), n, k+1])
                    if not newq:
                        bad = 1
                        break
                    else:
                        T = newq[0]
                        k += 1
            #given a p-adic lift of appropriate precision
            #perform LLL to find the "smallest" rational approximation
            #If this height is small enough, then it is a valid rational point
            if bad == 0:
                M = matrix(N + 2, N + 1)
                T.clear_denominators()
                for i in range(N + 1):
                    M[0, i] = T[i]
                    M[i+1, i] = p**L
                M[N+1, N] = p**L
                M = M.LLL()
                Q = []
                [Q.append(M[1, i]) for i in range(N + 1)]
                g = gcd(Q)
                #remove gcds since this is a projective point
                newB = B * g
                for i in range(N + 1):
                    if abs(Q[i]) > newB:
                        #height too big, so not a valid point
                        bad = 1
                        break
                if bad == 0:
                    P = PS.point(Q, False)
                    #check that it is actually periodic
                    newP = copy(P)
                    k = 1
                    done = False
                    while not done and k <= n:
                          newP = self(newP)
                          if newP == P:
                              if not ([P, k] in good_points):
                                  good_points.append([newP, k])
                              done = True
                          k += 1

        return(good_points)

    def all_periodic_points(self, **kwds):
        r"""
        Determine the set of rational periodic points
        for this dynamical system.

        The map must be defined over `\QQ` and be an endomorphism of
        projective space. If the map is a polynomial endomorphism of
        `\mathbb{P}^1`, i.e. has a totally ramified fixed point, then
        the base ring can be an absolute number field.
        This is done by passing to the Weil restriction.

        The default parameter values are typically good choices for
        `\mathbb{P}^1`. If you are having trouble getting a particular
        map to finish, try first computing the possible periods, then
        try various different ``lifting_prime`` values.

        ALGORITHM:

        Modulo each prime of good reduction `p` determine the set of
        periodic points modulo `p`. For each cycle modulo `p` compute
        the set of possible periods (`mrp^e`). Take the intersection
        of the list of possible periods modulo several primes of good
        reduction to get a possible list of minimal periods of rational
        periodic points. Take each point modulo `p` associated to each
        of these possible periods and try to lift it to a rational point
        with a combination of `p`-adic approximation and the LLL basis
        reduction algorithm.

        See [Hutz2015]_.

        INPUT:

        kwds:

        - ``R`` -- (default: domain of dynamical system) the base ring
          over which the periodic points of the dynamical system are found

        - ``prime_bound`` -- (default: ``[1,20]``) a pair (list or tuple)
          of positive integers that represent the limits of primes to use
          in the reduction step or an integer that represents the upper bound

        - ``lifting_prime`` -- (default: 23) a prime integer; argument that
          specifies modulo which prime to try and perform the lifting

        - ``period_degree_bounds`` -- (default: ``[4,4]``) a pair of positive integers
<<<<<<< HEAD
          (max period, max degree) for which the dynatomic polynomial should be solved for
=======
          (max period, max degree) for which the dynatomic polynomial should be solved
          for when in dimension 1
>>>>>>> a86de04f

        - ``algorithm`` -- (optional) specifies which algorithm to use;
          current options are `dynatomic` and `lifting`; defaults to solving the
          dynatomic for low periods and degrees and lifts for everything else

        - ``periods`` -- (optional) a list of positive integers that is
          the list of possible periods

        - ``bad_primes`` -- (optional) a list or tuple of integer primes;
          the primes of bad reduction

        - ``ncpus`` -- (default: all cpus) number of cpus to use in parallel

        OUTPUT: a list of rational points in projective space

        EXAMPLES::

            sage: P.<x,y> = ProjectiveSpace(QQ,1)
            sage: f = DynamicalSystem_projective([x^2-3/4*y^2, y^2])
            sage: sorted(f.all_periodic_points(prime_bound=20, lifting_prime=7)) # long time
            [(-1/2 : 1), (1 : 0), (3/2 : 1)]

        ::

            sage: P.<x,y,z> = ProjectiveSpace(QQ,2)
            sage: f = DynamicalSystem_projective([2*x^3 - 50*x*z^2 + 24*z^3,
            ....:                                 5*y^3 - 53*y*z^2 + 24*z^3, 24*z^3])
            sage: sorted(f.all_periodic_points(prime_bound=[1,20])) # long time
            [(-3 : -1 : 1), (-3 : 0 : 1), (-3 : 1 : 1), (-3 : 3 : 1), (-1 : -1 : 1),
             (-1 : 0 : 1), (-1 : 1 : 1), (-1 : 3 : 1), (0 : 1 : 0), (1 : -1 : 1),
             (1 : 0 : 0), (1 : 0 : 1), (1 : 1 : 1), (1 : 3 : 1), (3 : -1 : 1),
             (3 : 0 : 1), (3 : 1 : 1), (3 : 3 : 1), (5 : -1 : 1), (5 : 0 : 1),
             (5 : 1 : 1), (5 : 3 : 1)]

        ::

            sage: P.<x,y> = ProjectiveSpace(QQ,1)
            sage: f = DynamicalSystem_projective([-5*x^2 + 4*y^2, 4*x*y])
            sage: sorted(f.all_periodic_points()) # long time
            [(-2 : 1), (-2/3 : 1), (2/3 : 1), (1 : 0), (2 : 1)]

        ::

            sage: R.<x> = QQ[]
            sage: K.<w> = NumberField(x^2-x+1)
            sage: P.<u,v> = ProjectiveSpace(K,1)
            sage: f = DynamicalSystem_projective([u^2 + v^2,v^2])
            sage: sorted(f.all_periodic_points())
            [(-w + 1 : 1), (w : 1), (1 : 0)]

        ::

            sage: R.<x> = QQ[]
            sage: K.<w> = NumberField(x^2-x+1)
            sage: P.<u,v> = ProjectiveSpace(K,1)
            sage: f = DynamicalSystem_projective([u^2+v^2,u*v])
            sage: f.all_periodic_points()
            Traceback (most recent call last):
            ...
            NotImplementedError: rational periodic points for number fields only implemented for polynomials

        ::

            sage: P.<x,y> = ProjectiveSpace(QQ, 1)
            sage: K.<v> = QuadraticField(5)
            sage: phi = QQ.embeddings(K)[0]
            sage: f = DynamicalSystem_projective([x^2 - y^2, y^2])
            sage: sorted(f.all_periodic_points(R=phi))
            [(-1 : 1), (-1/2*v + 1/2 : 1), (0 : 1), (1 : 0), (1/2*v + 1/2 : 1)]

        ::

            sage: P.<x,y,z,w> = ProjectiveSpace(QQ, 3)
            sage: f = DynamicalSystem_projective([x^2 - (3/4)*w^2, y^2 - 3/4*w^2, z^2 - 3/4*w^2, w^2])
            sage: sorted(f.all_periodic_points(algorithm="dynatomic"))
            [(-1/2 : -1/2 : -1/2 : 1),
             (-1/2 : -1/2 : 3/2 : 1),
             (-1/2 : 3/2 : -1/2 : 1),
             (-1/2 : 3/2 : 3/2 : 1),
             (0 : 0 : 1 : 0),
             (0 : 1 : 0 : 0),
             (0 : 1 : 1 : 0),
             (1 : 0 : 0 : 0),
             (1 : 0 : 1 : 0),
             (1 : 1 : 0 : 0),
             (1 : 1 : 1 : 0),
             (3/2 : -1/2 : -1/2 : 1),
             (3/2 : -1/2 : 3/2 : 1),
             (3/2 : 3/2 : -1/2 : 1),
             (3/2 : 3/2 : 3/2 : 1)]

        ::

<<<<<<< HEAD
            sage: P.<x,y,z,w> = ProjectiveSpace(QQ, 3)
            sage: f = DynamicalSystem_projective([x^2 - (3/4)*w^2, y^2 - 3/4*w^2, z^2 - 3/4*w^2, w^2])
            sage: sorted(f.all_periodic_points(period_degree_bounds=[10,10]))
            [(-1/2 : -1/2 : -1/2 : 1),
             (-1/2 : -1/2 : 3/2 : 1),
             (-1/2 : 3/2 : -1/2 : 1),
             (-1/2 : 3/2 : 3/2 : 1),
             (0 : 0 : 1 : 0),
             (0 : 1 : 0 : 0),
             (0 : 1 : 1 : 0),
             (1 : 0 : 0 : 0),
             (1 : 0 : 1 : 0),
             (1 : 1 : 0 : 0),
             (1 : 1 : 1 : 0),
             (3/2 : -1/2 : -1/2 : 1),
             (3/2 : -1/2 : 3/2 : 1),
             (3/2 : 3/2 : -1/2 : 1),
             (3/2 : 3/2 : 3/2 : 1)]
=======
            sage: P.<x,y> = ProjectiveSpace(QQ, 1)
            sage: f = DynamicalSystem_projective([x^2 - 3/4*y^2, y^2])
            sage: sorted(f.all_periodic_points(period_degree_bounds=[2,2]))
            [(-1/2 : 1), (1 : 0), (3/2 : 1)]
>>>>>>> a86de04f

        TESTS::

            sage: P.<x,y> = ProjectiveSpace(QQ, 1)
            sage: f = DynamicalSystem([x^2+ y^2, x*y])
            sage: f.all_periodic_points(algorithm="dnyatomic")
            Traceback (most recent call last):
            ...
            ValueError: algorithm must be 'dynatomic' or 'lifting'
        """
        ring = kwds.pop("R", None)
        if not ring is None:
            #changes to the new ring
            DS = self.change_ring(ring)
            #ensures that the correct method is run, in case user switches to a finite field
            return DS.all_periodic_points(**kwds)
        else:
            DS = self
        PS = DS.domain()
        K = PS.base_ring()
        if K in NumberFields():
            if not K.is_absolute():
                raise TypeError("base field must be an absolute field")
            d = K.absolute_degree()
            #check that we are not over QQ
            if d > 1:
                if PS.dimension_relative() != 1:
                    raise NotImplementedError("rational periodic points for number fields only implemented in dimension 1")
                w = K.absolute_generator()
                #we need to dehomogenize for the Weil restriction and will check that point at infty
                #separately. We also check here that we are working with a polynomial. If the map
                #is not a polynomial, the Weil restriction will not be a morphism and we cannot
                #apply this algorithm.
                g = DS.dehomogenize(1)
                inf = PS([1,0])
                k = 1
                if isinstance(g[0], FractionFieldElement):
                    g = DS.dehomogenize(0)
                    inf = PS([0,1])
                    k = 0
                    if isinstance(g[0], FractionFieldElement):
                        raise NotImplementedError("rational periodic points for number fields only implemented for polynomials")
                #determine rational periodic points
                #infinity is a totally ramified fixed point for a polynomial
                periodic_points = set([inf])
                #compute the weil restriction
                G = g.weil_restriction()
                F = G.homogenize(d)
                #find the QQ rational periodic points for the weil restriction
                Fper = F.all_periodic_points(**kwds)
                for P in Fper:
                    #take the 'good' points in the weil restriction and find the
                    #associated number field points.
                    if P[d] == 1:
                        pt = [sum([P[i]*w**i for i in range(d)])]
                        pt.insert(k,1)
                        Q = PS(pt)
                        #for each periodic point get the entire cycle
                        if not Q in periodic_points:
                            #check periodic not preperiodic and add all points in cycle
                            orb = set([Q])
                            Q2 = DS(Q)
                            while Q2 not in orb:
                                orb.add(Q2)
                                Q2 = DS(Q2)
                            if Q2 == Q:
                                periodic_points = periodic_points.union(orb)
                return list(periodic_points)
            else:
                primebound = kwds.pop("prime_bound", [1, 20])
                p = kwds.pop("lifting_prime", 23)
                pd_bounds = kwds.pop("period_degree_bounds", [4,4])
                alg = kwds.pop("algorithm", None)
                periods = kwds.pop("periods", None)
                badprimes = kwds.pop("bad_primes", None)
                num_cpus = kwds.pop("ncpus", ncpus())
                if not alg is None and alg not in ['dynatomic','lifting']:
                    raise ValueError("algorithm must be 'dynatomic' or 'lifting'")

                if not isinstance(primebound, (list, tuple)):
                    try:
                        primebound = [1, ZZ(primebound)]
                    except TypeError:
                        raise TypeError("bound on primes must be an integer")
                else:
                    try:
                        primebound[0] = ZZ(primebound[0])
                        primebound[1] = ZZ(primebound[1])
                    except TypeError:
                        raise TypeError("prime bounds must be integers")

                if badprimes is None:
                    badprimes = DS.primes_of_bad_reduction()
                if periods is None:
                    periods = DS.possible_periods(prime_bound=primebound, bad_primes=badprimes, ncpus=num_cpus)
                PS = DS.domain()
                periodic = set()
                N = PS.ambient_space().dimension_relative()

                if alg != 'lifting':
                    for i in periods[:]:
                        if (alg == 'dynatomic') or ((N == 1) \
                                and i <= pd_bounds[0] and DS.degree() <= pd_bounds[1]):
                            periodic.update(DS.periodic_points(i))
                            periods.remove(i)
                    if not periods:
                        return list(periodic)
                while p in badprimes:
                    p = next_prime(p + 1)
                B = e ** DS.height_difference_bound()
                f = DS.change_ring(GF(p))
                all_points = f.possible_periods(True) #return the list of points and their periods.
                pos_points = []
                #check period, remove duplicates
                for i in range(len(all_points)):
                    if all_points[i][1] in periods and not (all_points[i] in pos_points):
                        pos_points.append(all_points[i])
                periodic_points = DS.lift_to_rational_periodic(pos_points,B)
                for p,n in periodic_points:
                    for k in range(n):
                        p.normalize_coordinates()
                        periodic.add(p)
                        p = DS(p)
                return list(periodic)
        else:
            raise TypeError("base field must be an absolute number field")

    def rational_periodic_points(self, **kwds):
        r"""
        Determine the set of rational periodic points
        for this dynamical system.

        The map must be defined over `\QQ` and be an endomorphism of
        projective space. If the map is a polynomial endomorphism of
        `\mathbb{P}^1`, i.e. has a totally ramified fixed point, then
        the base ring can be an absolute number field.
        This is done by passing to the Weil restriction.

        The default parameter values are typically good choices for
        `\mathbb{P}^1`. If you are having trouble getting a particular
        map to finish, try first computing the possible periods, then
        try various different ``lifting_prime`` values.

        ALGORITHM:

        Modulo each prime of good reduction `p` determine the set of
        periodic points modulo `p`. For each cycle modulo `p` compute
        the set of possible periods (`mrp^e`). Take the intersection
        of the list of possible periods modulo several primes of good
        reduction to get a possible list of minimal periods of rational
        periodic points. Take each point modulo `p` associated to each
        of these possible periods and try to lift it to a rational point
        with a combination of `p`-adic approximation and the LLL basis
        reduction algorithm.

        See [Hutz2015]_.

        INPUT:

        kwds:

        - ``prime_bound`` -- (default: ``[1,20]``) a pair (list or tuple)
          of positive integers that represent the limits of primes to use
          in the reduction step or an integer that represents the upper bound

        - ``lifting_prime`` -- (default: 23) a prime integer; argument that
          specifies modulo which prime to try and perform the lifting

        - ``periods`` -- (optional) a list of positive integers that is
          the list of possible periods

        - ``bad_primes`` -- (optional) a list or tuple of integer primes;
          the primes of bad reduction

        - ``ncpus`` -- (default: all cpus) number of cpus to use in parallel

        OUTPUT: a list of rational points in projective space

        EXAMPLES::

            sage: R.<x> = QQ[]
            sage: K.<w> = NumberField(x^2-x+1)
            sage: P.<u,v> = ProjectiveSpace(K,1)
            sage: f = DynamicalSystem_projective([u^2 + v^2,v^2])
            sage: f.rational_periodic_points()
            doctest:warning
            ...
            [(w : 1), (1 : 0), (-w + 1 : 1)]
        """
        from sage.misc.superseded import deprecation
        deprecation(28109, "use sage.dynamics.arithmetic_dynamics.projective_ds.all_periodic_points instead")
        return self.all_periodic_points(**kwds)

    def all_rational_preimages(self, points):
        r"""
        Given a set of rational points in the domain of this
        dynamical system, return all the rational preimages of those points.

        In others words, all the rational points which have some
        iterate in the set points. This function repeatedly calls
        ``rational_preimages``. If the degree is at least two,
        by Northocott, this is always a finite set. The map must be
        defined over number fields and be an endomorphism.

        INPUT:

        - ``points`` -- a list of rational points in the domain of this map

        OUTPUT: a list of rational points in the domain of this map

        EXAMPLES::

            sage: P.<x,y> = ProjectiveSpace(QQ,1)
            sage: f = DynamicalSystem_projective([16*x^2 - 29*y^2, 16*y^2])
            sage: sorted(f.all_rational_preimages([P(-1,4)]))
            [(-7/4 : 1), (-5/4 : 1), (-3/4 : 1), (-1/4 : 1), (1/4 : 1), (3/4 : 1),
            (5/4 : 1), (7/4 : 1)]

        ::

            sage: P.<x,y,z> = ProjectiveSpace(QQ,2)
            sage: f = DynamicalSystem_projective([76*x^2 - 180*x*y + 45*y^2 + 14*x*z + 45*y*z - 90*z^2, 67*x^2 - 180*x*y - 157*x*z + 90*y*z, -90*z^2])
            sage: sorted(f.all_rational_preimages([P(-9,-4,1)]))
            [(-9 : -4 : 1), (0 : -1 : 1), (0 : 0 : 1), (0 : 1 : 1), (0 : 4 : 1),
             (1 : 0 : 1), (1 : 1 : 1), (1 : 2 : 1), (1 : 3 : 1)]

        A non-periodic example ::

            sage: P.<x,y> = ProjectiveSpace(QQ,1)
            sage: f = DynamicalSystem_projective([x^2 + y^2, 2*x*y])
            sage: sorted(f.all_rational_preimages([P(17,15)]))
            [(1/3 : 1), (3/5 : 1), (5/3 : 1), (3 : 1)]

        A number field example::

            sage: z = QQ['z'].0
            sage: K.<w> = NumberField(z^3 + (z^2)/4 - (41/16)*z + 23/64);
            sage: P.<x,y> = ProjectiveSpace(K,1)
            sage: f = DynamicalSystem_projective([16*x^2 - 29*y^2, 16*y^2])
            sage: sorted(f.all_rational_preimages([P(16*w^2 - 29,16)]), key=str)
            [(-w - 1/2 : 1),
             (-w : 1),
             (-w^2 + 21/16 : 1),
             (-w^2 + 29/16 : 1),
             (-w^2 - w + 25/16 : 1),
             (-w^2 - w + 33/16 : 1),
             (w + 1/2 : 1),
             (w : 1),
             (w^2 + w - 25/16 : 1),
             (w^2 + w - 33/16 : 1),
             (w^2 - 21/16 : 1),
             (w^2 - 29/16 : 1)]

        ::

            sage: K.<w> = QuadraticField(3)
            sage: P.<u,v> = ProjectiveSpace(K,1)
            sage: f = DynamicalSystem_projective([u^2+v^2, v^2])
            sage: f.all_rational_preimages(P(4))
            [(-w : 1), (w : 1)]
        """
        if self.domain().base_ring() not in NumberFields():
            raise TypeError("field won't return finite list of elements")
        if not isinstance(points, (list, tuple)):
            points = [points]

        preperiodic = set()
        while points != []:
            P = points.pop()
            preimages = self.rational_preimages(P)
            for i in range(len(preimages)):
                if not preimages[i] in preperiodic:
                    points.append(preimages[i])
                    preperiodic.add(preimages[i])
        return list(preperiodic)

    def rational_preperiodic_points(self, **kwds):
        r"""
        Determine the set of rational preperiodic points for
        this dynamical system.

        The map must be defined over `\QQ` and be an endomorphism of
        projective space. If the map is a polynomial endomorphism of
        `\mathbb{P}^1`, i.e. has a totally ramified fixed point, then
        the base ring can be an absolute number field.
        This is done by passing to the Weil restriction.

        The default parameter values are typically good choices for
        `\mathbb{P}^1`. If you are having trouble getting a particular
        map to finish, try first computing the possible periods, then
        try various different values for ``lifting_prime``.

        ALGORITHM:

        - Determines the list of possible periods.

        - Determines the rational periodic points from the possible periods.

        - Determines the rational preperiodic points from the rational
          periodic points by determining rational preimages.

        INPUT:

        kwds:

        - ``prime_bound`` -- (default: ``[1, 20]``) a pair (list or tuple)
          of positive integers that represent the limits of primes to use
          in the reduction step or an integer that represents the upper bound

        - ``lifting_prime`` -- (default: 23) a prime integer; specifies
          modulo which prime to try and perform the lifting

        - ``periods`` -- (optional) a list of positive integers that is
          the list of possible periods

        - ``bad_primes`` -- (optional) a list or tuple of integer primes;
          the primes of bad reduction

        - ``ncpus`` -- (default: all cpus) number of cpus to use in parallel

        - ``period_degree_bounds`` -- (default: ``[4,4]``) a pair of positive integers
          (max period, max degree) for which the dynatomic polynomial should be solved
          for when in dimension 1

        - ``algorithm`` -- (optional) specifies which algorithm to use;
          current options are `dynatomic` and `lifting`; defaults to solving the
          dynatomic for low periods and degrees and lifts for everything else

        OUTPUT: a list of rational points in projective space

        EXAMPLES::

            sage: PS.<x,y> = ProjectiveSpace(1,QQ)
            sage: f = DynamicalSystem_projective([x^2 -y^2, 3*x*y])
            sage: sorted(f.rational_preperiodic_points())
            doctest:warning
            ...
            [(-2 : 1), (-1 : 1), (-1/2 : 1), (0 : 1), (1/2 : 1), (1 : 0), (1 : 1),
            (2 : 1)]
        """
        from sage.misc.superseded import deprecation
        deprecation(28213, "use sage.dynamics.arithmetic_dynamics.projective_ds.all_preperiodic_points instead")
        return self.all_preperiodic_points(**kwds)

    def all_preperiodic_points(self, **kwds):
        r"""
        Determine the set of rational preperiodic points for
        this dynamical system.

        The map must be defined over `\QQ` and be an endomorphism of
        projective space. If the map is a polynomial endomorphism of
        `\mathbb{P}^1`, i.e. has a totally ramified fixed point, then
        the base ring can be an absolute number field.
        This is done by passing to the Weil restriction.

        The default parameter values are typically good choices for
        `\mathbb{P}^1`. If you are having trouble getting a particular
        map to finish, try first computing the possible periods, then
        try various different values for ``lifting_prime``.

        ALGORITHM:

        - Determines the list of possible periods.

        - Determines the rational periodic points from the possible periods.

        - Determines the rational preperiodic points from the rational
          periodic points by determining rational preimages.

        INPUT:

        kwds:

        - ``R`` -- (default: domain of dynamical system) the base ring
          over which the periodic points of the dynamical system are found

        - ``prime_bound`` -- (default: ``[1, 20]``) a pair (list or tuple)
          of positive integers that represent the limits of primes to use
          in the reduction step or an integer that represents the upper bound

        - ``lifting_prime`` -- (default: 23) a prime integer; specifies
          modulo which prime to try and perform the lifting

        - ``periods`` -- (optional) a list of positive integers that is
          the list of possible periods

        - ``bad_primes`` -- (optional) a list or tuple of integer primes;
          the primes of bad reduction

        - ``ncpus`` -- (default: all cpus) number of cpus to use in parallel

        - ``period_degree_bounds`` -- (default: ``[4,4]``) a pair of positive integers
          (max period, max degree) for which the dynatomic polynomial should be solved
          for when in dimension 1

        - ``algorithm`` -- (optional) specifies which algorithm to use;
          current options are `dynatomic` and `lifting`; defaults to solving the
          dynatomic for low periods and degrees and lifts for everything else

        OUTPUT: a list of rational points in projective space

        EXAMPLES::

            sage: PS.<x,y> = ProjectiveSpace(1,QQ)
            sage: f = DynamicalSystem_projective([x^2 -y^2, 3*x*y])
            sage: sorted(f.all_preperiodic_points())
            [(-2 : 1), (-1 : 1), (-1/2 : 1), (0 : 1), (1/2 : 1), (1 : 0), (1 : 1),
            (2 : 1)]

        ::

            sage: PS.<x,y> = ProjectiveSpace(1,QQ)
            sage: f = DynamicalSystem_projective([5*x^3 - 53*x*y^2 + 24*y^3, 24*y^3])
            sage: sorted(f.all_preperiodic_points(prime_bound=10))
            [(-1 : 1), (0 : 1), (1 : 0), (1 : 1), (3 : 1)]

        ::

            sage: PS.<x,y,z> = ProjectiveSpace(2,QQ)
            sage: f = DynamicalSystem_projective([x^2 - 21/16*z^2, y^2-2*z^2, z^2])
            sage: sorted(f.all_preperiodic_points(prime_bound=[1,8], lifting_prime=7, periods=[2])) # long time
            [(-5/4 : -2 : 1), (-5/4 : -1 : 1), (-5/4 : 0 : 1), (-5/4 : 1 : 1), (-5/4
            : 2 : 1), (-1/4 : -2 : 1), (-1/4 : -1 : 1), (-1/4 : 0 : 1), (-1/4 : 1 :
            1), (-1/4 : 2 : 1), (1/4 : -2 : 1), (1/4 : -1 : 1), (1/4 : 0 : 1), (1/4
            : 1 : 1), (1/4 : 2 : 1), (5/4 : -2 : 1), (5/4 : -1 : 1), (5/4 : 0 : 1),
            (5/4 : 1 : 1), (5/4 : 2 : 1)]

        ::

            sage: K.<w> = QuadraticField(33)
            sage: PS.<x,y> = ProjectiveSpace(K,1)
            sage: f = DynamicalSystem_projective([x^2-71/48*y^2, y^2])
            sage: sorted(f.all_preperiodic_points()) # long time
            [(-1/12*w - 1 : 1),
             (-1/6*w - 1/4 : 1),
             (-1/12*w - 1/2 : 1),
             (-1/6*w + 1/4 : 1),
             (1/12*w - 1 : 1),
             (1/12*w - 1/2 : 1),
             (-1/12*w + 1/2 : 1),
             (-1/12*w + 1 : 1),
             (1/6*w - 1/4 : 1),
             (1/12*w + 1/2 : 1),
             (1 : 0),
             (1/6*w + 1/4 : 1),
             (1/12*w + 1 : 1)]
        """
        ring = kwds.pop("R",None)
        if not ring is None:
            DS = self.change_ring(ring)
        else:
            DS = self
        PS = DS.domain()
        K = PS.base_ring()
        if K not in NumberFields() or not K.is_absolute():
            raise TypeError("base field must be an absolute field")
        d = K.absolute_degree()
        #check that we are not over QQ
        if d > 1:
            if PS.dimension_relative() != 1:
                raise NotImplementedError("rational preperiodic points for number fields only implemented in dimension 1")
            w = K.absolute_generator()
            #we need to dehomogenize for the Weil restriction and will check that point at infty
            #separately. We also check here that we are working with a polynomial. If the map
            #is not a polynomial, the Weil restriction will not be a morphism and we cannot
            #apply this algorithm.
            g = DS.dehomogenize(1)
            inf = PS([1,0])
            k = 1
            if isinstance(g[0], FractionFieldElement):
                g = DS.dehomogenize(0)
                inf = PS([0,1])
                k = 0
                if isinstance(g[0], FractionFieldElement):
                    raise NotImplementedError("rational preperiodic points for number fields only implemented for polynomials")
            #determine rational preperiodic points
            #infinity is a totally ramified fixed point for a polynomial
            preper = set([inf])
            #compute the weil restriction
            G = g.weil_restriction()
            F = G.homogenize(d)
            #find the QQ rational preperiodic points for the weil restriction
            Fpre = F.all_preperiodic_points(**kwds)
            for P in Fpre:
                #take the 'good' points in the weil restriction and find the
                #associated number field points.
                if P[d] == 1:
                    pt = [sum([P[i]*w**i for i in range(d)])]
                    pt.insert(k,1)
                    Q = PS(pt)
                    #for each preperiodic point get the entire connected component
                    if not Q in preper:
                        for t in DS.connected_rational_component(Q):
                            preper.add(t)
            preper = list(preper)
        else:
            #input error checking done in possible_periods and rational_periodic_points
            badprimes = kwds.pop("bad_primes", None)
            periods = kwds.pop("periods", None)
            primebound = kwds.pop("prime_bound", [1, 20])
            num_cpus = kwds.pop("ncpus", ncpus())
            if badprimes is None:
                badprimes = DS.primes_of_bad_reduction()
            if periods is None:
                #determine the set of possible periods
                periods = DS.possible_periods(prime_bound=primebound,
                                                bad_primes=badprimes, ncpus=num_cpus)
            if periods == []:
                return([]) #no rational preperiodic points
            else:
                p = kwds.pop("lifting_prime", 23)
                #find the rational preperiodic points
                T = DS.all_periodic_points(prime_bound=primebound, lifting_prime=p,
                                                  periods=periods, bad_primes=badprimes,
                                                  ncpus=num_cpus, **kwds)
                preper = DS.all_rational_preimages(T) #find the preperiodic points
                preper = list(preper)
        return preper

    def rational_preperiodic_graph(self, **kwds):
        r"""
        Determine the directed graph of the rational preperiodic points
        for this dynamical system.

        The map must be defined over `\QQ` and be an endomorphism of
        projective space. If this map is a polynomial endomorphism of
        `\mathbb{P}^1`, i.e. has a totally ramified fixed point, then
        the base ring can be an absolute number field.
        This is done by passing to the Weil restriction.

        ALGORITHM:

        - Determines the list of possible periods.

        - Determines the rational periodic points from the possible periods.

        - Determines the rational preperiodic points from the rational
          periodic points by determining rational preimages.

        INPUT:

        kwds:

        - ``prime_bound`` -- (default: ``[1, 20]``) a pair (list or tuple)
          of positive integers that represent the limits of primes to use
          in the reduction step or an integer that represents the upper bound

        - ``lifting_prime`` -- (default: 23) a prime integer; specifies
          modulo which prime to try and perform the lifting

        - ``periods`` -- (optional) a list of positive integers that is
          the list of possible periods

        - ``bad_primes`` -- (optional) a list or tuple of integer primes;
          the primes of bad reduction

        - ``ncpus`` -- (default: all cpus) number of cpus to use in parallel

        OUTPUT:

        A digraph representing the orbits of the rational preperiodic
        points in projective space.

        EXAMPLES::

            sage: PS.<x,y> = ProjectiveSpace(1,QQ)
            sage: f = DynamicalSystem_projective([7*x^2 - 28*y^2, 24*x*y])
            sage: f.rational_preperiodic_graph()
            Looped digraph on 12 vertices

        ::

            sage: PS.<x,y> = ProjectiveSpace(1,QQ)
            sage: f = DynamicalSystem_projective([-3/2*x^3 +19/6*x*y^2, y^3])
            sage: f.rational_preperiodic_graph(prime_bound=[1,8])
            Looped digraph on 12 vertices

        ::

            sage: PS.<x,y,z> = ProjectiveSpace(2,QQ)
            sage: f = DynamicalSystem_projective([2*x^3 - 50*x*z^2 + 24*z^3,
            ....:                                 5*y^3 - 53*y*z^2 + 24*z^3, 24*z^3])
            sage: f.rational_preperiodic_graph(prime_bound=[1,11], lifting_prime=13) # long time
            Looped digraph on 30 vertices

        ::

            sage: K.<w> = QuadraticField(-3)
            sage: P.<x,y> = ProjectiveSpace(K,1)
            sage: f = DynamicalSystem_projective([x^2+y^2, y^2])
            sage: f.rational_preperiodic_graph() # long time
            Looped digraph on 5 vertices
        """
        #input checking done in .rational_preperiodic_points()
        preper = self.all_preperiodic_points(**kwds)
        g = self._preperiodic_points_to_cyclegraph(preper)
        return g

    def connected_rational_component(self, P, n=0):
        r"""
        Computes the connected component of a rational preperiodic
        point ``P`` by this dynamical system.

        Will work for non-preperiodic points if ``n`` is positive.
        Otherwise this will not terminate.

        INPUT:

        - ``P`` -- a rational preperiodic point of this map

        - ``n`` -- (default: 0) integer; maximum distance from ``P`` to
          branch out; a value of 0 indicates no bound

        OUTPUT:

        A list of points connected to ``P`` up to the specified distance.

        EXAMPLES::

            sage: R.<x> = PolynomialRing(QQ)
            sage: K.<w> = NumberField(x^3+1/4*x^2-41/16*x+23/64)
            sage: PS.<x,y> = ProjectiveSpace(1,K)
            sage: f = DynamicalSystem_projective([x^2 - 29/16*y^2, y^2])
            sage: P = PS([w,1])
            sage: f.connected_rational_component(P)
            [(w : 1),
             (w^2 - 29/16 : 1),
             (-w^2 - w + 25/16 : 1),
             (w^2 + w - 25/16 : 1),
             (-w : 1),
             (-w^2 + 29/16 : 1),
             (w + 1/2 : 1),
             (-w - 1/2 : 1),
             (-w^2 + 21/16 : 1),
             (w^2 - 21/16 : 1),
             (w^2 + w - 33/16 : 1),
             (-w^2 - w + 33/16 : 1)]

        ::

            sage: PS.<x,y,z> = ProjectiveSpace(2,QQ)
            sage: f = DynamicalSystem_projective([x^2 - 21/16*z^2, y^2-2*z^2, z^2])
            sage: P = PS([17/16,7/4,1])
            sage: f.connected_rational_component(P,3)
            [(17/16 : 7/4 : 1),
             (-47/256 : 17/16 : 1),
             (-83807/65536 : -223/256 : 1),
             (-17/16 : -7/4 : 1),
             (-17/16 : 7/4 : 1),
             (17/16 : -7/4 : 1),
             (1386468673/4294967296 : -81343/65536 : 1),
             (-47/256 : -17/16 : 1),
             (47/256 : -17/16 : 1),
             (47/256 : 17/16 : 1),
             (-1/2 : -1/2 : 1),
             (-1/2 : 1/2 : 1),
             (1/2 : -1/2 : 1),
             (1/2 : 1/2 : 1)]

        """
        points = [[],[]] # list of points and a list of their corresponding levels
        points[0].append(P)
        points[1].append(0) # P is treated as level 0

        nextpoints = []
        nextpoints.append(P)

        level = 1
        foundall = False # whether done or not
        while not foundall:
            newpoints = []
            for Q in nextpoints:
                # forward image
                newpoints.append(self(Q))
                # preimages
                newpoints.extend(self.rational_preimages(Q))
            del nextpoints[:] # empty list
            # add any points that are not already in the connected component
            for Q in newpoints:
                if (Q not in points[0]):
                    points[0].append(Q)
                    points[1].append(level)
                    nextpoints.append(Q)
            # done if max level was achieved or if there were no more points to add
            if ((level + 1 > n and n != 0) or len(nextpoints) == 0):
                foundall = True
            level = level + 1

        return points[0]

    def conjugating_set(self, other, R=None):
        r"""
        Return the set of elements in PGL over the base ring
        that conjugates one dynamical system to the other.

        Given two nonconstant rational functions of equal degree,
        determine if there is a rational element of PGL that
        conjugates one rational function to another.

        The optional argument `R` specifies the field of definition
        of the PGL elements. The set is determined
        by taking the fixed points of one map and mapping
        them to all unique permutations of the fixed points of
        the other map. If there are not enough fixed points the
        function compares the mapping between rational preimages of
        fixed points and the rational preimages of the preimages of
        fixed points until there are enough points; such that there
        are `n+2` points with all `n+1` subsets linearly independent.

        .. WARNING::

           For degree 1 maps that are conjugate, there is a positive dimensional
           set of conjugations. This function returns only one such element.

        ALGORITHM:

        Implementing invariant set algorithm from the paper [FMV2014]_.
        Given that the set of  `n` th preimages of fixed points is
        invariant under conjugation find all elements of PGL that
        take one set to another.

        INPUT:

        - ``other`` -- a rational function of same degree
          as this map

        - ``R`` -- a field or embedding

        OUTPUT:

        Set of conjugating `n+1` by `n+1` matrices.

        AUTHORS:

        - Original algorithm written by Xander Faber, Michelle Manes,
          Bianca Viray [FMV2014]_.

        - Implimented by Rebecca Lauren Miller, as part of GSOC 2016.

        EXAMPLES::

            sage: P.<x,y> = ProjectiveSpace(QQ,1)
            sage: f = DynamicalSystem_projective([x^2 - 2*y^2, y^2])
            sage: m = matrix(QQbar, 2, 2, [-1, 3, 2, 1])
            sage: g = f.conjugate(m)
            sage: f.conjugating_set(g)
            [
            [-1  3]
            [ 2  1]
            ]

        ::

            sage: K.<w> = QuadraticField(-1)
            sage: P.<x,y> = ProjectiveSpace(K,1)
            sage: f = DynamicalSystem_projective([x^2 + y^2, x*y])
            sage: m = matrix(K, 2, 2, [1, 1, 2, 1])
            sage: g = f.conjugate(m)
            sage: f.conjugating_set(g) # long time
            [
            [1 1]  [-1 -1]
            [2 1], [ 2  1]
            ]

        ::

            sage: K.<i> = QuadraticField(-1)
            sage: P.<x,y> = ProjectiveSpace(K,1)
            sage: D8 = DynamicalSystem_projective([y^3, x^3])
            sage: sorted(D8.conjugating_set(D8)) # long time
            [
            [-1  0]  [-i  0]  [ 0 -1]  [ 0 -i]  [0 i]  [0 1]  [i 0]  [1 0]
            [ 0  1], [ 0  1], [ 1  0], [ 1  0], [1 0], [1 0], [0 1], [0 1]
            ]

        ::

            sage: P.<x,y> = ProjectiveSpace(QQ,1)
            sage: D8 = DynamicalSystem_projective([y^2, x^2])
            sage: D8.conjugating_set(D8)
            Traceback (most recent call last):
            ...
            ValueError: not enough rational preimages

        ::

            sage: P.<x,y> = ProjectiveSpace(GF(7),1)
            sage: D6 = DynamicalSystem_projective([y^2, x^2])
            sage: D6.conjugating_set(D6)
            [
            [1 0]  [0 1]  [0 2]  [4 0]  [2 0]  [0 4]
            [0 1], [1 0], [1 0], [0 1], [0 1], [1 0]
            ]

        ::

            sage: P.<x,y,z> = ProjectiveSpace(QQ,2)
            sage: f = DynamicalSystem_projective([x^2 + x*z, y^2, z^2])
            sage: f.conjugating_set(f) # long time
            [
            [1 0 0]
            [0 1 0]
            [0 0 1]
            ]

        ::

            sage: P.<x,y> = ProjectiveSpace(QQ, 1)
            sage: R = P.coordinate_ring()
            sage: f = DynamicalSystem_projective([R(3), R(4)])
            sage: g = DynamicalSystem_projective([R(5), R(2)])
            sage: m = f.conjugating_set(g)[0]
            sage: f.conjugate(m) == g
            True

        ::

            sage: P.<x,y> = ProjectiveSpace(QQbar, 1)
            sage: f = DynamicalSystem_projective([7*x + 12*y, 8*x])
            sage: g = DynamicalSystem_projective([1645*x - 318*y, 8473*x - 1638*y])
            sage: m = f.conjugating_set(g)[0]
            sage: f.conjugate(m) == g
            True

        note that only one possible conjugation is returned::

            sage: P.<x,y,z> = ProjectiveSpace(GF(11),2)
            sage: f = DynamicalSystem_projective([2*x + 12*y, 11*y+2*z, x+z])
            sage: m1 = matrix(GF(11), 3, 3, [1,4,1,0,2,1,1,1,1])
            sage: g = f.conjugate(m1)
            sage: f.conjugating_set(g)
            [
            [ 1  0  0]
            [ 9  1  4]
            [ 4 10  8]
            ]

        ::

            sage: L.<v> = CyclotomicField(8)
            sage: P.<x,y,z> = ProjectiveSpace(L, 2)
            sage: f = DynamicalSystem_projective([2*x + 12*y, 11*y+2*z, x+z])
            sage: m1 = matrix(L, 3, 3, [1,4,v^2,0,2,1,1,1,1])
            sage: g = f.conjugate(m1)
            sage: m = f.conjugating_set(g)[0]
            sage: f.conjugate(m) == g
            True

        TESTS:

        Make sure the caching problem is fixed, see #28070 ::

            sage: K.<i> = QuadraticField(-1)
            sage: P.<x,y> = ProjectiveSpace(QQ,1)
            sage: f = DynamicalSystem_projective([x^2 - 2*y^2, y^2])
            sage: m = matrix(QQ, 2, 2, [-1, 3, 2, 1])
            sage: g = f.conjugate(m)
            sage: f.conjugating_set(g)
            [
            [-1  3]
            [ 2  1]
            ]
            sage: f = f.change_ring(K)
            sage: g = g.change_ring(K)
            sage: f.conjugating_set(g)
            [
            [-1  3]
            [ 2  1]
            ]
        """
        f = copy(self)
        g = copy(other)
        try:
            f.normalize_coordinates()
            g.normalize_coordinates()
        except (ValueError):
            pass
        if f.degree() != g.degree():# checks that maps are of equal degree
            return []
        gens = f[0].parent().gens()
        M = len(gens)
        base = f.base_ring()
        if f.degree() == 0: # all constant maps are conjugate
            zer = [0 for i in range(M-1)]
            m = []
            for i in range(M):
                m1 = copy(zer)
                m1.insert(i, f[i]/g[i])
                m += m1
            return [matrix(base, M, M, m)]
        if f.degree() == 1: # for degree 1 maps, check if matrix representations are similar
            # make matrix forms of f1 and f2
            m1 = matrix(base,M,M,[F.coefficient(var) for F in f for var in gens])
            m2 = matrix(base,M,M,[F.coefficient(var) for F in g for var in gens])
            # Note: det_ratio will be nonzero for invertible f1, f2
            if m1.det() != m2.det():
                det_ratio = m1.det()/m2.det()
                try:
                    det_root = det_ratio.nth_root(M)
                except ValueError: #no root in field
                    return []
                #matrices must have same determinant to be similar, but were in PGL
                #so we can scale so the determinants are equal
                m1 = (1/det_root)*m1
            bol,m = m2.is_similar(m1, transformation=True)
            if bol:
                if m.base_ring() == base:
                    return [m]
                #else is_similar went to algebraic closure
                if base in NumberFields():
                    from sage.rings.qqbar import number_field_elements_from_algebraics
                    K,mK,phi = number_field_elements_from_algebraics([u for t in list(m) for u in t],\
                                minimal=True)
                    if K == base:
                        return [matrix(K, M, M, mK)]
                    else: #may be a subfield
                        embeds = K.embeddings(base)
                        if len(embeds) == 0:
                            #not a subfield
                            return []
                        else:
                            for emb in embeds:
                                m_emb = matrix(base, M,M, [emb(u) for u in mK])
                                #check that it is the right embedding
                                if f.conjugate(m_emb) == g:
                                    return [m_emb]
                else: #finite field case
                    #always comes from prime field so an coerce
                    m = matrix(base, M, M, [base(u.as_finite_field_element()[1]) for t in list(m) for u in t])
                    return [m]
            #not similar
            return []
        # sigma invariants are invariant under conjugacy but are only implemented in dim 1
        n = f.domain().dimension_relative()
        if (n == 1) and (R in NumberFields() or R in FiniteFields())\
            and (f.sigma_invariants(1) != g.sigma_invariants(1)):
            return []
        L = Set(f.periodic_points(1))
        K = Set(g.periodic_points(1))
        if len(L) != len(K):  # checks maps have the same number of fixed points
            return []
        d = len(L)
        r = f.domain().base_ring()
        more = True
        if d >= n+2: # need at least n+2 points
            for i in Subsets(range(len(L)), n+2):
                # make sure all n+1 subsets are linearly independent
                TL = [L[il] for il in i]
                Ml = matrix(r, [list(s) for s in TL])
                if not any(j == 0 for j in Ml.minors(n + 1)):
                    Tf = list(TL)
                    more = False
                    break
        while more:
            #  finds preimages of fixed points
            Tl = [Q for i in L for Q in f.rational_preimages(i)]
            Tk = [Q for i in K for Q in g.rational_preimages(i)]
            if len(Tl) != len(Tk):
                return []
            L = L.union(Set(Tl))
            K = K.union(Set(Tk))
            if d == len(L): # if no new preimages then not enough points
                raise ValueError("not enough rational preimages")
            d = len(L)
            if d >= n + 2: # makes sure all n+1 subsets are linearly independent
                for i in Subsets(range(len(L)), n+2):
                    TL = [L[il] for il in i]
                    Ml = matrix(r, [list(s) for s in TL])
                    if not any(j == 0 for j in Ml.minors(n + 1)):
                        more = False
                        Tf = list(TL)
                        break
        Conj = []
        for i in Arrangements(range(len(K)),(n+2)):
            TK = [K[ik] for ik in i]
            # try all possible conjugations between invariant sets
            try: # need all n+1 subsets linearly independent
                s = f.domain().point_transformation_matrix(TK,Tf)
                # finds elements of PGL that maps one map to another
                if self.conjugate(s) == other:
                    Conj.append(s)
            except (ValueError):
                pass
        return Conj

    def is_conjugate(self, other, R=None):
        r"""
        Return whether two dynamical systems are conjugate over their
        base ring (by default) or over the ring `R` entered as an
        optional parameter.

        ALGORITHM:

        Implementing invariant set algorithm from the paper [FMV2014]_.
        Given that the set of `n` th preimages is invariant under
        conjugation this function finds whether two maps are conjugate.

        INPUT:

        - ``other`` -- a nonconstant rational function of the same
          degree as this map

        - ``R`` -- a field or embedding

        OUTPUT: boolean

        AUTHORS:

        - Original algorithm written by Xander Faber, Michelle Manes,
          Bianca Viray [FMV2014]_.

        - Implimented by Rebecca Lauren Miller as part of GSOC 2016.

        EXAMPLES::

            sage: K.<w> = CyclotomicField(3)
            sage: P.<x,y> = ProjectiveSpace(K,1)
            sage: D8 = DynamicalSystem_projective([y^2, x^2])
            sage: D8.is_conjugate(D8)
            True

        ::

            sage: set_verbose(None)
            sage: P.<x,y> = ProjectiveSpace(QQbar,1)
            sage: f = DynamicalSystem_projective([x^2 + x*y,y^2])
            sage: m = matrix(QQbar, 2, 2, [1, 1, 2, 1])
            sage: g = f.conjugate(m)
            sage: f.is_conjugate(g) # long time
            True

        ::

            sage: P.<x,y> = ProjectiveSpace(GF(5),1)
            sage: f = DynamicalSystem_projective([x^3 + x*y^2,y^3])
            sage: m = matrix(GF(5), 2, 2, [1, 3, 2, 9])
            sage: g = f.conjugate(m)
            sage: f.is_conjugate(g)
            True

        ::

            sage: P.<x,y> = ProjectiveSpace(QQ,1)
            sage: f = DynamicalSystem_projective([x^2 + x*y,y^2])
            sage: g = DynamicalSystem_projective([x^3 + x^2*y, y^3])
            sage: f.is_conjugate(g)
            False

        ::

            sage: P.<x,y> = ProjectiveSpace(QQ,1)
            sage: f = DynamicalSystem_projective([x^2 + x*y, y^2])
            sage: g = DynamicalSystem_projective([x^2 - 2*y^2, y^2])
            sage: f.is_conjugate(g)
            False

        ::

            sage: P.<x,y> = ProjectiveSpace(QQbar, 1)
            sage: f = DynamicalSystem_projective([7*x + 12*y, 8*x])
            sage: g = DynamicalSystem_projective([1645*x - 318*y, 8473*x - 1638*y])
            sage: f.is_conjugate(g)
            True

        conjugation is only checked over the base field by default::

            sage: P.<x,y> = ProjectiveSpace(QQ, 1)
            sage: f = DynamicalSystem_projective([-3*y^2, 3*x^2])
            sage: g = DynamicalSystem_projective([-x^2 - 2*x*y, 2*x*y + y^2])
            sage: f.is_conjugate(g), f.is_conjugate(g, R=QQbar) # long time
            (False, True)

        ::

            sage: P.<x,y,z> = ProjectiveSpace(QQ, 2)
            sage: f = DynamicalSystem_projective([7*x + 12*y, 8*y+2*z, x+z])
            sage: m1 = matrix(QQ, 3, 3, [1,4,1,0,2,1,1,1,1])
            sage: g = f.conjugate(m1)
            sage: f.is_conjugate(g)
            True

        ::

            sage: P.<x,y,z> = ProjectiveSpace(GF(7), 2)
            sage: f = DynamicalSystem_projective([2*x + 12*y, 11*y+2*z, x+z])
            sage: m1 = matrix(GF(7), 3, 3, [1,4,1,0,2,1,1,1,1])
            sage: g = f.conjugate(m1)
            sage: f.is_conjugate(g)
            True

        ::

            sage: P.<x,y,z> = ProjectiveSpace(QQ,2)
            sage: f = DynamicalSystem_projective([2*x^2 + 12*y*x, 11*y*x+2*y^2, x^2+z^2])
            sage: m1 = matrix(QQ, 3, 3, [1,4,1,0,2,1,1,1,1])
            sage: g = f.conjugate(m1)
            sage: f.is_conjugate(g) # long time
            True

        TESTS:

        Make sure the caching problem is fixed, see #28070 ::

            sage: K.<i> = QuadraticField(5)
            sage: P.<x,y> = ProjectiveSpace(QQ,1)
            sage: f = DynamicalSystem_projective([x^2 - 2*y^2, y^2])
            sage: m = matrix(QQ, 2, 2, [-1, 3, 2, 1])
            sage: g = f.conjugate(m)
            sage: f.is_conjugate(g)
            True
            sage: f = f.change_ring(K)
            sage: g = g.change_ring(K)
            sage: f.is_conjugate(g)
            True
        """
        f = copy(self)
        g = copy(other)
        if R is None:
            R = f.base_ring()
        else:
            f = self.change_ring(R)
            g = other.change_ring(R)
        if not (R in NumberFields() or R is QQbar or R in FiniteFields()):
            raise NotImplementedError("ring must be a number field or finite field")
        try:
            f.normalize_coordinates()
            g.normalize_coordinates()
        except (ValueError):
            pass
        if f.degree() != g.degree(): # checks that maps are of equal degree
            return False
        if f.degree() == 0: # all constant maps are conjugate
            return True
        if f.degree() == 1: # for degree 1 maps, check if matrix representations are similar
            # make matrix forms of f1 and f2
            gens = f[0].parent().gens()
            M = len(gens)
            m1 = matrix(f.base_ring(),M,M,[F.coefficient(var) for F in f for var in gens])
            m2 = matrix(f.base_ring(),M,M,[F.coefficient(var) for F in g for var in gens])
            # Note: det_ratio will be nonzero for invertible f1, f2
            if m1.det() != m2.det():
                det_ratio = m1.det()/m2.det()
                try:
                    det_root = det_ratio.nth_root(M)
                except ValueError: #no root in field
                    return False
                # matrices must have same determinant to be similar, but were in PGL
                # so we can scale to have the determinants equal
                m1 = (1/det_root)*m1
            return m1.is_similar(m2)
        # sigma invariants are invariant under conjugacy but are only implemented in dim 1
        n = f.domain().dimension_relative()
        if (n==1) and (R in NumberFields() or R in FiniteFields())\
          and (f.sigma_invariants(1) != g.sigma_invariants(1)):
            return False
        L = Set(f.periodic_points(1))
        K = Set(g.periodic_points(1))
        if len(L) != len(K): # checks maps have the same number of fixed points
            return False
        d = len(L)
        r = f.domain().base_ring()
        more = True
        if d >= n+2: # need at least n+2 points
            for i in Subsets(range(len(L)), n+2):
                # make sure all n+1 subsets are linearly independent
                TL = [L[il] for il in i]
                Ml = matrix(r, [list(s) for s in TL])
                if not any(j == 0 for j in Ml.minors(n + 1)):
                    Tf = list(TL)
                    more = False
                    break
        while more:
            # finds preimages of fixed points
            Tl = [Q for i in L for Q in f.rational_preimages(i)]
            Tk = [Q for i in K for Q in g.rational_preimages(i)]
            if len(Tl) != len(Tk):
                return False
            L = L.union(Set(Tl))
            K = K.union(Set(Tk))
            if d == len(L):# if no new preimages then not enough points
                raise ValueError("not enough rational preimages")
            d = len(L)
            if d >= n + 2: # makes sure all n+1 subsets are linearly independent
                for i in Subsets(range(len(L)), n+2):
                    TL = [L[il] for il in i]
                    Ml = matrix(r, [list(s) for s in TL])
                    if not any(j == 0 for j in Ml.minors(n + 1)):
                        more = False
                        Tf = list(TL)
                        break
        for i in Arrangements(range(len(K)),(n+2)):
            TK = [K[ik] for ik in i]
            # try all possible conjugations between invariant sets
            try: # need all n+1 subsets linearly independent
                s = f.domain().point_transformation_matrix(TK,Tf)
                # finds elements of PGL that maps one map to another
                if self.conjugate(s) == other:
                    return True
            except (ValueError):
                pass
        return False

    def is_polynomial(self):
        r"""
        Check to see if the dynamical system has a totally ramified
        fixed point.

        The function must be defined over an absolute number field or a
        finite field.

        OUTPUT: boolean

        EXAMPLES::

            sage: R.<x> = QQ[]
            sage: K.<w> = QuadraticField(7)
            sage: P.<x,y> = ProjectiveSpace(K, 1)
            sage: f = DynamicalSystem_projective([x**2 + 2*x*y - 5*y**2, 2*x*y])
            sage: f.is_polynomial()
            False

        ::

            sage: R.<x> = QQ[]
            sage: K.<w> = QuadraticField(7)
            sage: P.<x,y> = ProjectiveSpace(K, 1)
            sage: f = DynamicalSystem_projective([x**2 - 7*x*y, 2*y**2])
            sage: m = matrix(K, 2, 2, [w, 1, 0, 1])
            sage: f = f.conjugate(m)
            sage: f.is_polynomial()
            True

        ::

            sage: K.<w> = QuadraticField(4/27)
            sage: P.<x,y> = ProjectiveSpace(K,1)
            sage: f = DynamicalSystem_projective([x**3 + w*y^3,x*y**2])
            sage: f.is_polynomial()
            False

        ::

            sage: K = GF(3**2, prefix='w')
            sage: P.<x,y> = ProjectiveSpace(K,1)
            sage: f = DynamicalSystem_projective([x**2 + K.gen()*y**2, x*y])
            sage: f.is_polynomial()
            False

        ::

            sage: PS.<x,y> = ProjectiveSpace(QQ, 1)
            sage: f = DynamicalSystem_projective([6*x^2+12*x*y+7*y^2, 12*x*y + 42*y^2])
            sage: f.is_polynomial()
            False

        TESTS:

        See :trac:`25242`::

            sage: P.<x,y> = ProjectiveSpace(QQ, 1)
            sage: F = DynamicalSystem([x^2+ y^2, x*y])
            sage: F2 = F.conjugate(matrix(QQ,2,2, [1,2,3,5]))
            sage: F2.is_polynomial()
            False
        """
        if self.codomain().dimension_relative() != 1:
            raise NotImplementedError("space must have dimension equal to 1")
        K = self.base_ring()
        if not K in FiniteFields() and (not K in NumberFields() or not K.is_absolute()):
            raise NotImplementedError("must be over an absolute number field or finite field")
        if K in FiniteFields():
            q = K.characteristic()
            deg = K.degree()
            var = K.variable_name()
        g = self
        #get polynomial defining fixed points
        G = self.dehomogenize(1).dynatomic_polynomial(1)
        # see if infty = (1,0) is fixed
        if G.degree() <= g.degree():
            #check if infty is totally ramified
            if len((g[1]).factor()) == 1:
                return True
        #otherwise we need to create the tower of extensions
        #which contain the fixed points. We do
        #this successively so we can exit early if
        #we find one and not go all the way to the splitting field
        i = 0 #field index
        if G.degree() != 0:
            G = G.polynomial(G.variable(0))
        while G.degree() != 0:
            Y = G.factor()
            R = G.parent()
            u = G
            for p,exp in Y:
                if p.degree() == 1:
                    if len((g[0]*p[1] + g[1]*p[0]).factor()) == 1:
                        return True
                    G = R(G/(p**exp)) # we already checked this root
                else:
                    u = p #need to extend to get these roots
            if G.degree() != 0:
                #create the next extension
                if K == QQ:
                    from sage.rings.number_field.number_field import NumberField
                    L = NumberField(u, 't'+str(i))
                    i += 1
                    phi = K.embeddings(L)[0]
                    K = L
                elif K in FiniteFields():
                    deg = deg*G.degree()
                    K = GF(q**(deg), prefix=var)
                else:
                    L = K.extension(u, 't'+str(i))
                    i += 1
                    phi1 = K.embeddings(L)[0]
                    K = L
                    L = K.absolute_field('t'+str(i))
                    i += 1
                    phi = K.embeddings(L)[0]*phi1
                    K = L
                if K in FiniteFields():
                    G = G.change_ring(K)
                    g = g.change_ring(K)
                else:
                    G = G.change_ring(phi)
                    g = g.change_ring(phi)
        return False

    def normal_form(self, return_conjugation=False):
        r"""
        Return a normal form in the moduli space of dynamical systems.

        Currently implemented only for polynomials. The totally ramified
        fixed point is moved to infinity and the map is conjugated to the form
        `x^n + a_{n-2} x^{n-2} + \cdots + a_{0}`. Note that for finite fields
        we can only remove the `(n-1)`-st term when the characteristic
        does not divide `n`.

        INPUT:

        - ``return_conjugation`` -- (default: ``False``) boolean; if ``True``,
          then return the conjugation element of PGL along with the embedding
          into the new field

        OUTPUT:

        - :class:`SchemeMorphism_polynomial`

        - (optional) an element of PGL as a matrix

        - (optional) the field embedding

        EXAMPLES::

            sage: P.<x,y> = ProjectiveSpace(QQ, 1)
            sage: f = DynamicalSystem_projective([x^2 + 2*x*y - 5*x^2, 2*x*y])
            sage: f.normal_form()
            Traceback (most recent call last):
            ...
            NotImplementedError: map is not a polynomial

        ::

            sage: R.<x> = QQ[]
            sage: K.<w> = NumberField(x^2 - 5)
            sage: P.<x,y> = ProjectiveSpace(K,1)
            sage: f = DynamicalSystem_projective([x^2 + w*x*y, y^2])
            sage: g,m,psi = f.normal_form(return_conjugation = True);m
            [     1 -1/2*w]
            [     0      1]
            sage: f.change_ring(psi).conjugate(m) == g
            True

        ::

            sage: P.<x,y> = ProjectiveSpace(QQ,1)
            sage: f = DynamicalSystem_projective([13*x^2 + 4*x*y + 3*y^2, 5*y^2])
            sage: f.normal_form()
            Dynamical System of Projective Space of dimension 1 over Rational Field
              Defn: Defined on coordinates by sending (x : y) to
                    (5*x^2 + 9*y^2 : 5*y^2)

        ::

            sage: K = GF(3^3, prefix = 'w')
            sage: P.<x,y> = ProjectiveSpace(K,1)
            sage: f = DynamicalSystem_projective([x^3 + 2*x^2*y + 2*x*y^2 + K.gen()*y^3, y^3])
            sage: f.normal_form()
            Dynamical System of Projective Space of dimension 1 over Finite Field in w3 of size 3^3
                  Defn: Defined on coordinates by sending (x : y) to
                        (x^3 + x^2*y + x*y^2 + (-w3)*y^3 : y^3)

        ::

            sage: P.<x,y> = ProjectiveSpace(GF(3),1)
            sage: f = DynamicalSystem_projective([2*x**3 + x**2*y, y**3])
            sage: g,m,psi = f.normal_form(return_conjugation=True); psi
            Ring morphism:
              From: Finite Field of size 3
              To:   Finite Field in z2 of size 3^2
              Defn: 1 |--> 1

        """
        #defines the field of fixed points
        if self.codomain().dimension_relative() != 1:
            raise NotImplementedError("space must have dimension equal to 1")
        K = self.base_ring()
        if not K in FiniteFields() and (not K in NumberFields() or not K.is_absolute()):
            raise NotImplementedError("must be over an absolute number field or finite field")
        if K in FiniteFields():
            q = K.characteristic()
        psi = K.hom([K.gen()]) #identity hom for return_embedding
        g = self
        G = self.dehomogenize(1).dynatomic_polynomial(1)
        done = False
        bad = True
        #check infty = (1,0) is fixed
        if G.degree() <= g.degree():
            #check infty totally ramified
            if len((g[1]).factor()) == 1:
                T = self.domain()(1,0)
                bad = False
                done = True
                m = matrix(K, 2, 2, [1,0,0,1])
        #otherwise we need to create the tower of extensions
        #which contain the fixed points. We do
        #this successively so we can early exit if
        #we find one and not go all the way to the splitting field
        i = 0
        if G.degree() != 0:
            G = G.polynomial(G.variable(0))
        else:
            #no other fixed points
            raise NotImplementedError("map is not a polynomial")
        #check other fixed points
        while not done:
            Y = G.factor()
            R = G.parent()
            done = True
            for p,exp in Y:
                if p.degree() == 1:
                    if len((g[0]*p[1] + g[1]*p[0]).factor()) == 1:
                        T = self.domain()(-p[0], p[1])
                        bad = False
                        done = True
                        break # bc only 1 totally ramified fixed pt
                    G = R(G/p)
                else:
                    done = False
                    u = p
            if not done:
                #extend
                if K == QQ:
                    from sage.rings.number_field.number_field import NumberField
                    L = NumberField(u, 't'+str(i))
                    i += 1
                    phi = K.embeddings(L)[0]
                    K = L
                elif K in FiniteFields():
                    K, phi = K.extension(G.degree(), map=True)
                else:
                    L = K.extension(u, 't'+str(i))
                    i += 1
                    phi1 = K.embeddings(L)[0]
                    K = L
                    L = K.absolute_field('t'+str(i))
                    i += 1
                    phi = K.embeddings(L)[0]*phi1
                    K = L
                psi = phi * psi
                #switch to the new field
                G = G.change_ring(phi)
                g = g.change_ring(phi)
        if bad:
            raise NotImplementedError("map is not a polynomial")
        #conjugate to normal form
        Q = T.codomain()
        #moved totally ramified fixed point to infty
        target = [T, Q(T[0]+1, 1), Q(T[0]+2, 1)]
        source = [Q(1, 0), Q(0, 1), Q(1, 1)]
        m = Q.point_transformation_matrix(source, target)
        N = g.base_ring()
        d = g.degree()
        gc = g.conjugate(m)
        #make monic
        R = PolynomialRing(N, 'z')
        v = N(gc[1].coefficient([0,d])/gc[0].coefficient([d,0]))
        #need a (d-1)-st root to make monic
        u = R.gen(0)**(d-1) - v
        if d != 2 and u.is_irreducible():
            #we need to extend again
            if N in FiniteFields():
                M, phi = N.extension(d-1, map=True)
            else:
                L = N.extension(u,'t'+str(i))
                i += 1
                phi1 = N.embeddings(L)[0]
                M = L.absolute_field('t'+str(i))
                phi = L.embeddings(M)[0]*phi1
            psi = phi*psi
            if M in FiniteFields():
                gc = gc.change_ring(M)
            else:
                gc = gc.change_ring(phi)
            m = matrix(M, 2, 2, [phi(s) for t in list(m) for s in t])
            rv = phi(v).nth_root(d-1)
        else: #root is already in the field
            M = N
            rv = v.nth_root(d-1)
        mc = matrix(M, 2, 2, [rv,0,0,1])
        gcc = gc.conjugate(mc)
        if not (M in FiniteFields() and q.divides(d)):
            #remove 2nd order term
            mc2 = matrix(M, 2, 2, [1, M((-gcc[0].coefficient([d-1, 1])
                / (d*gcc[1].coefficient([0, d]))).constant_coefficient()), 0, 1])
        else:
            mc2 = mc.parent().one()
        gccc = gcc.conjugate(mc2)
        if return_conjugation:
            return gccc, m * mc * mc2, psi
        return gccc

    def reduce_base_field(self):
        """
        Return this map defined over the field of definition of the coefficients.

        The base field of the map could be strictly larger than
        the field where all of the coefficients are defined. This function
        reduces the base field to the minimal possible. This can be done when
        the base ring is a number field, QQbar, a finite field, or algebraic
        closure of a finite field.

        OUTPUT: A dynamical system

        EXAMPLES::

            sage: K.<t> = GF(2^3)
            sage: P.<x,y,z> = ProjectiveSpace(K, 2)
            sage: f = DynamicalSystem_projective([x^2 + y^2, y^2, z^2+z*y])
            sage: f.reduce_base_field()
            Dynamical System of Projective Space of dimension 2 over Finite Field of size 2
              Defn: Defined on coordinates by sending (x : y : z) to
                    (x^2 + y^2 : y^2 : y*z + z^2)

        ::

            sage: P.<x,y,z> = ProjectiveSpace(QQbar, 2)
            sage: f = DynamicalSystem_projective([x^2 + QQbar(sqrt(3))*y^2, y^2, QQbar(sqrt(2))*z^2])
            sage: f.reduce_base_field()
            Dynamical System of Projective Space of dimension 2 over Number Field in a with
            defining polynomial y^4 - 4*y^2 + 1 with a = 1.931851652578137?
              Defn: Defined on coordinates by sending (x : y : z) to
                    (x^2 + (a^2 - 2)*y^2 : y^2 : (a^3 - 3*a)*z^2)

        ::

            sage: R.<x> = QQ[]
            sage: K.<v> = NumberField(x^3-2, embedding=(x^3-2).roots(ring=CC)[0][0])
            sage: R.<x> = QQ[]
            sage: L.<w> = NumberField(x^6 + 9*x^4 - 4*x^3 + 27*x^2 + 36*x + 31, \
            ....: embedding=(x^6 + 9*x^4 - 4*x^3 + 27*x^2 + 36*x + 31).roots(ring=CC)[0][0])
            sage: P.<x,y> = ProjectiveSpace(L,1)
            sage: f = DynamicalSystem([L(v)*x^2 + y^2, x*y])
            sage: f.reduce_base_field().base_ring().is_isomorphic(K)
            True

        ::

            sage: K.<v> = CyclotomicField(5)
            sage: A.<x,y> = ProjectiveSpace(K, 1)
            sage: f = DynamicalSystem_projective([3*x^2 + y^2, x*y])
            sage: f.reduce_base_field()
            Dynamical System of Projective Space of dimension 1 over Rational Field
              Defn: Defined on coordinates by sending (x : y) to
                    (3*x^2 + y^2 : x*y)
        """
        return self.as_scheme_morphism().reduce_base_field().as_dynamical_system()

class DynamicalSystem_projective_finite_field(DynamicalSystem_projective_field,
                                              SchemeMorphism_polynomial_projective_space_finite_field):

    def is_postcritically_finite(self, **kwds):
        r"""
        Every point is postcritically finite in a finite field.

        INPUT: None. ``kwds`` is to parallel the overridden function

        OUTPUT: the boolean ``True``

        EXAMPLES::

            sage: P.<x,y,z> = ProjectiveSpace(GF(5),2)
            sage: f = DynamicalSystem_projective([x^2 + y^2,y^2, z^2 + y*z], domain=P)
            sage: f.is_postcritically_finite()
            True

        ::

            sage: P.<x,y> = ProjectiveSpace(GF(13),1)
            sage: f = DynamicalSystem_projective([x^4 - x^2*y^2 + y^4, y^4])
            sage: f.is_postcritically_finite(use_algebraic_closure=False)
            True
        """
        return True

    def _is_preperiodic(self, P, return_period=False):
        r"""
        Every point in a finite field is preperiodic.

        INPUT:

        - ``P`` -- a point in the domain of this map

        - ``return_period`` -- (default: ``False``) boolean; controls if
          the period is returned

        OUTPUT: the boolean ``True`` or a tuple ``(m,n)`` of integers

        EXAMPLES::

            sage: P.<x,y,z> = ProjectiveSpace(GF(5),2)
            sage: f = DynamicalSystem_projective([x^2 + y^2,y^2, z^2 + y*z], domain=P)
            sage: f._is_preperiodic(P(2,1,2))
            True

        ::

            sage: P.<x,y,z> = ProjectiveSpace(GF(5),2)
            sage: f = DynamicalSystem_projective([x^2 + y^2,y^2, z^2 + y*z], domain=P)
            sage: f._is_preperiodic(P(2,1,2), return_period=True)
            (0, 6)
        """
        if return_period:
            return self.orbit_structure(P)
        else:
            return True

    def orbit_structure(self, P):
        r"""
        Return the pair ``(m,n)``, where ``m`` is the preperiod and ``n``
        is the period of the point ``P`` by this dynamical system.

        Every point is preperiodic over a finite field so every point
        will be preperiodic.

        INPUT:

        - ``P`` -- a point in the domain of this map

        OUTPUT: a tuple ``(m,n)`` of integers

        EXAMPLES::

            sage: P.<x,y,z> = ProjectiveSpace(GF(5),2)
            sage: f = DynamicalSystem_projective([x^2 + y^2,y^2, z^2 + y*z], domain=P)
            sage: f.orbit_structure(P(2,1,2))
            (0, 6)

        ::

            sage: P.<x,y,z> = ProjectiveSpace(GF(7),2)
            sage: X = P.subscheme(x^2-y^2)
            sage: f = DynamicalSystem_projective([x^2, y^2, z^2], domain=X)
            sage: f.orbit_structure(X(1,1,2))
            (0, 2)

        ::

            sage: P.<x,y> = ProjectiveSpace(GF(13),1)
            sage: f = DynamicalSystem_projective([x^2 - y^2, y^2], domain=P)
            sage: f.orbit_structure(P(3,4))
            (2, 3)

        ::

            sage: R.<t> = GF(13^3)
            sage: P.<x,y> = ProjectiveSpace(R,1)
            sage: f = DynamicalSystem_projective([x^2 - y^2, y^2], domain=P)
            sage: f.orbit_structure(P(t, 4))
            (11, 6)
        """
        orbit = []
        index = 1
        Q = copy(P)
        Q.normalize_coordinates()
        F = copy(self)
        F.normalize_coordinates()
        while not Q in orbit:
            orbit.append(Q)
            Q = F(Q)
            Q.normalize_coordinates()
            index += 1
        I = orbit.index(Q)
        return (I, index-I-1)

    def cyclegraph(self):
        r"""
        Return the digraph of all orbits of this dynamical system.

        Over a finite field this is a finite graph. For subscheme domains, only points
        on the subscheme whose image are also on the subscheme are in the digraph.

        OUTPUT: a digraph

        EXAMPLES::

            sage: P.<x,y> = ProjectiveSpace(GF(13),1)
            sage: f = DynamicalSystem_projective([x^2-y^2, y^2])
            sage: f.cyclegraph()
            Looped digraph on 14 vertices

        ::

            sage: P.<x,y,z> = ProjectiveSpace(GF(3^2,'t'),2)
            sage: f = DynamicalSystem_projective([x^2+y^2, y^2, z^2+y*z])
            sage: f.cyclegraph()
            Looped digraph on 91 vertices

        ::

            sage: P.<x,y,z> = ProjectiveSpace(GF(7),2)
            sage: X = P.subscheme(x^2-y^2)
            sage: f = DynamicalSystem_projective([x^2, y^2, z^2], domain=X)
            sage: f.cyclegraph()
            Looped digraph on 15 vertices

        ::

            sage: P.<x,y,z> = ProjectiveSpace(GF(3),2)
            sage: f = DynamicalSystem_projective([x*z-y^2, x^2-y^2, y^2-z^2])
            sage: f.cyclegraph()
            Looped digraph on 13 vertices

        ::

            sage: P.<x,y,z> = ProjectiveSpace(GF(3),2)
            sage: X = P.subscheme([x-y])
            sage: f = DynamicalSystem_projective([x^2-y^2, x^2-y^2, y^2-z^2], domain=X)
            sage: f.cyclegraph()
            Looped digraph on 4 vertices
        """
        V = []
        E = []
        if is_ProjectiveSpace(self.domain()):
            for P in self.domain():
                V.append(P)
                try:
                    Q = self(P)
                    Q.normalize_coordinates()
                    E.append([Q])
                except ValueError: #indeterminacy
                    E.append([])
        else:
            X = self.domain()
            for P in X.ambient_space():
                try:
                    XP = X.point(P)
                    V.append(XP)
                    try:
                        Q = self(XP)
                        Q.normalize_coordinates()
                        E.append([Q])
                    except ValueError: #indeterminacy
                        E.append([])
                except TypeError:  # not a point on the scheme
                    pass
        from sage.graphs.digraph import DiGraph
        g = DiGraph(dict(zip(V, E)), loops=True)
        return g

    def possible_periods(self, return_points=False):
        r"""
        Return the list of possible minimal periods of a periodic point
        over `\QQ` and (optionally) a point in each cycle.

        ALGORITHM:

        See [Hutz2009]_.

        INPUT:

        - ``return_points`` -- (default: ``False``) boolean; if ``True``,
          then return the points as well as the possible periods

        OUTPUT:

        A list of positive integers, or a list of pairs of projective
        points and periods if ``return_points`` is ``True``.

        EXAMPLES::

            sage: P.<x,y> = ProjectiveSpace(GF(23),1)
            sage: f = DynamicalSystem_projective([x^2-2*y^2, y^2])
            sage: f.possible_periods()
            [1, 5, 11, 22, 110]

        ::

            sage: P.<x,y> = ProjectiveSpace(GF(13),1)
            sage: f = DynamicalSystem_projective([x^2-y^2, y^2])
            sage: sorted(f.possible_periods(True))
            [[(0 : 1), 2], [(1 : 0), 1], [(3 : 1), 3], [(3 : 1), 36]]

        ::

            sage: PS.<x,y,z> = ProjectiveSpace(2,GF(7))
            sage: f = DynamicalSystem_projective([-360*x^3 + 760*x*z^2,
            ....:                                 y^3 - 604*y*z^2 + 240*z^3, 240*z^3])
            sage: f.possible_periods()
            [1, 2, 4, 6, 12, 14, 28, 42, 84]

        .. TODO::

            - do not return duplicate points

            - improve hash to reduce memory of point-table
        """
        return _fast_possible_periods(self, return_points)

    def automorphism_group(self, absolute=False, iso_type=False, return_functions=False):
        r"""
        Return the subgroup of `PGL2` that is the automorphism group of this
        dynamical system.

        Only for dimension 1. The automorphism group is the set of `PGL2`
        elements that fixed the map under conjugation. See [FMV2014]_
        for the algorithm.

        INPUT:

        - ``absolute``-- (default: ``False``) boolean; if ``True``, then
          return the absolute automorphism group and a field of definition

        - ``iso_type`` -- (default: ``False``) boolean; if ``True``, then
          return the isomorphism type of the automorphism group

        - ``return_functions`` -- (default: ``False``) boolean; ``True``
          returns elements as linear fractional transformations and
          ``False`` returns elements as `PGL2` matrices

        OUTPUT: a list of elements of the automorphism group

        AUTHORS:

        - Original algorithm written by Xander Faber, Michelle Manes,
          Bianca Viray

        - Modified by Joao Alberto de Faria, Ben Hutz, Bianca Thompson

        EXAMPLES::

            sage: R.<x,y> = ProjectiveSpace(GF(7^3,'t'),1)
            sage: f = DynamicalSystem_projective([x^2-y^2, x*y])
            sage: f.automorphism_group()
            [
            [1 0]  [6 0]
            [0 1], [0 1]
            ]

        ::

            sage: R.<x,y> = ProjectiveSpace(GF(3^2,'t'),1)
            sage: f = DynamicalSystem_projective([x^3,y^3])
            sage: lst, label = f.automorphism_group(return_functions=True, iso_type=True) # long time
            sage: sorted(lst, key=str), label # long time
            ([(2*x + 1)/(x + 1),
              (2*x + 1)/x,
              (2*x + 2)/(x + 2),
              (2*x + 2)/x,
              (x + 1)/(x + 2),
              (x + 1)/x,
              (x + 2)/(x + 1),
              (x + 2)/x,
              1/(x + 1),
              1/(x + 2),
              1/x,
              2*x,
              2*x + 1,
              2*x + 2,
              2*x/(x + 1),
              2*x/(x + 2),
              2/(x + 1),
              2/(x + 2),
              2/x,
              x,
              x + 1,
              x + 2,
              x/(x + 1),
              x/(x + 2)],
             'PGL(2,3)')

        ::

            sage: R.<x,y> = ProjectiveSpace(GF(2^5,'t'),1)
            sage: f = DynamicalSystem_projective([x^5,y^5])
            sage: f.automorphism_group(return_functions=True, iso_type=True)
            ([x, 1/x], 'Cyclic of order 2')

        ::

            sage: R.<x,y> = ProjectiveSpace(GF(3^4,'t'),1)
            sage: f = DynamicalSystem_projective([x^2+25*x*y+y^2, x*y+3*y^2])
            sage: f.automorphism_group(absolute=True)
            [Univariate Polynomial Ring in w over Finite Field in b of size 3^4,
             [
             [1 0]
             [0 1]
             ]]
        """
        if self.domain().dimension_relative() != 1:
            raise NotImplementedError("must be dimension 1")
        else:
            f = self.dehomogenize(1)
            z = f[0].parent().gen()
        self.normalize_coordinates()
        if (self.degree() == 1) or (self.degree() == 0):
            raise NotImplementedError("Rational function of degree 1 not implemented.")
        if f[0].denominator() != 1:
            F = f[0].numerator().polynomial(z) / f[0].denominator().polynomial(z)
        else:
            F = f[0].numerator().polynomial(z)
        from .endPN_automorphism_group import automorphism_group_FF
        return(automorphism_group_FF(F, absolute, iso_type, return_functions))

    def all_periodic_points(self, **kwds):
        r"""
        Return a list of all periodic points over a finite field.

        INPUT:

        keywords:

        - ``R`` -- (default: base ring of dynamical system) the base ring
          over which the periodic points of the dynamical system are found

        OUTPUT: a list of elements which are periodic

        EXAMPLES::

            sage: P.<x,y> = ProjectiveSpace(GF(5^2),1)
            sage: f = DynamicalSystem_projective([x^2+y^2, x*y])
            sage: f.all_periodic_points()
            [(1 : 0), (z2 + 2 : 1), (4*z2 + 3 : 1)]

        ::

            sage: P.<x,y,z> = ProjectiveSpace(GF(5),2)
            sage: f = DynamicalSystem_projective([x^2+y^2+z^2, x*y+x*z, z^2])
            sage: f.all_periodic_points()
            [(1 : 0 : 0),
            (0 : 0 : 1),
            (1 : 0 : 1),
            (2 : 1 : 1),
            (1 : 4 : 1),
            (3 : 0 : 1),
            (0 : 3 : 1)]

        ::

            sage: P.<x,y>=ProjectiveSpace(GF(3), 1)
            sage: f = DynamicalSystem_projective([x^2 - y^2, y^2])
            sage: f.all_periodic_points(R=GF(3^2, 't'))
            [(1 : 0), (0 : 1), (2 : 1), (t : 1), (2*t + 1 : 1)]
        """
        R = kwds.pop("R", None)
        if R is None:
            DS = self
        else:
            DS = self.change_ring(R)
            return DS.all_periodic_points(**kwds)  #ensures that the correct method is run, in case user switches to infinite fields
        return _all_periodic_points(DS)<|MERGE_RESOLUTION|>--- conflicted
+++ resolved
@@ -1627,14 +1627,11 @@
               Defn: Defined on coordinates by sending (x : y) to
                     (8*x^2 + 16*x*y + 7*y^2 : -24*x^2 - 40*x*y - 16*y^2)
 
-<<<<<<< HEAD
-=======
         .. TODO::
 
             Use the left and right action functionality to replace the code below with
             #return DynamicalSystem_projective(M.inverse()*self*M, domain=self.codomain())
             once there is a function to pass to the smallest field of definition.
->>>>>>> a86de04f
         """
         if not (M.is_square() == 1 and M.determinant() != 0
             and M.ncols() == self.domain().ambient_space().dimension_relative() + 1):
@@ -3286,7 +3283,6 @@
         crit_points = [P(Q) for Q in X.rational_points()]
         return crit_points
 
-<<<<<<< HEAD
     def ramification_type(self,R=None,stable=True):
         r"""
         Return the ramification type of endomorphisms of
@@ -3356,17 +3352,14 @@
         fc=C.defining_ideal().gens()[0]
         for f,e in fc.factor():
             c = F(F.domain().subscheme(f)) # critical value
-            if ram_type.has_key(c):
+            if c in ram_type:
                 ram_type[c].append(e+1)
             else:
                 ram_type[c] = [e+1]
 
         return sorted(ram_type.values())
 
-    def is_postcritically_finite(self, err=0.01, embedding=None):
-=======
     def is_postcritically_finite(self, err=0.01, use_algebraic_closure=True):
->>>>>>> a86de04f
         r"""
         Determine if this dynamical system is post-critically finite.
 
@@ -3383,7 +3376,7 @@
         - ``err`` -- (default: 0.01) positive real number
 
         - ``use_algebraic_closure`` -- boolean (default: True) -- If True uses the
-          algebraic closure. If False, uses the smalest extension of the base field
+          algebraic closure. If False, uses the smallest extension of the base field
           containing all the critical points.
 
         OUTPUT: boolean
@@ -3493,7 +3486,7 @@
         - ``check`` -- boolean (default: True)
 
         - ``use_algebraic_closure`` -- boolean (default: True) -- If True uses the
-          algebraic closure. If False, uses the smalest extension of the base field
+          algebraic closure. If False, uses the smallest extension of the base field
           containing all the critical points.
 
         OUTPUT: a digraph
@@ -3616,7 +3609,7 @@
         - ``error_bound`` -- (optional) a positive real number
 
         - ``use_algebraic_closure`` -- boolean (default: True) -- If True uses the
-          algebraic closure. If False, uses the smalest extension of the base field
+          algebraic closure. If False, uses the smallest extension of the base field
           containing all the critical points.
 
         OUTPUT: real number
@@ -3702,15 +3695,15 @@
         kwds:
 
         - ``minimal`` -- (default: ``True``) boolean; ``True`` specifies to
-          find only the preperiodic points of minimal period ``m``,``n`` and 
+          find only the preperiodic points of minimal period ``m``,``n`` and
           ``False`` specifies to find all preperiodic points of period
           ``m``, ``n``
 
-        - ``R`` -- (default: the base ring of the dynamical system) a 
+        - ``R`` -- (default: the base ring of the dynamical system) a
           commutative ring over which to find the preperiodic points
 
-        - ``return_scheme`` -- (default: ``False``) boolean; return a 
-          subscheme of the ambient space that defines the ``m``,``n`` th 
+        - ``return_scheme`` -- (default: ``False``) boolean; return a
+          subscheme of the ambient space that defines the ``m``,``n`` th
           preperiodic points
 
         OUTPUT:
@@ -4185,7 +4178,7 @@
           per point or one per cycle
 
        - ``use_algebraic_closure`` -- boolean (default: True) -- If True uses the
-          algebraic closure. If False, uses the smalest extension of the base field
+          algebraic closure. If False, uses the smallest extension of the base field
           containing all the critical points.
 
         OUTPUT: a list of field elements
@@ -5294,12 +5287,7 @@
           specifies modulo which prime to try and perform the lifting
 
         - ``period_degree_bounds`` -- (default: ``[4,4]``) a pair of positive integers
-<<<<<<< HEAD
           (max period, max degree) for which the dynatomic polynomial should be solved for
-=======
-          (max period, max degree) for which the dynatomic polynomial should be solved
-          for when in dimension 1
->>>>>>> a86de04f
 
         - ``algorithm`` -- (optional) specifies which algorithm to use;
           current options are `dynatomic` and `lifting`; defaults to solving the
@@ -5393,31 +5381,10 @@
 
         ::
 
-<<<<<<< HEAD
-            sage: P.<x,y,z,w> = ProjectiveSpace(QQ, 3)
-            sage: f = DynamicalSystem_projective([x^2 - (3/4)*w^2, y^2 - 3/4*w^2, z^2 - 3/4*w^2, w^2])
-            sage: sorted(f.all_periodic_points(period_degree_bounds=[10,10]))
-            [(-1/2 : -1/2 : -1/2 : 1),
-             (-1/2 : -1/2 : 3/2 : 1),
-             (-1/2 : 3/2 : -1/2 : 1),
-             (-1/2 : 3/2 : 3/2 : 1),
-             (0 : 0 : 1 : 0),
-             (0 : 1 : 0 : 0),
-             (0 : 1 : 1 : 0),
-             (1 : 0 : 0 : 0),
-             (1 : 0 : 1 : 0),
-             (1 : 1 : 0 : 0),
-             (1 : 1 : 1 : 0),
-             (3/2 : -1/2 : -1/2 : 1),
-             (3/2 : -1/2 : 3/2 : 1),
-             (3/2 : 3/2 : -1/2 : 1),
-             (3/2 : 3/2 : 3/2 : 1)]
-=======
             sage: P.<x,y> = ProjectiveSpace(QQ, 1)
             sage: f = DynamicalSystem_projective([x^2 - 3/4*y^2, y^2])
             sage: sorted(f.all_periodic_points(period_degree_bounds=[2,2]))
             [(-1/2 : 1), (1 : 0), (3/2 : 1)]
->>>>>>> a86de04f
 
         TESTS::
 
