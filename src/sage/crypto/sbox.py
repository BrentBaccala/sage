--- conflicted
+++ resolved
@@ -699,12 +699,8 @@
             P = X[0].parent()
             gens = X + Y
 
-<<<<<<< HEAD
         m = self.input_size()
         n = self.output_size()
-=======
-        m = self.m
->>>>>>> 010ba97d
 
         solutions = []
         for i in range(1<<m):
@@ -796,14 +792,9 @@
                 total += var_choices/divisor
             return total
 
-<<<<<<< HEAD
         m = self.input_size()
         n = self.output_size()
         F = self._F
-=======
-        m = self.m
-        n = self.n
->>>>>>> 010ba97d
 
         if X is None and Y is None:
             P = self.ring()
