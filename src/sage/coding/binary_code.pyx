--- conflicted
+++ resolved
@@ -861,11 +861,7 @@
         """
         cdef int i, j
         from sage.matrix.constructor import matrix
-<<<<<<< HEAD
-        from sage.rings.finite_field_constructor import GF
-=======
         from sage.rings.finite_rings.finite_field_constructor import GF
->>>>>>> c6904435
         rows = []
         for i from 0 <= i < self.nrows:
             row = [0]*self.ncols
@@ -4230,11 +4226,7 @@
                                 break
                         if bingo2:
                             from sage.matrix.constructor import Matrix
-<<<<<<< HEAD
-                            from sage.rings.finite_field_constructor import GF
-=======
                             from sage.rings.finite_rings.finite_field_constructor import GF
->>>>>>> c6904435
                             M = Matrix(GF(2), B_aug.nrows, B_aug.ncols)
                             for i from 0 <= i < B_aug.ncols:
                                 for j from 0 <= j < B_aug.nrows:
