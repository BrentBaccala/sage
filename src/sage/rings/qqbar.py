--- conflicted
+++ resolved
@@ -1959,12 +1959,7 @@
         return v.real()
     return v
 
-<<<<<<< HEAD
-
-def number_field_elements_from_algebraics(numbers, minimal=False, same_field=False):
-=======
 def number_field_elements_from_algebraics(numbers, minimal=False, same_field=False, embedded=False, prec=53):
->>>>>>> 2eb33205
     r"""
     Given a sequence of elements of either ``AA`` or ``QQbar``
     (or a mixture), computes a number field containing all of these
