--- conflicted
+++ resolved
@@ -312,7 +312,11 @@
 
     def __floordiv__(self, right):
         """
-<<<<<<< HEAD
+        If a,b are p-adic integers, then floordiv (//) satisfies the following equation:
+        a%b + b*(a//b) == a
+
+        FIX BUG!!!
+
         EXAMPLES:
             sage: r = Zp(19)
             sage: a = r(1+19+17*19^3+5*19^4); b = r(19^3); a/b
@@ -321,22 +325,15 @@
             19^-3 + 19^-2 + 17 + 5*19 + O(19^17)
             sage: a//b
             17 + 5*19 + O(19^17)
-=======
-        If a,b are p-adic integers, then floordiv (//) satisfies the following equation:
-        a%b + b*(a//b) == a
-
-        FIX BUG!!!
-
-        EXAMPLES:
-        sage: R = Zp(19, 5, 'capped-rel','series')
-        sage: a = R(-1); a
-        18 + 18*19 + 18*19^2 + 18*19^3 + 18*19^4 + O(19^5)
-        sage: b=R(-2*19^3); b
-        17*19^3 + 18*19^4 + 18*19^5 + 18*19^6 + 18*19^7 + O(19^8)
-        sage: a//b
-        10*19^-3 + 9*19^-2 + 9*19^-1 + 9 + 9*19 + O(19^2)  #This is wrong!
+
+            sage: R = Zp(19, 5, 'capped-rel','series')
+            sage: a = R(-1); a
+            18 + 18*19 + 18*19^2 + 18*19^3 + 18*19^4 + O(19^5)
+            sage: b=R(-2*19^3); b
+            17*19^3 + 18*19^4 + 18*19^5 + 18*19^6 + 18*19^7 + O(19^8)
+            sage: a//b
+            10*19^-3 + 9*19^-2 + 9*19^-1 + 9 + 9*19 + O(19^2)  #This is wrong!
                                                            #Should be 9 + 9*19 + O(19^2)
->>>>>>> 5cc2ed58
         """
         if isinstance(right, Integer):
             right = pAdicRingCappedRelativeElement(self.parent(), right)
