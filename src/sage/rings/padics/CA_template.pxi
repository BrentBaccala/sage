"""
Capped absolute template for complete discrete valuation rings

In order to use this template you need to write a linkage file and gluing file.
For an example see mpz_linkage.pxi (linkage file) and padic_capped_absolute_element.pyx (gluing file).

The linkage file implements a common API that is then used in the class CAElement defined here.
See the documentation of mpz_linkage.pxi for the functions needed.

The gluing file does the following:

- ctypedef's celement to be the appropriate type (e.g. mpz_t)
- includes the linkage file
- includes this template
- defines a concrete class inheriting from CAElement, and implements
  any desired extra methods

AUTHORS:

- David Roe (2012-3-1) -- initial version
"""

#*****************************************************************************
#       Copyright (C) 2012 David Roe <roed.math@gmail.com>
#                          William Stein <wstein@gmail.com>
#
#  Distributed under the terms of the GNU General Public License (GPL)
#  as published by the Free Software Foundation; either version 2 of
#  the License, or (at your option) any later version.
#
#                  http://www.gnu.org/licenses/
#*****************************************************************************

# This file implements common functionality among template elements
include "padic_template_element.pxi"

from sage.structure.element cimport Element
from sage.rings.padics.common_conversion cimport comb_prec, _process_args_and_kwds
from sage.rings.integer_ring import ZZ
from sage.rings.rational_field import QQ
from sage.categories.sets_cat import Sets
from sage.categories.sets_with_partial_maps import SetsWithPartialMaps
from sage.categories.homset import Hom

cdef class CAElement(pAdicTemplateElement):
    cdef int _set(self, x, long val, long xprec, absprec, relprec) except -1:
        """
        Sets the value of this element from given defining data.

        This function is intended for use in conversion, and should
        not be called on an element created with :meth:`_new_c`.

        INPUT:

        - ``x`` -- data defining a `p`-adic element: int, long,
          Integer, Rational, other `p`-adic element...

        - ``val`` -- the valuation of the resulting element

        - ``xprec -- an inherent precision of ``x``

        - ``absprec`` -- an absolute precision cap for this element

        - ``relprec`` -- a relative precision cap for this element

        TESTS::

            sage: R = ZpCA(5)
            sage: a = R(17,5); a #indirect doctest
            2 + 3*5 + O(5^5)
            sage: a = R(75, absprec = 5, relprec = 4); a #indirect doctest
            3*5^2 + O(5^5)
            sage: a = R(25/9, absprec = 5); a #indirect doctest
            4*5^2 + 2*5^3 + O(5^5)
            sage: a = R(25/9, absprec = 5, relprec = 4); a #indirect doctest
            4*5^2 + 2*5^3 + O(5^5)
        """
        IF CELEMENT_IS_PY_OBJECT:
            polyt = type(self.prime_pow.modulus)
            self.value = <celement>polyt.__new__(polyt)
        cconstruct(self.value, self.prime_pow)
        cdef long rprec = comb_prec(relprec, self.prime_pow.ram_prec_cap)
        cdef long aprec = comb_prec(absprec, min(self.prime_pow.ram_prec_cap, xprec))
        if aprec <= val:
            csetzero(self.value, self.prime_pow)
            self.absprec = aprec
        else:
            self.absprec = min(aprec, val + rprec)
            if isinstance(x,CAElement) and x.parent() is self.parent():
                cshift_notrunc(self.value, (<CAElement>x).value, 0, self.absprec, self.prime_pow, True)
            else:
                cconv(self.value, x, self.absprec, 0, self.prime_pow)

    cdef CAElement _new_c(self):
        """
        Creates a new element with the same basic info.

        TESTS::

            sage: R = ZpCA(5); R(6,5) * R(7,8) #indirect doctest
            2 + 3*5 + 5^2 + O(5^5)

            sage: R.<a> = ZqCA(25)
            sage: S.<x> = ZZ[]
            sage: W.<w> = R.ext(x^2 - 5)
            sage: w * (w+1) #indirect doctest
            w + w^2 + O(w^40)
        """
        cdef type t = type(self)
        cdef CAElement ans = t.__new__(t)
        ans._parent = self._parent
        ans.prime_pow = self.prime_pow
        IF CELEMENT_IS_PY_OBJECT:
            polyt = type(self.prime_pow.modulus)
            ans.value = <celement>polyt.__new__(polyt)
        cconstruct(ans.value, ans.prime_pow)
        return ans

    cdef pAdicTemplateElement _new_with_value(self, celement value, long absprec):
        """
        Creates a new element with a given value and absolute precision.

        Used by code that doesn't know the precision type.
        """
        cdef CAElement ans = self._new_c()
        ans.absprec = absprec
        self.check_preccap()
        creduce(ans.value, value, absprec, ans.prime_pow)
        return ans

    cdef int _get_unit(self, celement value) except -1:
        """
        Sets ``value`` to the unit of this p-adic element.
        """
        cremove(value, self.value, 0, self.prime_pow)

    cdef int check_preccap(self) except -1:
        """
        Checks that this element doesn't have precision higher than
        allowed by the precision cap.

        TESTS::

            sage: ZpCA(5)(1).lift_to_precision(30) # indirect doctest
            Traceback (most recent call last):
            ...
            PrecisionError: Precision higher than allowed by the precision cap.
        """
        if self.absprec > self.prime_pow.ram_prec_cap:
            raise PrecisionError("Precision higher than allowed by the precision cap.")

    def __copy__(self):
        """
        Return a copy of this element.

        EXAMPLES::

            sage: a = ZpCA(5,6)(17); b = copy(a)
            sage: a == b
            True
            sage: a is b
            False
        """
        cdef CAElement ans = self._new_c()
        ans.absprec = self.absprec
        ccopy(ans.value, self.value, ans.prime_pow)
        return ans

    def __dealloc__(self):
        """
        Deallocate the underlying data structure.

        TESTS::

            sage: R = ZpCA(5)
            sage: a = R(17)
            sage: del(a)
        """
        cdestruct(self.value, self.prime_pow)

    def __reduce__(self):
        """
        Return a tuple of a function and data that can be used to unpickle this
        element.

        TESTS::

            sage: a = ZpCA(5)(-3)
            sage: type(a)
            <type 'sage.rings.padics.padic_capped_absolute_element.pAdicCappedAbsoluteElement'>
            sage: loads(dumps(a)) == a
            True
        """
        return unpickle_cae_v2, (self.__class__, self.parent(), cpickle(self.value, self.prime_pow), self.absprec)

    cpdef _neg_(self):
        """
        Return the additive inverse of this element.

        EXAMPLES::

            sage: R = Zp(5, prec=10, type='capped-abs')
            sage: a = R(1)
            sage: -a #indirect doctest
            4 + 4*5 + 4*5^2 + 4*5^3 + 4*5^4 + 4*5^5 + 4*5^6 + 4*5^7 + 4*5^8 + 4*5^9 + O(5^10)
        """
        cdef CAElement ans = self._new_c()
        ans.absprec = self.absprec
        cneg(ans.value, self.value, ans.absprec, ans.prime_pow)
        creduce_small(ans.value, ans.value, ans.absprec, ans.prime_pow)
        return ans

    cpdef _add_(self, _right):
        """
        Return the sum of this element and ``_right``.

        EXAMPLES::

            sage: R = ZpCA(13, 4)
            sage: R(2) + R(3) #indirect doctest
            5 + O(13^4)
            sage: R(12) + R(1)
            13 + O(13^4)

        Check that :trac:`20245` is resolved::

            sage: R(1,1) + R(169,3)
            1 + O(13)
        """
        cdef CAElement right = _right
        cdef CAElement ans = self._new_c()
        ans.absprec = min(self.absprec, right.absprec)
        cadd(ans.value, self.value, right.value, ans.absprec, ans.prime_pow)
        creduce(ans.value, ans.value, ans.absprec, ans.prime_pow)
        return ans

    cpdef _sub_(self, _right):
        """
        Return the difference of this element and ``_right``.

        EXAMPLES::

            sage: R = ZpCA(13, 4)
            sage: R(10) - R(10) #indirect doctest
            O(13^4)
            sage: R(10) - R(11)
            12 + 12*13 + 12*13^2 + 12*13^3 + O(13^4)
        """
        cdef CAElement right = _right
        cdef CAElement ans = self._new_c()
        ans.absprec = min(self.absprec, right.absprec)
        csub(ans.value, self.value, right.value, ans.absprec, ans.prime_pow)
        creduce(ans.value, ans.value, ans.absprec, ans.prime_pow)
        return ans

    def __invert__(self):
        """
        Return the multiplicative inverse of this element.

        .. NOTE::

            The result always lives in the fraction field, even if this element
            is a unit.

        EXAMPLES::

            sage: R = ZpCA(17)
            sage: ~R(-1) == R(-1)
            True
            sage: ~R(5) * 5
            1 + O(17^20)
            sage: ~R(5)
            7 + 3*17 + 10*17^2 + 13*17^3 + 6*17^4 + 3*17^5 + 10*17^6 + 13*17^7 + 6*17^8 + 3*17^9 + 10*17^10 + 13*17^11 + 6*17^12 + 3*17^13 + 10*17^14 + 13*17^15 + 6*17^16 + 3*17^17 + 10*17^18 + 13*17^19 + O(17^20)
            sage: ~R(-1) == R(-1) #indirect doctest
            True
        """
        return ~self.parent().fraction_field()(self)

    cpdef _mul_(self, _right):
        """
        Return the product of this element and ``_right``.

        EXAMPLES::

            sage: R = ZpCA(5)
            sage: a = R(20,5); b = R(75, 4); a * b #indirect doctest
            2*5^3 + 2*5^4 + O(5^5)
        """
        cdef CAElement right = _right
        cdef CAElement ans = self._new_c()
        cdef long vals, valr
        if self.absprec == self.prime_pow.ram_prec_cap and right.absprec == self.prime_pow.ram_prec_cap:
            ans.absprec = self.absprec
        else:
            vals = self.valuation_c()
            valr = right.valuation_c()
            ans.absprec = min(vals + valr + min(self.absprec - vals, right.absprec - valr), self.prime_pow.ram_prec_cap)
        cmul(ans.value, self.value, right.value, ans.absprec, ans.prime_pow)
        creduce(ans.value, ans.value, ans.absprec, ans.prime_pow)
        return ans

    cpdef _div_(self, right):
        """
        Return the quotient of this element and ``right``.

        .. NOTE::

            The result always lives in the fraction field, even if ``right`` is
            a unit.

        EXAMPLES::

            sage: R = ZpCA(13, 4)
            sage: R(2) / R(3) # indirect doctest
            5 + 4*13 + 4*13^2 + 4*13^3 + O(13^4)
            sage: a = R(169 * 2) / R(13); a
            2*13 + O(13^3)
            sage: R(13) / R(169 * 2)
            7*13^-1 + 6 + O(13)
            sage: ~a
            7*13^-1 + 6 + O(13)
            sage: 1 / a
            7*13^-1 + 6 + O(13)
        """
        K = self.parent().fraction_field()
        return K(self) / K(right)

    @coerce_binop
    def _quo_rem(self, _right):
        """
        Quotient with remainder.

        EXAMPLES::

            sage: R = ZpCA(3, 5)
            sage: R(12).quo_rem(R(2))
            (2*3 + O(3^5), O(3^5))
            sage: R(2).quo_rem(R(12))
            (O(3^4), 2 + O(3^5))
            sage: q, r = R(4).quo_rem(R(12)); q, r
            (1 + 2*3 + 2*3^3 + O(3^4), 1 + O(3^5))
            sage: 12*q + r == 4
            True
        """
        cdef CAElement right = _right
        if right._is_inexact_zero():
            raise ZeroDivisionError
        cdef CAElement q = self._new_c()
        cdef CAElement r = self._new_c()
        cdef long sval, srprec, rval, rrprec, diff
        sval = self.valuation_c()
        srprec = self.absprec - sval
        rval = right.valuation_c()
        rrprec = right.absprec - rval
        diff = sval - rval
        rprec = min(srprec, rrprec)
        r.absprec = r.prime_pow.ram_prec_cap
        if ciszero(self.value, self.prime_pow):
            q.absprec = diff + rprec
            csetzero(q.value, q.prime_pow)
            csetzero(r.value, r.prime_pow)
        elif diff >= 0:
            q.absprec = diff + rprec
            # shift right and self by the same power of the uniformizer
            cshift_notrunc(r.value, right.value, -rval, q.absprec, r.prime_pow, False)
            # We use shift_rem as a temp variable
            cshift_notrunc(self.prime_pow.shift_rem, self.value, -rval, q.absprec, q.prime_pow, False)
            # divide
            cdivunit(q.value, self.prime_pow.shift_rem, r.value, q.absprec, q.prime_pow)
            csetzero(r.value, r.prime_pow)
        else:
            q.absprec = rprec
            cshift(q.value, r.value, self.value, -rval, q.absprec, q.prime_pow, False)
            cshift_notrunc(q.prime_pow.shift_rem, right.value, -rval, q.absprec, q.prime_pow, False)
            cdivunit(q.value, q.value, q.prime_pow.shift_rem, q.absprec, q.prime_pow)
        creduce(q.value, q.value, q.absprec, q.prime_pow)
        return q, r

    def __pow__(CAElement self, _right, dummy):
        """
        Exponentiation.

        When ``right`` is divisible by `p` then one can get more
        precision than expected.  See the documentation in
        :mod:`sage.rings.padics.CR_template.pxi` for more details.

        For `p`-adic exponents, `a^b` is defined as `\exp(b \log(a))`.
        Since the `p`-adic logarithm is defined for `a` a unit, the
        same is true of exponentiation.

        INPUT:

        - ``_right`` -- currently integers and `p`-adic exponents are
          supported.

        - ``dummy`` -- not used (Python's ``__pow__`` signature
          includes it)

        EXAMPLES::

            sage: R = ZpCA(11, 5)
            sage: R(1/2)^5
            10 + 7*11 + 11^2 + 5*11^3 + 4*11^4 + O(11^5)
            sage: R(1/32)
            10 + 7*11 + 11^2 + 5*11^3 + 4*11^4 + O(11^5)
            sage: R(1/2)^5 == R(1/32)
            True
            sage: R(3)^1000
            1 + 4*11^2 + 3*11^3 + 7*11^4 + O(11^5)

        `p`-adic exponents are supported::

            sage: R = ZpCA(11, 5, print_mode='terse')
            sage: a = R(3/14, 3); b = R(8/9); c = R(11,2)
            sage: a
            1046 + O(11^3)
            sage: b
            35790 + O(11^5)
            sage: a^b
            177 + O(11^3)
            sage: a^35790
            177 + O(11^3)
            sage: a^c
            848 + O(11^3)
            sage: (a.log()*c).exp()
            848 + O(11^3)

            sage: R = ZpCA(19, 5, print_mode='series')
            sage: a = R(8/5,4); a
            13 + 7*19 + 11*19^2 + 7*19^3 + O(19^4)
            sage: a^(R(19/7))
            1 + 14*19^2 + 11*19^3 + 13*19^4 + O(19^5)
            sage: (a // R.teichmuller(13))^(R(19/7))
            1 + 14*19^2 + 11*19^3 + 13*19^4 + O(19^5)
            sage: (a.log() * 19/7).exp()
            1 + 14*19^2 + 11*19^3 + 13*19^4 + O(19^5)
        """
        cdef long relprec, val, rval
        cdef mpz_t tmp
        cdef Integer right
        cdef CAElement pright, ans
        cdef bint exact_exp
        if isinstance(_right, Integer) or isinstance(_right, (int, long)) \
                                          or isinstance(_right, Rational):
            if _right < 0:
                base = ~self
                return base.__pow__(-_right, dummy)
            exact_exp = True
        elif self.parent() is _right.parent():
            ## For extension elements, we need to switch to the
            ## fraction field sometimes in highly ramified extensions.
            exact_exp = False
            pright = _right
        else:
            self, _right = canonical_coercion(self, _right)
            return self.__pow__(_right, dummy)
        ans = self._new_c()
        if exact_exp and _right == 0:
            # return 1 to maximum precision
            ans.absprec = self.prime_pow.ram_prec_cap
            csetone(ans.value, ans.prime_pow)
        elif ciszero(self.value, self.prime_pow):
            # We may assume from above that right > 0 if exact.
            # So we return a zero of precision right * self.ordp.
            if isinstance(_right, (int, long)):
                _right = Integer(_right)
            if isinstance(_right, Integer):
                right = <Integer>_right
                if self.absprec == 0:
                    ans.absprec = 0
                else:
                    mpz_init(tmp)
                    mpz_mul_si(tmp, right.value, self.absprec)
                    if mpz_cmp_si(tmp, self.prime_pow.ram_prec_cap) >= 0:
                        ans.absprec = self.prime_pow.ram_prec_cap
                    else:
                        ans.absprec = mpz_get_si(tmp)
                    mpz_clear(tmp)
                csetzero(ans.value, ans.prime_pow)
            else:
                if not exact_exp and self.absprec > 0:
                    raise ValueError("in order to raise to a p-adic exponent, base must be a unit")
                raise PrecisionError("Need more precision")
        else:
            val = self.valuation_c()
            if exact_exp:
                # exact_pow_helper is defined in padic_template_element.pxi
                right = exact_pow_helper(&relprec, self.absprec - val, _right, self.prime_pow)
                mpz_init(tmp)
                mpz_mul_si(tmp, right.value, val)
                if mpz_cmp_si(tmp, self.prime_pow.ram_prec_cap) >= 0:
                    ans.absprec = self.prime_pow.ram_prec_cap
                    csetzero(ans.value, ans.prime_pow)
                else:
                    ans.absprec = min(mpz_get_si(tmp) + relprec, self.prime_pow.ram_prec_cap)
                    cpow(ans.value, self.value, right.value, ans.absprec, ans.prime_pow)
                mpz_clear(tmp)
            else:
                rval = pright.valuation_c()
                if rval != 0:
                    pright = pright.unit_part()
                # We may assume that val = 0 since the following will quickly raise an error otherwise.
                # padic_pow_helper is defined in padic_template_element.pxi
                ans.absprec = padic_pow_helper(ans.value, self.value, val, self.absprec,
                                               pright.value, rval, pright.absprec, self.prime_pow)
        return ans

    cdef pAdicTemplateElement _lshift_c(self, long shift):
        """
        Multiplies by `\pi^{\mbox{shift}}`.

        Negative shifts may truncate the result.

        TESTS::

            sage: R = ZpCA(5); a = R(17); a << 2
            2*5^2 + 3*5^3 + O(5^20)
            sage: a << -1
            3 + O(5^19)
            sage: a << 0 == a
            True
            sage: a << 400
            O(5^20)
            sage: a << -400
            O(5^0)
        """
        if shift < 0:
            return self._rshift_c(-shift)
        elif shift == 0:
            return self
        cdef CAElement ans = self._new_c()
        if shift >= self.prime_pow.ram_prec_cap:
            csetzero(ans.value, ans.prime_pow)
            ans.absprec = self.prime_pow.ram_prec_cap
        else:
            ans.absprec = min(self.absprec + shift, self.prime_pow.ram_prec_cap)
<<<<<<< HEAD
            cshift(ans.value, self.value, shift, ans.absprec, ans.prime_pow, self.prime_pow.e > 1)
=======
            cshift_notrunc(ans.value, self.value, shift, ans.absprec, ans.prime_pow, self.prime_pow.e > 1)
>>>>>>> fda8a55c
        return ans

    cdef pAdicTemplateElement _rshift_c(self, long shift):
        """
        Divides by ``π^{\mbox{shift}}``.

        Positive shifts may truncate the result.

        TESTS::

            sage: R = ZpCA(5); a = R(77); a >> 1
            3*5 + O(5^19)
            sage: a >> -1
            2*5 + 3*5^3 + O(5^20)
            sage: a >> 0 == a
            True
            sage: a >> 400
            O(5^0)
            sage: a >> -400
            O(5^20)
        """
        if shift < 0:
            return self._lshift_c(-shift)
        elif shift == 0:
            return self
        cdef CAElement ans = self._new_c()
        if shift >= self.absprec:
            csetzero(ans.value, ans.prime_pow)
            ans.absprec = 0
        else:
            ans.absprec = self.absprec - shift
<<<<<<< HEAD
            cshift(ans.value, self.value, -shift, ans.absprec, ans.prime_pow, self.prime_pow.e > 1)
=======
            cshift(ans.value, ans.prime_pow.shift_rem, self.value, -shift, ans.absprec, ans.prime_pow, self.prime_pow.e > 1)
>>>>>>> fda8a55c
        return ans

    def add_bigoh(self, absprec):
        """
        Returns a new element with absolute precision decreased to
        ``absprec``.  The precision never increases.

        INPUT:

        - ``absprec`` -- an integer or infinity

        OUTPUT:

        ``self`` with precision set to the minimum of ``self's`` precision and ``prec``

        EXAMPLES::

            sage: R = Zp(7,4,'capped-abs','series'); a = R(8); a.add_bigoh(1)
            1 + O(7)

            sage: k = ZpCA(3,5)
            sage: a = k(41); a
            2 + 3 + 3^2 + 3^3 + O(3^5)
            sage: a.add_bigoh(7)
            2 + 3 + 3^2 + 3^3 + O(3^5)
            sage: a.add_bigoh(3)
            2 + 3 + 3^2 + O(3^3)

        TESTS:

        Verify that :trac:`13591` has been resolved::

            sage: k(3).add_bigoh(-1)
            O(3^-1)

        """
        cdef long aprec, newprec
        if absprec is infinity:
            return self
        if isinstance(absprec, int):
            aprec = absprec
        else:
            if not isinstance(absprec, Integer):
                absprec = Integer(absprec)
            if mpz_fits_slong_p((<Integer>absprec).value) == 0:
                if mpz_sgn((<Integer>absprec).value) == -1:
                    raise ValueError("absprec must fit into a signed long")
                else:
                    aprec = self.prime_pow.ram_prec_cap
            else:
                aprec = mpz_get_si((<Integer>absprec).value)
        if aprec >= self.absprec:
            return self
        if aprec < 0:
            return self.parent().fraction_field()(self).add_bigoh(absprec)
        cdef CAElement ans = self._new_c()
        ans.absprec = aprec
        creduce(ans.value, self.value, ans.absprec, ans.prime_pow)
        return ans

    cpdef bint _is_exact_zero(self) except -1:
        """
        Tests whether this element is an exact zero, which is always
        False for capped absolute elements.

        This function exists for compatibility with capped relative
        elements.

        EXAMPLES::

            sage: ZpCA(5)(0)._is_exact_zero()
            False
        """
        return False

    cpdef bint _is_inexact_zero(self) except -1:
        """
        Determines whether this element is indistinguishable from
        zero.

        EXAMPLES::

            sage: R = ZpCA(7, 5)
            sage: R(7^5)._is_inexact_zero()
            True
            sage: R(0,4)._is_inexact_zero()
            True
            sage: R(0)._is_inexact_zero()
            True
        """
        return ciszero(self.value, self.prime_pow)

    def is_zero(self, absprec = None):
        r"""
        Determines whether this element is zero modulo
        `\pi^{\mbox{absprec}}`.

        If ``absprec is None``, returns ``True`` if this element is
        indistinguishable from zero.

        INPUT:

        - ``absprec`` -- an integer, infinity, or ``None``

        EXAMPLES::

            sage: R = ZpCA(17, 6)
            sage: R(0).is_zero()
            True
            sage: R(17^6).is_zero()
            True
            sage: R(17^2).is_zero(absprec=2)
            True
            sage: R(17^6).is_zero(absprec=10)
            Traceback (most recent call last):
            ...
            PrecisionError: Not enough precision to determine if element is zero
        """
        if absprec is infinity:
            raise PrecisionError("Not enough precision to determine if element is zero")
        cdef bint iszero = ciszero(self.value, self.prime_pow)
        if absprec is None:
            return iszero
        cdef long val = self.valuation_c()
        if isinstance(absprec, int):
            if iszero and absprec > self.absprec:
                raise PrecisionError("Not enough precision to determine if element is zero")
            return val >= absprec
        if not isinstance(absprec, Integer):
            absprec = Integer(absprec)
        if iszero:
            if mpz_cmp_si((<Integer>absprec).value, val) > 0:
                raise PrecisionError("Not enough precision to determine if element is zero")
            else:
                return True
        return mpz_cmp_si((<Integer>absprec).value, val) <= 0

    def __nonzero__(self):
        """
        Whether this element should be considered true in a boolean context.

        For most applications, explicitly specifying the power of p
        modulo which the element is supposed to be nonzero is
        preferable.

        EXAMPLES::

            sage: R = ZpCA(5); a = R(0); b = R(0,5); c = R(75)
            sage: bool(a), bool(b), bool(c)
            (False, False, True)
        """
        return not ciszero(self.value, self.prime_pow)

    def is_equal_to(self, _right, absprec=None):
        r"""
        Determines whether the inputs are equal modulo
        `\pi^{\mbox{absprec}}`.

        INPUT:

        - ``right`` -- a `p`-adic element with the same parent

        - ``absprec`` -- an integer, infinity, or ``None``

        EXAMPLES::

            sage: R = ZpCA(2, 6)
            sage: R(13).is_equal_to(R(13))
            True
            sage: R(13).is_equal_to(R(13+2^10))
            True
            sage: R(13).is_equal_to(R(17), 2)
            True
            sage: R(13).is_equal_to(R(17), 5)
            False
            sage: R(13).is_equal_to(R(13+2^10),absprec=10)
            Traceback (most recent call last):
            ...
            PrecisionError: Elements not known to enough precision
        """
        if absprec is infinity:
            raise PrecisionError("Elements not known to enough precision")
        cdef CAElement right
        cdef long aprec, rprec, sval, rval
        if self.parent() is _right.parent():
            right = _right
        else:
            right = self.parent()(_right)
        if absprec is None:
            aprec = min(self.absprec, right.absprec)
        else:
            if not isinstance(absprec, Integer):
                absprec = Integer(absprec)
            if mpz_fits_slong_p((<Integer>absprec).value) == 0:
                if mpz_sgn((<Integer>absprec).value) < 0:
                    return True
                else:
                    raise PrecisionError("Elements not known to enough precision")
            aprec = mpz_get_si((<Integer>absprec).value)
            if aprec > self.absprec or aprec > right.absprec:
                raise PrecisionError("Elements not known to enough precision")
        return ccmp(self.value, right.value, aprec, aprec < self.absprec, aprec < right.absprec, self.prime_pow) == 0

    cdef int _cmp_units(self, pAdicGenericElement _right) except -2:
        """
        This function is used in comparing `p`-adic elements.

        EXAMPLES::

            sage: R = ZpCA(37)
            sage: R(17) == R(17+37^6) # indirect doctest
            False
        """
        cdef CAElement right = _right
        cdef long aprec = min(self.absprec, right.absprec)
        if aprec == 0:
            return 0
        return ccmp(self.value, right.value, aprec, aprec < self.absprec, aprec < right.absprec, self.prime_pow)

    cdef pAdicTemplateElement lift_to_precision_c(self, long absprec):
        """
        Returns an arbitrary lift of this element to higher precision.

        If ``absprec`` is less than the absolute precision of this
        element this function will return the input element.

        INPUT:

        - ``absprec`` -- an integer, at most the precision cap of the
          parent.

        EXAMPLES::

            sage: R = ZpCA(19)
            sage: a = R(19, 7); a
            19 + O(19^7)
            sage: a.lift_to_precision(12) # indirect doctest
            19 + O(19^12)
            sage: a.lift_to_precision(4) is a
            True
        """
        cdef CAElement ans
        if absprec == maxordp:
            absprec = self.prime_pow.ram_prec_cap
        if absprec <= self.absprec:
            return self
        ans = self._new_c()
        ccopy(ans.value, self.value, ans.prime_pow)
        ans.absprec = absprec
        return ans

    def _cache_key(self):
        r"""
        Return a hashable key which identifies this element for caching.

        TESTS::

            sage: R.<a> = ZqCA(9)
            sage: (9*a)._cache_key()
            (..., ((), (), (0, 1)), 20)

        .. SEEALSO::

            :meth:`sage.misc.cachefunc._cache_key`
        """
        tuple_recursive = lambda l: tuple(tuple_recursive(x) for x in l) if hasattr(l, '__iter__') else l
        return (self.parent(), tuple_recursive(trim_zeros(list(self.expansion()))), self.precision_absolute())

    def _teichmuller_set_unsafe(self):
        """
        Sets this element to the Teichmuller representative with the
        same residue.

        .. WARNING::

            This function modifies the element, which is not safe.
            Elements are supposed to be immutable.

        EXAMPLES::

            sage: R = ZpCA(17,5); a = R(11)
            sage: a
            11 + O(17^5)
            sage: a._teichmuller_set_unsafe(); a
            11 + 14*17 + 2*17^2 + 12*17^3 + 15*17^4 + O(17^5)
            sage: E = a.expansion(lift_mode='teichmuller'); E
            17-adic expansion of 11 + 14*17 + 2*17^2 + 12*17^3 + 15*17^4 + O(17^5) (teichmuller)
            sage: list(E)
            [11 + 14*17 + 2*17^2 + 12*17^3 + 15*17^4 + O(17^5), O(17^5), O(17^5), O(17^5), O(17^5)]

        Note that if you set an element which is congruent to 0 you
        get 0 to maximum precision::

            sage: b = R(17*5); b
            5*17 + O(17^5)
            sage: b._teichmuller_set_unsafe(); b
            O(17^5)
        """
        if self.valuation_c() > 0:
            csetzero(self.value, self.prime_pow)
            self.absprec = self.prime_pow.ram_prec_cap
        elif self.absprec == 0:
            raise ValueError("not enough precision")
        else:
            cteichmuller(self.value, self.value, self.absprec, self.prime_pow)

    def polynomial(self, var='x'):
        """
        Returns a polynomial over the base ring that yields this element
        when evaluated at the generator of the parent.

        INPUT:

        - ``var`` -- string, the variable name for the polynomial

        EXAMPLES::

            sage: R.<a> = ZqCA(5^3)
            sage: a.polynomial()
            (1 + O(5^20))*x + (O(5^20))
            sage: a.polynomial(var='y')
            (1 + O(5^20))*y + (O(5^20))
            sage: (5*a^2 + R(25, 4)).polynomial()
            (5 + O(5^4))*x^2 + (O(5^4))*x + (5^2 + O(5^4))
        """
        R = self.base_ring()
        S = R[var]
        prec = self.precision_absolute()
        e = self.parent().relative_e()
        L = ccoefficients(self.value, 0, self.absprec, self.prime_pow)
        if e == 1:
            L = [R(c, prec) for c in L]
        else:
            L = [R(c, (prec - i - 1) // e + 1) for i, c in enumerate(L)]
        return S(L)

    def precision_absolute(self):
        """
        The absolute precision of this element.

        This is the power of the maximal ideal modulo which this
        element is defined.

        EXAMPLES::

            sage: R = Zp(7,4,'capped-abs'); a = R(7); a.precision_absolute()
            4
        """
        cdef Integer ans = Integer.__new__(Integer)
        mpz_set_si(ans.value, self.absprec)
        return ans

    def precision_relative(self):
        """
        The relative precision of this element.

        This is the power of the maximal ideal modulo which the unit
        part of this element is defined.

        EXAMPLES::

            sage: R = Zp(7,4,'capped-abs'); a = R(7); a.precision_relative()
            3
        """
        cdef Integer ans = Integer.__new__(Integer)
        mpz_set_si(ans.value, self.absprec - self.valuation_c())
        return ans

    cpdef pAdicTemplateElement unit_part(CAElement self):
        r"""
        Returns the unit part of this element.

        EXAMPLES::

            sage: R = Zp(17,4,'capped-abs', 'val-unit')
            sage: a = R(18*17)
            sage: a.unit_part()
            18 + O(17^3)
            sage: type(a)
            <type 'sage.rings.padics.padic_capped_absolute_element.pAdicCappedAbsoluteElement'>
            sage: R(0).unit_part()
            O(17^0)
        """
        cdef CAElement ans = (<CAElement>self)._new_c()
        cdef long val = cremove(ans.value, (<CAElement>self).value, (<CAElement>self).absprec, (<CAElement>self).prime_pow)
        ans.absprec = (<CAElement>self).absprec - val
        return ans

    cdef long valuation_c(self):
        """
        Returns the valuation of this element.

        TESTS::

            sage: R = ZpCA(5)
            sage: R(5^5*1827).valuation()
            5
            sage: R(1).valuation()
            0
            sage: R(2).valuation()
            0
            sage: R(5).valuation()
            1
            sage: R(10).valuation()
            1
            sage: R(25).valuation()
            2
            sage: R(50).valuation()
            2
            sage: R(0).valuation()
            20
            sage: R(0,6).valuation()
            6
        """
        return cvaluation(self.value, self.absprec, self.prime_pow)

    cpdef val_unit(self):
        """
        Returns a 2-tuple, the first element set to the valuation of this
        element, and the second to the unit part of this element.

        For a zero element, the unit part is ``O(p^0)``.

        EXAMPLES::

            sage: R = ZpCA(5)
            sage: a = R(75, 6); b = a - a
            sage: a.val_unit()
            (2, 3 + O(5^4))
            sage: b.val_unit()
            (6, O(5^0))
        """
        cdef CAElement unit = self._new_c()
        cdef Integer valuation = Integer.__new__(Integer)
        cdef long val = cremove(unit.value, self.value, self.absprec, self.prime_pow)
        mpz_set_si(valuation.value, val)
        unit.absprec = self.absprec - val
        return valuation, unit

    def __hash__(self):
        """
        Hashing.

        .. WARNING::

            Hashing of `p`-adic elements will likely be deprecated soon.  See :trac:`11895`.

        EXAMPLES::

            sage: R = ZpCA(11, 5)
            sage: hash(R(3)) == hash(3)
            True
        """
        return chash(self.value, 0, self.absprec, self.prime_pow)

cdef class pAdicCoercion_ZZ_CA(RingHomomorphism):
    """
    The canonical inclusion from the ring of integers to a capped absolute
    ring.

    EXAMPLES::

        sage: f = ZpCA(5).coerce_map_from(ZZ); f
        Ring morphism:
          From: Integer Ring
          To:   5-adic Ring with capped absolute precision 20

    TESTS::

        sage: TestSuite(f).run()

    """
    def __init__(self, R):
        """
        Initialization.

        EXAMPLES::

            sage: f = ZpCA(5).coerce_map_from(ZZ); type(f)
            <type 'sage.rings.padics.padic_capped_absolute_element.pAdicCoercion_ZZ_CA'>
        """
        RingHomomorphism.__init__(self, ZZ.Hom(R))
        self._zero = R.element_class(R, 0)
        self._section = pAdicConvert_CA_ZZ(R)

    cdef dict _extra_slots(self):
        """
        Helper for copying and pickling.

        EXAMPLES::

            sage: f = ZpCA(5).coerce_map_from(ZZ)
            sage: g = copy(f) # indirect doctest
            sage: g == f
            True
            sage: g(6)
            1 + 5 + O(5^20)
            sage: f(6) == g(6)
            True
        """
        _slots = RingHomomorphism._extra_slots(self)
        _slots['_zero'] = self._zero
        _slots['_section'] = self.section() # use method since it copies coercion-internal sections.
        return _slots

    cdef _update_slots(self, dict _slots):
        """
        Helper for copying and pickling.

        EXAMPLES::

            sage: f = ZpCA(5).coerce_map_from(ZZ)
            sage: g = copy(f) # indirect doctest
            sage: g == f
            True
            sage: g(6)
            1 + 5 + O(5^20)
            sage: f(6) == g(6)
            True
        """
        self._zero = _slots['_zero']
        self._section = _slots['_section']
        RingHomomorphism._update_slots(self, _slots)

    cpdef Element _call_(self, x):
        """
        Evaluation.

        EXAMPLES::

            sage: f = ZpCA(5).coerce_map_from(ZZ)
            sage: f(0).parent()
            5-adic Ring with capped absolute precision 20
            sage: f(5)
            5 + O(5^20)
        """
        if mpz_sgn((<Integer>x).value) == 0:
            return self._zero
        cdef CAElement ans = self._zero._new_c()
        ans.absprec = ans.prime_pow.ram_prec_cap
        cconv_mpz_t(ans.value, (<Integer>x).value, ans.absprec, True, ans.prime_pow)
        return ans

    cpdef Element _call_with_args(self, x, args=(), kwds={}):
        """
        This function is used when some precision cap is passed in
        (relative or absolute or both).

        See the documentation for
        :meth:`pAdicCappedAbsoluteElement.__init__` for more details.

        EXAMPLES::

            sage: R = ZpCA(5,4)
            sage: type(R(10,2))
            <type 'sage.rings.padics.padic_capped_absolute_element.pAdicCappedAbsoluteElement'>
            sage: R(10,2)
            2*5 + O(5^2)
            sage: R(10,3,1)
            2*5 + O(5^2)
            sage: R(10,absprec=2)
            2*5 + O(5^2)
            sage: R(10,relprec=2)
            2*5 + O(5^3)
            sage: R(10,absprec=1)
            O(5)
            sage: R(10,empty=True)
            O(5^0)
        """
        cdef long val, aprec, rprec
        cdef CAElement ans
        _process_args_and_kwds(&aprec, &rprec, args, kwds, True, self._zero.prime_pow)
        if mpz_sgn((<Integer>x).value) == 0:
            if aprec >= self._zero.prime_pow.ram_prec_cap:
                return self._zero
            ans = self._zero._new_c()
            csetzero(ans.value, ans.prime_pow)
            ans.absprec = aprec
        else:
            val = get_ordp(x, self._zero.prime_pow)
            ans = self._zero._new_c()
            if aprec <= val:
                csetzero(ans.value, ans.prime_pow)
                ans.absprec = aprec
            else:
                ans.absprec = min(aprec, val + rprec)
                cconv_mpz_t(ans.value, (<Integer>x).value, ans.absprec, True, self._zero.prime_pow)
        return ans

    def section(self):
        """
        Returns a map back to the ring of integers that approximates an element
        by an integer.

        EXAMPLES::

            sage: f = ZpCA(5).coerce_map_from(ZZ).section()
            sage: f(ZpCA(5)(-1)) - 5^20
            -1
        """
        from sage.misc.constant_function import ConstantFunction
        if not isinstance(self._section.domain, ConstantFunction):
            import copy
            self._section = copy.copy(self._section)
        return self._section

cdef class pAdicConvert_CA_ZZ(RingMap):
    """
    The map from a capped absolute ring back to the ring of integers that
    returns the smallest non-negative integer approximation to its input
    which is accurate up to the precision.

    Raises a ``ValueError`` if the input is not in the closure of the image of
    the ring of integers.

    EXAMPLES::

        sage: f = ZpCA(5).coerce_map_from(ZZ).section(); f
        Set-theoretic ring morphism:
          From: 5-adic Ring with capped absolute precision 20
          To:   Integer Ring
    """
    def __init__(self, R):
        """
        Initialization.

        EXAMPLES::

            sage: f = ZpCA(5).coerce_map_from(ZZ).section(); type(f)
            <type 'sage.rings.padics.padic_capped_absolute_element.pAdicConvert_CA_ZZ'>
            sage: f.category()
            Category of homsets of sets
        """
        if R.absolute_degree() > 1 or R.characteristic() != 0 or R.residue_characteristic() == 0:
            RingMap.__init__(self, Hom(R, ZZ, SetsWithPartialMaps()))
        else:
            RingMap.__init__(self, Hom(R, ZZ, Sets()))

    cpdef Element _call_(self, _x):
        """
        Evaluation.

        EXAMPLES::

            sage: f = ZpCA(5).coerce_map_from(ZZ).section()
            sage: f(ZpCA(5)(-1)) - 5^20
            -1
            sage: f(ZpCA(5)(0))
            0
        """
        cdef Integer ans = Integer.__new__(Integer)
        cdef CAElement x = _x
        cconv_mpz_t_out(ans.value, x.value, 0, x.absprec, x.prime_pow)
        return ans

cdef class pAdicConvert_QQ_CA(Morphism):
    """
    The inclusion map from the rationals to a capped absolute ring that is
    defined on all elements with non-negative `p`-adic valuation.

    EXAMPLES::

        sage: f = ZpCA(5).convert_map_from(QQ); f
        Generic morphism:
          From: Rational Field
          To:   5-adic Ring with capped absolute precision 20
    """
    def __init__(self, R):
        """
        Initialization.

        EXAMPLES::

            sage: f = ZpCA(5).convert_map_from(QQ); type(f)
            <type 'sage.rings.padics.padic_capped_absolute_element.pAdicConvert_QQ_CA'>
        """
        Morphism.__init__(self, Hom(QQ, R, SetsWithPartialMaps()))
        self._zero = R.element_class(R, 0)

    cdef dict _extra_slots(self):
        """
        Helper for copying and pickling.

        EXAMPLES::

            sage: f = ZpCA(5).convert_map_from(QQ)
            sage: g = copy(f) # indirect doctest
            sage: g == f # todo: comparison not implemented
            True
            sage: g(1/6)
            1 + 4*5 + 4*5^3 + 4*5^5 + 4*5^7 + 4*5^9 + 4*5^11 + 4*5^13 + 4*5^15 + 4*5^17 + 4*5^19 + O(5^20)
            sage: g(1/6) == f(1/6)
            True
        """
        _slots = Morphism._extra_slots(self)
        _slots['_zero'] = self._zero
        return _slots

    cdef _update_slots(self, dict _slots):
        """
        Helper for copying and pickling.

        EXAMPLES::

            sage: f = ZpCA(5).convert_map_from(QQ)
            sage: g = copy(f) # indirect doctest
            sage: g == f # todo: comparison not implemented
            True
            sage: g(1/6)
            1 + 4*5 + 4*5^3 + 4*5^5 + 4*5^7 + 4*5^9 + 4*5^11 + 4*5^13 + 4*5^15 + 4*5^17 + 4*5^19 + O(5^20)
            sage: g(1/6) == f(1/6)
            True
        """
        self._zero = _slots['_zero']
        Morphism._update_slots(self, _slots)

    cpdef Element _call_(self, x):
        """
        Evaluation.

        EXAMPLES::

            sage: f = ZpCA(5,4).convert_map_from(QQ)
            sage: f(1/7)
            3 + 3*5 + 2*5^3 + O(5^4)
            sage: f(0)
            O(5^4)
        """
        if mpq_sgn((<Rational>x).value) == 0:
            return self._zero
        cdef CAElement ans = self._zero._new_c()
        cconv_mpq_t(ans.value, (<Rational>x).value, ans.prime_pow.ram_prec_cap, True, ans.prime_pow)
        ans.absprec = ans.prime_pow.ram_prec_cap
        return ans

    cpdef Element _call_with_args(self, x, args=(), kwds={}):
        """
        This function is used when some precision cap is passed in (relative or absolute or both).

        See the documentation for :meth:`pAdicCappedAbsoluteElement.__init__` for more details.

        EXAMPLES::

            sage: R = ZpCA(5,4)
            sage: type(R(10/3,2))
            <type 'sage.rings.padics.padic_capped_absolute_element.pAdicCappedAbsoluteElement'>
            sage: R(10/3,2)
            4*5 + O(5^2)
            sage: R(10/3,3,1)
            4*5 + O(5^2)
            sage: R(10/3,absprec=2)
            4*5 + O(5^2)
            sage: R(10/3,relprec=2)
            4*5 + 5^2 + O(5^3)
            sage: R(10/3,absprec=1)
            O(5)
            sage: R(10/3,empty=True)
            O(5^0)
            sage: R(3/100,relprec=3)
            Traceback (most recent call last):
            ...
            ValueError: p divides denominator
        """
        cdef long val, aprec, rprec
        cdef CAElement ans
        _process_args_and_kwds(&aprec, &rprec, args, kwds, True, self._zero.prime_pow)
        if mpq_sgn((<Rational>x).value) == 0:
            if aprec >= self._zero.prime_pow.ram_prec_cap:
                return self._zero
            ans = self._zero._new_c()
            csetzero(ans.value, ans.prime_pow)
            ans.absprec = aprec
        else:
            val = get_ordp(x, self._zero.prime_pow)
            ans = self._zero._new_c()
            if aprec <= val:
                csetzero(ans.value, ans.prime_pow)
                ans.absprec = aprec
            else:
                ans.absprec = min(aprec, val + rprec)
                cconv_mpq_t(ans.value, (<Rational>x).value, ans.absprec, True, self._zero.prime_pow)
        return ans

cdef class pAdicCoercion_CA_frac_field(RingHomomorphism):
    """
    The canonical inclusion of Zq into its fraction field.

    EXAMPLES::

        sage: R.<a> = ZqCA(27, implementation='FLINT')
        sage: K = R.fraction_field()
        sage: f = K.coerce_map_from(R); f
        Ring morphism:
          From: 3-adic Unramified Extension Ring in a defined by x^3 + 2*x + 1
          To:   3-adic Unramified Extension Field in a defined by x^3 + 2*x + 1

    TESTS::

        sage: TestSuite(f).run()

    """
    def __init__(self, R, K):
        """
        Initialization.

        EXAMPLES::

            sage: R.<a> = ZqCA(27, implementation='FLINT')
            sage: K = R.fraction_field()
            sage: f = K.coerce_map_from(R); type(f)
            <type 'sage.rings.padics.qadic_flint_CA.pAdicCoercion_CA_frac_field'>
        """
        RingHomomorphism.__init__(self, R.Hom(K))
        self._zero = K(0)
        self._section = pAdicConvert_CA_frac_field(K, R)

    cpdef Element _call_(self, _x):
        """
        Evaluation.

        EXAMPLES::

            sage: R.<a> = ZqCA(27, implementation='FLINT')
            sage: K = R.fraction_field()
            sage: f = K.coerce_map_from(R)
            sage: f(a)
            a + O(3^20)
        """
        cdef CAElement x = _x
        cdef CRElement ans = self._zero._new_c()
        ans.ordp = 0
        ans.relprec = x.absprec
        ccopy(ans.unit, x.value, x.prime_pow)
        ans._normalize()
        return ans

    cpdef Element _call_with_args(self, _x, args=(), kwds={}):
        """
        This function is used when some precision cap is passed in
        (relative or absolute or both).

        See the documentation for
        :meth:`pAdicCappedAbsoluteElement.__init__` for more details.

        EXAMPLES::

            sage: R.<a> = ZqCA(27, implementation='FLINT')
            sage: K = R.fraction_field()
            sage: f = K.coerce_map_from(R)
            sage: f(a, 3)
            a + O(3^3)
            sage: b = 9*a
            sage: f(b, 3)
            a*3^2 + O(3^3)
            sage: f(b, 4, 1)
            a*3^2 + O(3^3)
            sage: f(b, 4, 3)
            a*3^2 + O(3^4)
            sage: f(b, absprec=4)
            a*3^2 + O(3^4)
            sage: f(b, relprec=3)
            a*3^2 + O(3^5)
            sage: f(b, absprec=1)
            O(3)
            sage: f(R(0))
            O(3^20)
        """
        cdef long aprec, rprec
        cdef CAElement x = _x
        cdef CRElement ans = self._zero._new_c()
        cdef bint reduce = False
        _process_args_and_kwds(&aprec, &rprec, args, kwds, False, ans.prime_pow)
        if x.absprec < aprec:
            aprec = x.absprec
            reduce = True
        ans.ordp = cremove(ans.unit, x.value, aprec, x.prime_pow)
        ans.relprec = aprec - ans.ordp
        if rprec < ans.relprec:
            ans.relprec = rprec
            reduce = True
        if ans.relprec < 0:
            ans.relprec = 0
            ans.ordp = aprec
            csetzero(ans.unit, x.prime_pow)
        elif reduce:
            creduce(ans.unit, ans.unit, ans.relprec, x.prime_pow)
        return ans

    def section(self):
        """
        Returns a map back to the ring that converts elements of
        non-negative valuation.

        EXAMPLES::

            sage: R.<a> = ZqCA(27, implementation='FLINT')
            sage: K = R.fraction_field()
            sage: f = K.coerce_map_from(R)
            sage: f(K.gen())
            a + O(3^20)
        """
        from sage.misc.constant_function import ConstantFunction
        if not isinstance(self._section.domain, ConstantFunction):
            import copy
            self._section = copy.copy(self._section)
        return self._section

    cdef dict _extra_slots(self):
        """
        Helper for copying and pickling.

        TESTS::

            sage: R.<a> = ZqCA(27, implementation='FLINT')
            sage: K = R.fraction_field()
            sage: f = K.coerce_map_from(R)
            sage: g = copy(f)   # indirect doctest
            sage: g
            Ring morphism:
              From: 3-adic Unramified Extension Ring in a defined by x^3 + 2*x + 1
              To:   3-adic Unramified Extension Field in a defined by x^3 + 2*x + 1
            sage: g == f
            True
            sage: g is f
            False
            sage: g(a)
            a + O(3^20)
            sage: g(a) == f(a)
            True

        """
        _slots = RingHomomorphism._extra_slots(self)
        _slots['_zero'] = self._zero
        _slots['_section'] = self.section() # use method since it copies coercion-internal sections.
        return _slots

    cdef _update_slots(self, dict _slots):
        """
        Helper for copying and pickling.

        TESTS::

            sage: R.<a> = ZqCA(9, implementation='FLINT')
            sage: K = R.fraction_field()
            sage: f = K.coerce_map_from(R)
            sage: g = copy(f)   # indirect doctest
            sage: g
            Ring morphism:
              From: 3-adic Unramified Extension Ring in a defined by x^2 + 2*x + 2
              To:   3-adic Unramified Extension Field in a defined by x^2 + 2*x + 2
            sage: g == f
            True
            sage: g is f
            False
            sage: g(a)
            a + O(3^20)
            sage: g(a) == f(a)
            True

        """
        self._zero = _slots['_zero']
        self._section = _slots['_section']
        RingHomomorphism._update_slots(self, _slots)

    def is_injective(self):
        r"""
        Return whether this map is injective.

        EXAMPLES::

            sage: R.<a> = ZqCA(9, implementation='FLINT')
            sage: K = R.fraction_field()
            sage: f = K.coerce_map_from(R)
            sage: f.is_injective()
            True

        """
        return True

    def is_surjective(self):
        r"""
        Return whether this map is surjective.

        EXAMPLES::

            sage: R.<a> = ZqCA(9, implementation='FLINT')
            sage: K = R.fraction_field()
            sage: f = K.coerce_map_from(R)
            sage: f.is_surjective()
            False

        """
        return False


cdef class pAdicConvert_CA_frac_field(Morphism):
    """
    The section of the inclusion from `\ZZ_q`` to its fraction field.

    EXAMPLES::

        sage: R.<a> = ZqCA(27, implementation='FLINT')
        sage: K = R.fraction_field()
        sage: f = R.convert_map_from(K); f
        Generic morphism:
          From: 3-adic Unramified Extension Field in a defined by x^3 + 2*x + 1
          To:   3-adic Unramified Extension Ring in a defined by x^3 + 2*x + 1
    """
    def __init__(self, K, R):
        """
        Initialization.

        EXAMPLES::

            sage: R.<a> = ZqCA(27, implementation='FLINT')
            sage: K = R.fraction_field()
            sage: f = R.convert_map_from(K); type(f)
            <type 'sage.rings.padics.qadic_flint_CA.pAdicConvert_CA_frac_field'>
        """
        Morphism.__init__(self, Hom(K, R, SetsWithPartialMaps()))
        self._zero = R(0)

    cpdef Element _call_(self, _x):
        """
        Evaluation.

        EXAMPLES::

            sage: R.<a> = ZqCA(27, implementation='FLINT')
            sage: K = R.fraction_field()
            sage: f = R.convert_map_from(K)
            sage: f(K.gen())
            a + O(3^20)
        """
        cdef CRElement x = _x
        if x.ordp < 0: raise ValueError("negative valuation")
        cdef CAElement ans = self._zero._new_c()
        cdef bint reduce = (x.prime_pow.e > 1)
        ans.absprec = x.relprec + x.ordp
        if ans.absprec > ans.prime_pow.ram_prec_cap:
            ans.absprec = ans.prime_pow.ram_prec_cap
            reduce = True
        if x.ordp >= ans.absprec:
            csetzero(ans.value, ans.prime_pow)
        else:
            cshift_notrunc(ans.value, x.unit, x.ordp, ans.absprec, ans.prime_pow, reduce)
        return ans

    cpdef Element _call_with_args(self, _x, args=(), kwds={}):
        """
        This function is used when some precision cap is passed in
        (relative or absolute or both).

        See the documentation for
        :meth:`pAdicCappedAbsoluteElement.__init__` for more details.

        EXAMPLES::

            sage: R.<a> = ZqCA(27, implementation='FLINT')
            sage: K = R.fraction_field()
            sage: f = R.convert_map_from(K); a = K(a)
            sage: f(a, 3)
            a + O(3^3)
            sage: b = 9*a
            sage: f(b, 3)
            a*3^2 + O(3^3)
            sage: f(b, 4, 1)
            a*3^2 + O(3^3)
            sage: f(b, 4, 3)
            a*3^2 + O(3^4)
            sage: f(b, absprec=4)
            a*3^2 + O(3^4)
            sage: f(b, relprec=3)
            a*3^2 + O(3^5)
            sage: f(b, absprec=1)
            O(3)
            sage: f(K(0))
            O(3^20)
        """
        cdef long aprec, rprec
        cdef CRElement x = _x
        if x.ordp < 0: raise ValueError("negative valuation")
        cdef CAElement ans = self._zero._new_c()
        cdef bint reduce = False
        _process_args_and_kwds(&aprec, &rprec, args, kwds, True, ans.prime_pow)
        if x.relprec < rprec:
            rprec = x.relprec
            reduce = True
        ans.absprec = rprec + x.ordp
        if aprec < ans.absprec:
            ans.absprec = aprec
            reduce = True
        if x.ordp >= ans.absprec:
            csetzero(ans.value, ans.prime_pow)
        else:
<<<<<<< HEAD
            cshift(ans.value, x.unit, x.ordp, ans.absprec, ans.prime_pow, reduce)
=======
            sig_on()
            cshift_notrunc(ans.value, x.unit, x.ordp, ans.absprec, ans.prime_pow, reduce)
            sig_off()
>>>>>>> fda8a55c
        return ans

    cdef dict _extra_slots(self):
        """
        Helper for copying and pickling.

        TESTS::

            sage: R.<a> = ZqCA(27, implementation='FLINT')
            sage: K = R.fraction_field()
            sage: f = R.convert_map_from(K)
            sage: a = K(a)
            sage: g = copy(f)   # indirect doctest
            sage: g
            Generic morphism:
              From: 3-adic Unramified Extension Field in a defined by x^3 + 2*x + 1
              To:   3-adic Unramified Extension Ring in a defined by x^3 + 2*x + 1
            sage: g == f
            True
            sage: g is f
            False
            sage: g(a)
            a + O(3^20)
            sage: g(a) == f(a)
            True
        """
        _slots = Morphism._extra_slots(self)
        _slots['_zero'] = self._zero
        return _slots

    cdef _update_slots(self, dict _slots):
        """
        Helper for copying and pickling.

        TESTS::

            sage: R.<a> = ZqCA(9, implementation='FLINT')
            sage: K = R.fraction_field()
            sage: f = R.convert_map_from(K)
            sage: a = f(a)
            sage: g = copy(f)   # indirect doctest
            sage: g
            Generic morphism:
              From: 3-adic Unramified Extension Field in a defined by x^2 + 2*x + 2
              To:   3-adic Unramified Extension Ring in a defined by x^2 + 2*x + 2
            sage: g == f
            True
            sage: g is f
            False
            sage: g(a)
            a + O(3^20)
            sage: g(a) == f(a)
            True

        """
        self._zero = _slots['_zero']
        Morphism._update_slots(self, _slots)

def unpickle_cae_v2(cls, parent, value, absprec):
    """
    Unpickle capped absolute elements.

    INPUT:

    - ``cls`` -- the class of the capped absolute element.

    - ``parent`` -- the parent, a `p`-adic ring

    - ``value`` -- a Python object wrapping a celement, of the kind
      accepted by the cunpickle function.

    - ``absprec`` -- a Python int or Sage integer.

    EXAMPLES::

        sage: from sage.rings.padics.padic_capped_absolute_element import unpickle_cae_v2, pAdicCappedAbsoluteElement
        sage: R = ZpCA(5,8)
        sage: a = unpickle_cae_v2(pAdicCappedAbsoluteElement, R, 42, int(6)); a
        2 + 3*5 + 5^2 + O(5^6)
        sage: a.parent() is R
        True
    """
    cdef CAElement ans = cls.__new__(cls)
    ans._parent = parent
    ans.prime_pow = <PowComputer_?>parent.prime_pow
    IF CELEMENT_IS_PY_OBJECT:
        polyt = type(ans.prime_pow.modulus)
        ans.value = <celement>polyt.__new__(polyt)
    cconstruct(ans.value, ans.prime_pow)
    cunpickle(ans.value, value, ans.prime_pow)
    ans.absprec = absprec
    return ans<|MERGE_RESOLUTION|>--- conflicted
+++ resolved
@@ -534,11 +534,7 @@
             ans.absprec = self.prime_pow.ram_prec_cap
         else:
             ans.absprec = min(self.absprec + shift, self.prime_pow.ram_prec_cap)
-<<<<<<< HEAD
-            cshift(ans.value, self.value, shift, ans.absprec, ans.prime_pow, self.prime_pow.e > 1)
-=======
             cshift_notrunc(ans.value, self.value, shift, ans.absprec, ans.prime_pow, self.prime_pow.e > 1)
->>>>>>> fda8a55c
         return ans
 
     cdef pAdicTemplateElement _rshift_c(self, long shift):
@@ -570,11 +566,7 @@
             ans.absprec = 0
         else:
             ans.absprec = self.absprec - shift
-<<<<<<< HEAD
-            cshift(ans.value, self.value, -shift, ans.absprec, ans.prime_pow, self.prime_pow.e > 1)
-=======
             cshift(ans.value, ans.prime_pow.shift_rem, self.value, -shift, ans.absprec, ans.prime_pow, self.prime_pow.e > 1)
->>>>>>> fda8a55c
         return ans
 
     def add_bigoh(self, absprec):
@@ -1670,13 +1662,9 @@
         if x.ordp >= ans.absprec:
             csetzero(ans.value, ans.prime_pow)
         else:
-<<<<<<< HEAD
-            cshift(ans.value, x.unit, x.ordp, ans.absprec, ans.prime_pow, reduce)
-=======
             sig_on()
             cshift_notrunc(ans.value, x.unit, x.ordp, ans.absprec, ans.prime_pow, reduce)
             sig_off()
->>>>>>> fda8a55c
         return ans
 
     cdef dict _extra_slots(self):
