"""
Base Classes for Finite Fields

TESTS::

    sage: K.<a> = NumberField(x^2 + 1)
    sage: F = K.factor(3)[0][0].residue_field()
    sage: loads(dumps(F)) == F
    True

AUTHORS:

- Adrien Brochard, David Roe, Jeroen Demeyer, Julian Rueth, Niles Johnson,
  Peter Bruin, Travis Scrimshaw, Xavier Caruso: initial version

"""
#*****************************************************************************
#       Copyright (C) 2009 David Roe <roed@math.harvard.edu>
#       Copyright (C) 2010 Niles Johnson <nilesj@gmail.com>
#       Copyright (C) 2011 Jeroen Demeyer <jdemeyer@cage.ugent.be>
#       Copyright (C) 2012 Adrien Brochard <aaa.brochard@gmail.com>
#       Copyright (C) 2012 Travis Scrimshaw <tscrim@ucdavis.edu>
#       Copyright (C) 2012 Xavier Caruso <xavier.caruso@normalesup.org>
#       Copyright (C) 2013 Peter Bruin <P.Bruin@warwick.ac.uk>
#       Copyright (C) 2014 Julian Rueth <julian.rueth@fsfe.org>
#
#  Distributed under the terms of the GNU General Public License (GPL)
#  as published by the Free Software Foundation; either version 2 of
#  the License, or (at your option) any later version.
#                  http://www.gnu.org/licenses/
#*****************************************************************************
from __future__ import absolute_import

from sage.categories.finite_fields import FiniteFields
from sage.structure.parent cimport Parent
from sage.structure.sage_object import register_unpickle_override
from sage.misc.cachefunc import cached_method
from sage.misc.prandom import randrange


# Copied from sage.misc.fast_methods, used in __hash__() below.
cdef int SIZEOF_VOID_P_SHIFT = 8*sizeof(void *) - 4

cdef class FiniteFieldIterator:
    r"""
    An iterator over a finite field. This should only be used when the field
    is an extension of a smaller field which already has a separate iterator
    function.
    """
    cdef object iter
    cdef FiniteField parent

    def __init__(self,FiniteField parent):
        r"""
        Initialize ``self``.

        EXAMPLES::

            sage: k = iter(FiniteField(9, 'a', impl='pari_ffelt')) # indirect doctest
            sage: isinstance(k, sage.rings.finite_rings.finite_field_base.FiniteFieldIterator)
            True
            sage: k = iter(FiniteField(16, 'a', impl='ntl')) # indirect doctest
            sage: isinstance(k, sage.rings.finite_rings.finite_field_base.FiniteFieldIterator)
            True
        """
        self.parent = parent
        self.iter = iter(self.parent.vector_space())

    def __next__(self):
        r"""
        Return the next element in the iterator.

        EXAMPLES::

            sage: k = iter(FiniteField(9, 'a', impl='pari_ffelt'))
            sage: next(k) # indirect doctest
            0
        """
        return self.parent(next(self.iter))

    def __iter__(self):
        """
        Return ``self`` since this is an iterator class.

        EXAMPLES::

            sage: K.<a> = GF(7^4)
            sage: K.list()[:7]
            [0, a, a^2, a^3, 2*a^2 + 3*a + 4, 2*a^3 + 3*a^2 + 4*a, 3*a^3 + a^2 + 6*a + 1]
            sage: K.<a> = GF(5^9)
            sage: for x in K:
            ....:     if x == a+3: break
            ....:     print(x)
            0
            1
            2
            3
            4
            a
            a + 1
            a + 2
        """
        return self


cdef class FiniteField(Field):
    """
    Abstract base class for finite fields.
    """
    def __init__(self, base, names, normalize, category=None):
        """
        Initialize ``self``.

        EXAMPLES::

            sage: K = GF(7); K
            Finite Field of size 7
            sage: loads(K.dumps()) == K
            True
            sage: GF(7^10, 'a')
            Finite Field in a of size 7^10
            sage: K = GF(7^10, 'a'); K
            Finite Field in a of size 7^10
            sage: loads(K.dumps()) == K
            True
        """
        if category is None:
            category = FiniteFields()
        Field.__init__(self, base, names, normalize, category)

    # The methods __hash__ and __richcmp__ below were copied from
    # sage.misc.fast_methods.WithEqualityById; we cannot inherit from
    # this since Cython does not support multiple inheritance.

    def __hash__(self):
        """
        The hash provided by this class coincides with that of ``<type 'object'>``.

        TESTS::

            sage: F.<a> = FiniteField(2^3)
            sage: hash(F) == hash(F)
            True
            sage: hash(F) == object.__hash__(F)
            True

        """
        # This is the default hash function in Python's object.c:
        cdef long x
        cdef size_t y = <size_t><void *>self
        y = (y >> 4) | (y << SIZEOF_VOID_P_SHIFT)
        x = <long>y
        if x==-1:
            x = -2
        return x

    def __richcmp__(self, other, int m):
        """
        Compare ``self`` with ``other``.

        Finite fields compare equal if and only if they are identical.
        In particular, they are not equal unless they have the same
        cardinality, modulus, variable name and implementation.

        EXAMPLES::

            sage: x = polygen(GF(3))
            sage: F = FiniteField(3^2, 'c', modulus=x^2+1)
            sage: F == F
            True
            sage: F == FiniteField(3^3, 'c')
            False
            sage: F == FiniteField(3^2, 'c', modulus=x^2+x+2)
            False
            sage: F == FiniteField(3^2, 'd')
            False
            sage: F == FiniteField(3^2, 'c', impl='pari_ffelt')
            False
        """
        if self is other:
            if m == 2: # ==
                return True
            elif m == 3: # !=
                return False
            else:
                # <= or >= or NotImplemented
                return m==1 or m==5 or NotImplemented
        else:
            if m == 2:
                return False
            elif m == 3:
                return True
            else:
                return NotImplemented

    def is_perfect(self):
        r"""
        Return whether this field is perfect, i.e., every element has a `p`-th
        root. Always returns ``True`` since finite fields are perfect.

        EXAMPLES::

            sage: GF(2).is_perfect()
            True

        """
        return True

    def __repr__(self):
        """
        String representation of this finite field.

        EXAMPLES::

            sage: k = GF(127)
            sage: k # indirect doctest
            Finite Field of size 127

            sage: k.<b> = GF(2^8)
            sage: k
            Finite Field in b of size 2^8

            sage: k.<c> = GF(2^20)
            sage: k
            Finite Field in c of size 2^20

            sage: k.<d> = GF(7^20)
            sage: k
            Finite Field in d of size 7^20
        """
        if self.degree()>1:
            return "Finite Field in %s of size %s^%s"%(self.variable_name(),self.characteristic(),self.degree())
        else:
            return "Finite Field of size %s"%(self.characteristic())

    def _latex_(self):
        r"""
        Returns a string denoting the name of the field in LaTeX.

        The :func:`~sage.misc.latex.latex` function calls the
        ``_latex_`` attribute when available.

        EXAMPLES:

        The ``latex`` command parses the string::

            sage: GF(81, 'a')._latex_()
            '\\Bold{F}_{3^{4}}'
            sage: latex(GF(81, 'a'))
            \Bold{F}_{3^{4}}
            sage: GF(3)._latex_()
            '\\Bold{F}_{3}'
            sage: latex(GF(3))
            \Bold{F}_{3}
        """
        if self.degree() > 1:
            e = "^{%s}"%self.degree()
        else:
            e = ""
        return "\\Bold{F}_{%s%s}"%(self.characteristic(), e)

    def _gap_init_(self):
        """
        Return string that initializes the GAP version of
        this finite field.

        EXAMPLES::

            sage: GF(9,'a')._gap_init_()
            'GF(9)'
        """
        return 'GF(%s)'%self.order()

    def _magma_init_(self, magma):
        """
        Return string representation of ``self`` that Magma can
        understand.

        EXAMPLES::

            sage: GF(97,'a')._magma_init_(magma)            # optional - magma
            'GF(97)'
            sage: GF(9,'a')._magma_init_(magma)             # optional - magma
            'SageCreateWithNames(ext<GF(3)|_sage_[...]![GF(3)!2,GF(3)!2,GF(3)!1]>,["a"])'
            sage: magma(GF(9,'a'))                          # optional - magma
            Finite field of size 3^2
            sage: magma(GF(9,'a')).1                        # optional - magma
            a
        """
        if self.degree() == 1:
            return 'GF(%s)'%self.order()
        B = self.base_ring()
        p = self.polynomial()
        s = "ext<%s|%s>"%(B._magma_init_(magma),p._magma_init_(magma))
        return magma._with_names(s, self.variable_names())

    def _macaulay2_init_(self):
        """
        Returns the string representation of ``self`` that Macaulay2 can
        understand.

        EXAMPLES::

            sage: GF(97,'a')._macaulay2_init_()
            'GF 97'

            sage: macaulay2(GF(97, 'a'))       # optional - macaulay2
            GF 97
            sage: macaulay2(GF(49, 'a'))       # optional - macaulay2
            GF 49
        """
        return "GF %s"%(self.order())

    def _sage_input_(self, sib, coerced):
        r"""
        Produce an expression which will reproduce this value when evaluated.

        EXAMPLES::

            sage: sage_input(GF(5), verify=True)
            # Verified
            GF(5)
            sage: sage_input(GF(32, 'a'), verify=True)
            # Verified
            R.<x> = GF(2)[]
            GF(2^5, 'a', x^5 + x^2 + 1)
            sage: K = GF(125, 'b')
            sage: sage_input((K, K), verify=True)
            # Verified
            R.<x> = GF(5)[]
            GF_5_3 = GF(5^3, 'b', x^3 + 3*x + 3)
            (GF_5_3, GF_5_3)
            sage: from sage.misc.sage_input import SageInputBuilder
            sage: GF(81, 'a')._sage_input_(SageInputBuilder(), False)
            {call: {atomic:GF}({binop:** {atomic:3} {atomic:4}}, {atomic:'a'}, {binop:+ {binop:+ {binop:** {gen:x {constr_parent: {subscr: {call: {atomic:GF}({atomic:3})}[{atomic:'x'}]} with gens: ('x',)}} {atomic:4}} {binop:* {atomic:2} {binop:** {gen:x {constr_parent: {subscr: {call: {atomic:GF}({atomic:3})}[{atomic:'x'}]} with gens: ('x',)}} {atomic:3}}}} {atomic:2}})}
        """
        if self.degree() == 1:
            v = sib.name('GF')(sib.int(self.characteristic()))
            name = 'GF_%d' % self.characteristic()
        else:
            v = sib.name('GF')(sib.int(self.characteristic()) ** sib.int(self.degree()),
                               self.variable_name(),
                               self.modulus())
            name = 'GF_%d_%d' % (self.characteristic(), self.degree())
        sib.cache(self, v, name)
        return v

    def __iter__(self):
        """
        Return an iterator over the elements of this finite field. This generic
        implementation uses the fairly simple :class:`FiniteFieldIterator`
        class; derived classes may implement their own more sophisticated
        replacements.

        EXAMPLES::

            sage: k = FiniteField(8, 'a', impl='pari_ffelt')
            sage: i = iter(k); i # indirect doctest
            <sage.rings.finite_rings.finite_field_base.FiniteFieldIterator object at ...>
            sage: next(i)
            0
            sage: list(k) # indirect doctest
            [0, 1, a, a + 1, a^2, a^2 + 1, a^2 + a, a^2 + a + 1]
        """
        return FiniteFieldIterator(self)

    def _is_valid_homomorphism_(self, codomain, im_gens):
        """
        Return ``True`` if the map from self to codomain sending
        ``self.0`` to the unique element of ``im_gens`` is a valid field
        homomorphism. Otherwise, return ``False``.

        EXAMPLES::

        Between prime fields::

            sage: k0 = FiniteField(73, modulus='primitive')
            sage: k1 = FiniteField(73)
            sage: k0._is_valid_homomorphism_(k1, (k1(5),) )
            True
            sage: k1._is_valid_homomorphism_(k0, (k0(1),) )
            True

        Now for extension fields::

            sage: k.<a> = FiniteField(73^2)
            sage: K.<b> = FiniteField(73^3)
            sage: L.<c> = FiniteField(73^4)
            sage: k0._is_valid_homomorphism_(k, (k(5),) )
            True
            sage: k.hom([c]) # indirect doctest
            Traceback (most recent call last):
            ...
            TypeError: images do not define a valid homomorphism

            sage: k.hom([c^(73*73+1)])
            Ring morphism:
            From: Finite Field in a of size 73^2
            To:   Finite Field in c of size 73^4
            Defn: a |--> 7*c^3 + 13*c^2 + 65*c + 71

            sage: k.hom([b])
            Traceback (most recent call last):
            ...
            TypeError: images do not define a valid homomorphism
        """
        if self.characteristic() != codomain.characteristic():
            raise ValueError("no map from %s to %s" % (self, codomain))
        if len(im_gens) != 1:
            raise ValueError("only one generator for finite fields")

        return self.modulus()(im_gens[0]).is_zero()

    def _Hom_(self, codomain, category=None):
        """
        Return the set of homomorphisms from ``self`` to ``codomain``
        in ``category``.

        This function is implicitly called by the ``Hom`` method or
        function.

        EXAMPLES::

            sage: K.<a> = GF(25); K
            Finite Field in a of size 5^2
            sage: K.Hom(K) # indirect doctest
            Automorphism group of Finite Field in a of size 5^2
        """
        from sage.rings.finite_rings.homset import FiniteFieldHomset
        if category.is_subcategory(FiniteFields()):
            return FiniteFieldHomset(self, codomain, category)
        return super(FiniteField, self)._Hom_(codomain, category)

    def _squarefree_decomposition_univariate_polynomial(self, f):
        """
        Return the square-free decomposition of this polynomial.  This is a
        partial factorization into square-free, coprime polynomials.

        This is a helper method for
        :meth:`sage.rings.polynomial.squarefree_decomposition`.

        INPUT:

        - ``f`` -- a univariate non-zero polynomial over this field

        ALGORITHM; [Coh1993]_, algorithm 3.4.2 which is basically the algorithm in
        [Yun1976]_ with special treatment for powers divisible by `p`.

        EXAMPLES::

            sage: K.<a> = GF(3^2)
            sage: R.<x> = K[]
            sage: f = x^243+2*x^81+x^9+1
            sage: f.squarefree_decomposition()
            (x^27 + 2*x^9 + x + 1)^9
            sage: f = x^243+a*x^27+1
            sage: f.squarefree_decomposition()
            (x^9 + (2*a + 1)*x + 1)^27

        TESTS::

            sage: for K in [GF(2^18,'a'), GF(3^2,'a'), GF(47^3,'a')]:
            ....:     R.<x> = K[]
            ....:     if K.characteristic() < 5: m = 4
            ....:     else: m = 1
            ....:     for _ in range(m):
            ....:         f = (R.random_element(4)^3*R.random_element(m)^(m+1))(x^6)
            ....:         F = f.squarefree_decomposition()
            ....:         assert F.prod() == f
            ....:         for i in range(len(F)):
            ....:             assert gcd(F[i][0], F[i][0].derivative()) == 1
            ....:             for j in range(len(F)):
            ....:                 if i == j: continue
            ....:                 assert gcd(F[i][0], F[j][0]) == 1
            ....:
        """
        from sage.structure.factorization import Factorization
        if f.degree() == 0:
            return Factorization([], unit=f[0])

        factors = []
        p = self.characteristic()
        unit = f.leading_coefficient()
        T0 = f.monic()
        e = 1
        if T0.degree() > 0:
            der = T0.derivative()
            while der.is_zero():
                T0 = T0.parent()([T0[p*i].pth_root() for i in range(T0.degree()//p + 1)])
                if T0 == 1:
                    raise RuntimeError
                der = T0.derivative()
                e = e*p
            T = T0.gcd(der)
            V = T0 // T
            k = 0
            while T0.degree() > 0:
                k += 1
                if p.divides(k):
                    T = T // V
                    k += 1
                W = V.gcd(T)
                if W.degree() < V.degree():
                    factors.append((V // W, e*k))
                    V = W
                    T = T // V
                    if V.degree() == 0:
                        if T.degree() == 0:
                            break
                        # T is of the form sum_{i=0}^n t_i X^{pi}
                        T0 = T0.parent()([T[p*i].pth_root() for i in range(T.degree()//p + 1)])
                        der = T0.derivative()
                        e = p*e
                        while der.is_zero():
                            T0 = T0.parent()([T0[p*i].pth_root() for i in range(T0.degree()//p + 1)])
                            der = T0.derivative()
                            e = p*e
                        T = T0.gcd(der)
                        V = T0 // T
                        k = 0
                else:
                    T = T//V

        return Factorization(factors, unit=unit, sort=False)

    def gen(self):
        r"""
        Return a generator of this field (over its prime field). As this is an
        abstract base class, this just raises a ``NotImplementedError``.

        EXAMPLES::

            sage: K = GF(17)
            sage: sage.rings.finite_rings.finite_field_base.FiniteField.gen(K)
            Traceback (most recent call last):
            ...
            NotImplementedError
        """
        raise NotImplementedError

    def zeta_order(self):
        """
        Return the order of the distinguished root of unity in ``self``.

        EXAMPLES::

            sage: GF(9,'a').zeta_order()
            8
            sage: GF(9,'a').zeta()
            a
            sage: GF(9,'a').zeta().multiplicative_order()
            8
        """
        return self.order() - 1

    def zeta(self, n=None):
        """
        Returns an element of multiplicative order ``n`` in this
        finite field, if there is one.  Raises a ``ValueError`` if there
        is not.

        EXAMPLES::

            sage: k = GF(7)
            sage: k.zeta()
            3
            sage: k.zeta().multiplicative_order()
            6
            sage: k.zeta(3)
            2
            sage: k.zeta(3).multiplicative_order()
            3
            sage: k = GF(49, 'a')
            sage: k.zeta().multiplicative_order()
            48
            sage: k.zeta(6)
            3

        Even more examples::

            sage: GF(9,'a').zeta_order()
            8
            sage: GF(9,'a').zeta()
            a
            sage: GF(9,'a').zeta(4)
            a + 1
            sage: GF(9,'a').zeta()^2
            a + 1
        """
        z = self.multiplicative_generator()
        if n is None:
            return z
        else:
            import sage.rings.integer
            n = sage.rings.integer.Integer(n)
            m = z.multiplicative_order()
            if m % n != 0:
                raise ValueError("No %sth root of unity in self" % n)
            return z**(m // n)

    def multiplicative_generator(self):
        """
        Return a primitive element of this finite field, i.e. a generator
        of the multiplicative group.

        You can use :meth:`multiplicative_generator()` or
        :meth:`primitive_element()`, these mean the same thing.

        .. WARNING::

           This generator might change from one version of Sage to another.

        EXAMPLES::

            sage: k = GF(997)
            sage: k.multiplicative_generator()
            7
            sage: k.<a> = GF(11^3)
            sage: k.primitive_element()
            a
            sage: k.<b> = GF(19^32)
            sage: k.multiplicative_generator()
            b + 4

        TESTS:

        Check that large characteristics work (:trac:`11946`)::

            sage: p = 10^20 + 39
            sage: x = polygen(GF(p))
            sage: K.<a> = GF(p^2, modulus=x^2+1)
            sage: K.multiplicative_generator()
            a + 12
        """
        from sage.arith.all import primitive_root

        if self.__multiplicative_generator is not None:
            return self.__multiplicative_generator
        if self.degree() == 1:
            self.__multiplicative_generator = self(primitive_root(self.order()))
            return self.__multiplicative_generator
        n = self.order() - 1
        g = self.gen(0)
        # We check whether x+g is a multiplicative generator, where
        # x runs through the finite field.
        # This has the advantage that g is the first element we try,
        # so we always get g as generator if possible.  Second, the
        # PARI finite field iterator gives all the constant elements
        # first, so we try g+(constant) before anything else.
        for x in self:
            a = g+x
            if a != 0 and a.multiplicative_order() == n:
                self.__multiplicative_generator = a
                return a

    primitive_element = multiplicative_generator

    def ngens(self):
        """
        The number of generators of the finite field.  Always 1.

        EXAMPLES::

            sage: k = FiniteField(3^4, 'b')
            sage: k.ngens()
            1
        """
        return 1

    def is_field(self, proof = True):
        """
        Returns whether or not the finite field is a field, i.e.,
        always returns ``True``.

        EXAMPLES::

            sage: k.<a> = FiniteField(3^4)
            sage: k.is_field()
            True
        """
        return True

    def is_finite(self):
        """
        Return ``True`` since a finite field is finite.

        EXAMPLES::

            sage: GF(997).is_finite()
            True
        """
        return True

    def order(self):
        """
        Return the order of this finite field.

        EXAMPLES::

            sage: GF(997).order()
            997
        """
        return self.characteristic()**self.degree()

    # cached because constructing the Factorization is slow;
    # see trac #11628.
    @cached_method
    def factored_order(self):
        """
        Returns the factored order of this field.  For compatibility with
        :mod:`~sage.rings.finite_rings.integer_mod_ring`.

        EXAMPLES::

            sage: GF(7^2,'a').factored_order()
            7^2
        """
        from sage.structure.factorization import Factorization
        return Factorization([(self.characteristic(), self.degree())])

    def factored_unit_order(self):
        """
        Returns the factorization of ``self.order()-1``, as a 1-element list.

        The format is for compatibility with
        :mod:`~sage.rings.finite_rings.integer_mod_ring`.

        EXAMPLES::

            sage: GF(7^2,'a').factored_unit_order()
            [2^4 * 3]
        """
        if self.__factored_unit_order is None:
            self.__factored_unit_order = [(self.order()-1).factor()]
        return self.__factored_unit_order

    def cardinality(self):
        """
        Return the cardinality of ``self``.

        Same as :meth:`order`.

        EXAMPLES::

            sage: GF(997).cardinality()
            997
        """
        return self.order()

    __len__ = cardinality

    def is_prime_field(self):
        """
        Return ``True`` if ``self`` is a prime field, i.e., has degree 1.

        EXAMPLES::

            sage: GF(3^7, 'a').is_prime_field()
            False
            sage: GF(3, 'a').is_prime_field()
            True
        """
        return self.degree()==1

    def modulus(self):
        r"""
        Return the minimal polynomial of the generator of ``self`` over
        the prime finite field.

        The minimal polynomial of an element `a` in a field is the
        unique monic irreducible polynomial of smallest degree with
        coefficients in the base field that has `a` as a root. In
        finite field extensions, `\GF{p^n}`, the base field is `\GF{p}`.

        OUTPUT:

        - a monic polynomial over `\GF{p}` in the variable `x`.

        EXAMPLES::

            sage: F.<a> = GF(7^2); F
            Finite Field in a of size 7^2
            sage: F.polynomial_ring()
            Univariate Polynomial Ring in a over Finite Field of size 7
            sage: f = F.modulus(); f
            x^2 + 6*x + 3
            sage: f(a)
            0

        Although `f` is irreducible over the base field, we can double-check
        whether or not `f` factors in `F` as follows. The command
        ``F['x'](f)`` coerces `f` as a polynomial with coefficients in `F`.
        (Instead of a polynomial with coefficients over the base field.)

        ::

            sage: f.factor()
            x^2 + 6*x + 3
            sage: F['x'](f).factor()
            (x + a + 6) * (x + 6*a)

        Here is an example with a degree 3 extension::

            sage: G.<b> = GF(7^3); G
            Finite Field in b of size 7^3
            sage: g = G.modulus(); g
            x^3 + 6*x^2 + 4
            sage: g.degree(); G.degree()
            3
            3

        For prime fields, this returns `x - 1` unless a custom modulus
        was given when constructing this field::

            sage: k = GF(199)
            sage: k.modulus()
            x + 198
            sage: var('x')
            x
            sage: k = GF(199, modulus=x+1)
            sage: k.modulus()
            x + 1

        The given modulus is always made monic::

            sage: k.<a> = GF(7^2, modulus=2*x^2-3, impl="pari_ffelt")
            sage: k.modulus()
            x^2 + 2

        TESTS:

        We test the various finite field implementations::

            sage: GF(2, impl="modn").modulus()
            x + 1
            sage: GF(2, impl="givaro").modulus()
            x + 1
            sage: GF(2, impl="ntl").modulus()
            x + 1
            sage: GF(2, impl="modn", modulus=x).modulus()
            x
            sage: GF(2, impl="givaro", modulus=x).modulus()
            x
            sage: GF(2, impl="ntl", modulus=x).modulus()
            x
            sage: GF(13^2, 'a', impl="givaro", modulus=x^2+2).modulus()
            x^2 + 2
            sage: GF(13^2, 'a', impl="pari_ffelt", modulus=x^2+2).modulus()
            x^2 + 2
        """
        # Normally, this is set by the constructor of the implementation
        try:
            return self._modulus
        except AttributeError:
            pass

        from sage.rings.all import PolynomialRing
        from .finite_field_constructor import GF
        R = PolynomialRing(GF(self.characteristic()), 'x')
        self._modulus = R((-1,1))  # Polynomial x - 1
        return self._modulus

    def polynomial(self, name=None):
        """
        Return the minimal polynomial of the generator of ``self`` over
        the prime finite field.

        INPUT:

        - ``name`` -- a variable name to use for the polynomial. By
          default, use the name given when constructing this field.

        OUTPUT:

        - a monic polynomial over `\GF{p}` in the variable ``name``.

        .. SEEALSO::

            Except for the ``name`` argument, this is identical to the
            :meth:`modulus` method.

        EXAMPLES::

            sage: k.<a> = FiniteField(9)
            sage: k.polynomial('x')
            x^2 + 2*x + 2
            sage: k.polynomial()
            a^2 + 2*a + 2

            sage: F = FiniteField(9, 'a', impl='pari_ffelt')
            sage: F.polynomial()
            a^2 + 2*a + 2

            sage: F = FiniteField(7^20, 'a', impl='pari_ffelt')
            sage: f = F.polynomial(); f
            a^20 + a^12 + 6*a^11 + 2*a^10 + 5*a^9 + 2*a^8 + 3*a^7 + a^6 + 3*a^5 + 3*a^3 + a + 3
            sage: f(F.gen())
            0

            sage: k.<a> = GF(2^20, impl='ntl')
            sage: k.polynomial()
            a^20 + a^10 + a^9 + a^7 + a^6 + a^5 + a^4 + a + 1
            sage: k.polynomial('FOO')
            FOO^20 + FOO^10 + FOO^9 + FOO^7 + FOO^6 + FOO^5 + FOO^4 + FOO + 1
            sage: a^20
            a^10 + a^9 + a^7 + a^6 + a^5 + a^4 + a + 1
        """
        if name is None:
            name = self.variable_name()
        return self.modulus().change_variable_name(name)

    def unit_group_exponent(self):
        """
        The exponent of the unit group of the finite field.  For a
        finite field, this is always the order minus 1.

        EXAMPLES::

            sage: k = GF(2^10, 'a')
            sage: k.order()
            1024
            sage: k.unit_group_exponent()
            1023
        """
        return self.order() - 1


    def random_element(self, *args, **kwds):
        r"""
        A random element of the finite field.  Passes arguments to
        ``random_element()`` function of underlying vector space.

        EXAMPLES::

            sage: k = GF(19^4, 'a')
            sage: k.random_element()
            a^3 + 3*a^2 + 6*a + 9

        Passes extra positional or keyword arguments through::

            sage: k.random_element(prob=0)
            0

        """
        if self.degree() == 1:
            return self(randrange(self.order()))
        v = self.vector_space().random_element(*args, **kwds)
        return self(v)

    def some_elements(self):
        """
        Returns a collection of elements of this finite field for use in unit
        testing.

        EXAMPLES::

            sage: k = GF(2^8,'a')
            sage: k.some_elements() # random output
            [a^4 + a^3 + 1, a^6 + a^4 + a^3, a^5 + a^4 + a, a^2 + a]
        """
        return [self.random_element() for i in range(4)]

    def polynomial_ring(self, variable_name=None):
        """
        Returns the polynomial ring over the prime subfield in the
        same variable as this finite field.

        EXAMPLES::

            sage: k.<alpha> = FiniteField(3^4)
            sage: k.polynomial_ring()
            Univariate Polynomial Ring in alpha over Finite Field of size 3
        """
        from sage.rings.polynomial.polynomial_ring_constructor import PolynomialRing
        from sage.rings.finite_rings.finite_field_constructor import GF

        if variable_name is None and self.__polynomial_ring is not None:
            return self.__polynomial_ring
        else:
            if variable_name is None:
                self.__polynomial_ring = PolynomialRing(GF(self.characteristic()), self.variable_name())
                return self.__polynomial_ring
            else:
                return PolynomialRing(GF(self.characteristic()), variable_name)

<<<<<<< HEAD
    def vector_space(self, subfield=None, basis=None, map=False, inclusion_map=None):
=======
    def vector_space(self, subfield=None, basis=None, map=False):
>>>>>>> d2050181
        """
        Return the vector space over the subfield isomorphic to this
        finite field as a vector space, along with the isomorphisms.

        INPUT:

<<<<<<< HEAD
        - ``subfield`` -- a subfield of or a morphism into the finite field.
          If not given, the prime subfield is assumed.
=======
        - ``subfield`` -- a subfield of or a morphism into this finite field.
          If not given, the prime subfield is assumed. A subfield means
          a finite field with coercion to this finite field.
>>>>>>> d2050181

        - ``basis`` -- a basis of the finite field as a vector space
          over the subfield. If not given, one is chosen automatically.

        - ``map`` -- boolean (default: ``False``); if ``True``, isomophisms
          from and to the vector space are also returned.

<<<<<<< HEAD
        - ``inclusion_map`` -- a morphism from a finite field into this finite
          field. If this is not given and ``subfield`` is given, the coercion
          map of the ``subfield`` to this finite field is assumed.

=======
>>>>>>> d2050181
        The ``basis`` maps to the standard basis of the vector space
        by the isomorphisms.

        OUTPUT: if ``map`` is ``False``,

<<<<<<< HEAD
        - vector space over the subfield, isomorphic to the finite field

        and if ``map`` is ``True``, then also

        - an isomorphism fromhe vector space to the finite field

        - the inverse isomorphism to the vector space from the finite field
=======
        - vector space over the subfield or the domain of the morphism,
          isomorphic to this finite field.

        and if ``map`` is ``True``, then also

        - an isomorphism from the vector space to the finite field.

        - the inverse isomorphism to the vector space from the finite field.
>>>>>>> d2050181

        EXAMPLES::

            sage: GF(27,'a').vector_space()
            Vector space of dimension 3 over Finite Field of size 3

            sage: F = GF(8)
            sage: E = GF(64)
            sage: V, from_V, to_V = E.vector_space(F, map=True)
            sage: V
            Vector space of dimension 2 over Finite Field in z3 of size 2^3
            sage: to_V(E.gen())
            (0, 1)
            sage: all(from_V(to_V(e)) == e for e in E)
            True
            sage: all(to_V(e1 + e2) == to_V(e1) + to_V(e2) for e1 in E for e2 in E)
            True
            sage: all(to_V(c * e) == c * to_V(e) for e in E for c in F)
            True

            sage: basis = [E.gen(), E.gen() + 1]
            sage: W, from_W, to_W = E.vector_space(F, basis, map=True)
            sage: all(from_W(to_W(e)) == e for e in E)
            True
            sage: all(to_W(c * e) == c * to_W(e) for e in E for c in F)
            True
            sage: all(to_W(e1 + e2) == to_W(e1) + to_W(e2) for e1 in E for e2 in E)
            True
            sage: to_W(basis[0]); to_W(basis[1])
            (1, 0)
            (0, 1)

            sage: F = GF(9, 't', modulus=(x^2+x-1))
            sage: E = GF(81)
            sage: h = Hom(F,E).an_element()
            sage: V, from_V, to_V = E.vector_space(h, map=True)
            sage: V
            Vector space of dimension 2 over Finite Field in t of size 3^2
            sage: V.base_ring() is F
            True
            sage: all(from_V(to_V(e)) == e for e in E)
            True
            sage: all(to_V(e1 + e2) == to_V(e1) + to_V(e2) for e1 in E for e2 in E)
            True
            sage: all(to_V(h(c) * e) == c * to_V(e) for e in E for c in F)
            True
        """
        from sage.modules.all import VectorSpace
        from sage.categories.morphism import is_Morphism

        if subfield is None:
            subfield = self.prime_subfield()
            s = self.degree()
            if self.__vector_space is None:
                self.__vector_space = VectorSpace(subfield, s)
            V = self.__vector_space
<<<<<<< HEAD
=======
            inclusion_map = None
>>>>>>> d2050181
        elif is_Morphism(subfield):
            inclusion_map = subfield
            subfield = inclusion_map.domain()
            s = self.degree() // subfield.degree()
            V = VectorSpace(subfield, s)
        elif subfield.is_subring(self):
            s = self.degree() // subfield.degree()
            V = VectorSpace(subfield, s)
<<<<<<< HEAD
=======
            inclusion_map = None
>>>>>>> d2050181
        else:
            raise ValueError("{} is not a subfield".format(subfield))

        if map is False: # shortcut
            return V

        if inclusion_map is None:
            inclusion_map = self.coerce_map_from(subfield)

        from sage.modules.all import vector
        from sage.matrix.all import matrix
        from .maps_finite_field import (
            MorphismVectorSpaceToFiniteField, MorphismFiniteFieldToVectorSpace)

        E = self
        F = subfield

        alpha = E.gen()
        beta = F.gen()

        if basis is None:
            basis = [alpha**i for i in range(s)] # of E over F

        F_basis = [beta**i for i in range(F.degree())]

        # E_basis_alpha is the implicit basis of E over the prime subfield
        E_basis_beta = [inclusion_map(F_basis[i]) * basis[j]
                        for j in range(s)
                        for i in range(F.degree())]

        C = matrix(E.prime_subfield(), E.degree(), E.degree(),
                   [E_basis_beta[i]._vector_() for i in range(E.degree())])
<<<<<<< HEAD
        Cinv = C.inverse()
=======
        C.set_immutable()
        Cinv = C.inverse()
        Cinv.set_immutable()
>>>>>>> d2050181

        phi = MorphismVectorSpaceToFiniteField(V, self, C)
        psi = MorphismFiniteFieldToVectorSpace(self, V, Cinv)

        return V, phi, psi

    cpdef _coerce_map_from_(self, R):
        r"""
        Canonical coercion to ``self``.

        TESTS::

            sage: k.<a> = GF(2^8)
            sage: a + 1
            a + 1
            sage: a + int(1)
            a + 1
            sage: a + GF(2)(1)
            a + 1

            sage: k.<a> = GF(3^8)
            sage: a + 1
            a + 1
            sage: a + int(1)
            a + 1
            sage: a + GF(3)(1)
            a + 1

            sage: k = GF(4, 'a')
            sage: k._coerce_(GF(2)(1))
            1
            sage: k._coerce_(k.0)
            a
            sage: k._coerce_(3)
            1
            sage: k._coerce_(2/3)
            Traceback (most recent call last):
            ...
            TypeError: no canonical coercion from Rational Field to Finite Field in a of size 2^2

            sage: FiniteField(16)._coerce_(FiniteField(4).0)
            z4^2 + z4

            sage: FiniteField(8, 'a')._coerce_(FiniteField(4, 'a').0)
            Traceback (most recent call last):
            ...
            TypeError: no canonical coercion from Finite Field in a of size 2^2 to Finite Field in a of size 2^3

            sage: FiniteField(8, 'a')._coerce_(FiniteField(7, 'a')(2))
            Traceback (most recent call last):
            ...
            TypeError: no canonical coercion from Finite Field of size 7 to Finite Field in a of size 2^3

        There is no coercion from a `p`-adic ring to its residue field::

            sage: R.<a> = Zq(81); k = R.residue_field()
            sage: k.has_coerce_map_from(R)
            False
        """
        from sage.rings.integer_ring import ZZ
        from sage.rings.finite_rings.finite_field_base import is_FiniteField
        from sage.rings.finite_rings.integer_mod_ring import is_IntegerModRing
        if R is int or R is long or R is ZZ:
            return True
        if is_IntegerModRing(R) and self.characteristic().divides(R.characteristic()):
            return R.hom((self.one(),), check=False)
        if is_FiniteField(R):
            if R is self:
                return True
            from .residue_field import ResidueField_generic
            if isinstance(R, ResidueField_generic):
                return False
            if R.characteristic() == self.characteristic():
                if R.degree() == 1:
                    return R.hom((self.one(),), check=False)
                elif (R.degree().divides(self.degree())
                      and hasattr(self, '_prefix') and hasattr(R, '_prefix')):
                    return R.hom((self.gen() ** ((self.order() - 1)//(R.order() - 1)),))

    cpdef _convert_map_from_(self, R):
        """
        Conversion from p-adic fields.

        EXAMPLES::

            sage: K.<a> = Qq(49); k = K.residue_field()
            sage: k.convert_map_from(K)
            Reduction morphism:
              From: Unramified Extension in a defined by x^2 + 6*x + 3 with capped relative precision 20 over 7-adic Field
              To:   Finite Field in a0 of size 7^2

        Check that :trac:`8240 is resolved::

            sage: R.<a> = Zq(81); k = R.residue_field()
            sage: k.convert_map_from(R)
            Reduction morphism:
              From: Unramified Extension in a defined by x^4 + 2*x^3 + 2 with capped relative precision 20 over 3-adic Ring
              To:   Finite Field in a0 of size 3^4
        """
        from sage.rings.padics.padic_generic import pAdicGeneric, ResidueReductionMap
        if isinstance(R, pAdicGeneric) and R.residue_field() is self:
            return ResidueReductionMap._create_(R, self)

    def construction(self):
        """
        Return the construction of this finite field, as a ``ConstructionFunctor``
        and the base field.

        EXAMPLES::

            sage: v = GF(3^3).construction(); v
            (AlgebraicExtensionFunctor, Finite Field of size 3)
            sage: v[0].polys[0]
            3
            sage: v = GF(2^1000, 'a').construction(); v[0].polys[0]
            a^1000 + a^5 + a^4 + a^3 + 1
        """
        from sage.categories.pushout import AlgebraicExtensionFunctor
        if self.degree() == 1:
            # this is not of type FiniteField_prime_modn
            from sage.rings.integer import Integer
            return AlgebraicExtensionFunctor([self.polynomial()], [None], [None]), self.base_ring()
        elif hasattr(self, '_prefix'):
            return (AlgebraicExtensionFunctor([self.degree()], [self.variable_name()], [None],
                                              prefix=self._prefix),
                    self.base_ring())
        else:
            return (AlgebraicExtensionFunctor([self.polynomial()], [self.variable_name()], [None]),
                    self.base_ring())

    def extension(self, modulus, name=None, names=None, map=False, embedding=None, **kwds):
        """
        Return an extension of this finite field.

        INPUT:

        - ``modulus`` -- a polynomial with coefficients in ``self``,
          or an integer.

        - ``name`` -- string: the name of the generator in the new
          extension

        - ``map`` -- boolean (default: ``False``): if ``False``,
          return just the extension `E`; if ``True``, return a pair
          `(E, f)`, where `f` is an embedding of ``self`` into `E`.

        - ``embedding`` -- currently not used; for compatibility with
          other ``AlgebraicExtensionFunctor`` calls.

        - ``**kwds``: further keywords, passed to the finite field
          constructor.

        OUTPUT:

        An extension of the given modulus, or pseudo-Conway of the
        given degree if ``modulus`` is an integer.

        EXAMPLES::

            sage: k = GF(2)
            sage: R.<x> = k[]
            sage: k.extension(x^1000 + x^5 + x^4 + x^3 + 1, 'a')
            Finite Field in a of size 2^1000
            sage: k = GF(3^4)
            sage: R.<x> = k[]
            sage: k.extension(3)
            Finite Field in z12 of size 3^12
            sage: K = k.extension(2, 'a')
            sage: k.is_subring(K)
            True

        An example using the ``map`` argument::

            sage: F = GF(5)
            sage: E, f = F.extension(2, 'b', map=True)
            sage: E
            Finite Field in b of size 5^2
            sage: f
            Ring morphism:
              From: Finite Field of size 5
              To:   Finite Field in b of size 5^2
              Defn: 1 |--> 1
            sage: f.parent()
            Set of field embeddings from Finite Field of size 5 to Finite Field in b of size 5^2

        Extensions of non-prime finite fields by polynomials are not yet
        supported: we fall back to generic code::

            sage: k.extension(x^5 + x^2 + x - 1)
            Univariate Quotient Polynomial Ring in x over Finite Field in z4 of size 3^4 with modulus x^5 + x^2 + x + 2

        TESTS:

        We check that :trac:`18915` is fixed::

            sage: F = GF(2)
            sage: F.extension(int(3), 'a')
            Finite Field in a of size 2^3

            sage: F = GF(2 ** 4, 'a')
            sage: F.extension(int(3), 'aa')
            Finite Field in aa of size 2^12
        """
        from .finite_field_constructor import GF
        from sage.rings.polynomial.polynomial_element import is_Polynomial
        from sage.rings.integer import Integer
        if name is None and names is not None:
            name = names
        if self.degree() == 1:
            if isinstance(modulus, (int, Integer)):
                E = GF(self.characteristic()**modulus, name=name, **kwds)
            elif isinstance(modulus, (list, tuple)):
                E = GF(self.characteristic()**(len(modulus) - 1), name=name, modulus=modulus, **kwds)
            elif is_Polynomial(modulus):
                if modulus.change_ring(self).is_irreducible():
                    E = GF(self.characteristic()**(modulus.degree()), name=name, modulus=modulus, **kwds)
                else:
                    E = Field.extension(self, modulus, name=name, embedding=embedding)
        elif isinstance(modulus, (int, Integer)):
            E = GF(self.order()**modulus, name=name, **kwds)
            if E is self:
                pass # coercion map (identity map) is automatically found
            elif hasattr(E, '_prefix') and hasattr(self, '_prefix'):
                pass # coercion map is automatically found
            else:
                if self.is_conway(): # and E is Conway
                    alpha = E.gen()**((E.order()-1)//(self.order()-1))
                else:
                    alpha = self.modulus().any_root(E)
                try: # to register a coercion map (embedding of self to E)
                    E.register_coercion(self.hom([alpha], codomain=E, check=False))
                except AssertionError: # coercion already exists
                    pass
        else:
            E = Field.extension(self, modulus, name=name, embedding=embedding)
        if map:
            return (E, E.coerce_map_from(self))
        else:
            return E

    def subfields(self, degree=0, name=None):
        """
        Return all subfields of ``self`` of the given ``degree``,
        or all possible degrees if ``degree`` is `0`.

        The subfields are returned as absolute fields together with
        an embedding into ``self``.

        INPUT:

        - ``degree`` -- (default: `0`) an integer

        - ``name`` -- a string, a dictionary or ``None``:

          - If ``degree`` is nonzero, then ``name`` must be a string
            (or ``None``, if this is a pseudo-Conway extension),
            and will be the variable name of the returned field.
          - If ``degree`` is zero, the dictionary should have keys the divisors
            of the degree of this field, with the desired variable name for the
            field of that degree as an entry.
          - As a shortcut, you can provide a string and the degree of each
            subfield will be appended for the variable name of that subfield.
          - If ``None``, uses the prefix of this field.

        OUTPUT:

        A list of pairs ``(K, e)``, where ``K`` ranges over the subfields of
        this field and ``e`` gives an embedding of ``K`` into ``self``.

        EXAMPLES::

            sage: k = GF(2^21)
            sage: k.subfields()
            [(Finite Field of size 2,
              Ring morphism:
                  From: Finite Field of size 2
                  To:   Finite Field in z21 of size 2^21
                  Defn: 1 |--> 1),
             (Finite Field in z3 of size 2^3,
              Ring morphism:
                  From: Finite Field in z3 of size 2^3
                  To:   Finite Field in z21 of size 2^21
                  Defn: z3 |--> z21^20 + z21^19 + z21^17 + z21^15 + z21^11 + z21^9 + z21^8 + z21^6 + z21^2),
             (Finite Field in z7 of size 2^7,
              Ring morphism:
                  From: Finite Field in z7 of size 2^7
                  To:   Finite Field in z21 of size 2^21
                  Defn: z7 |--> z21^20 + z21^19 + z21^17 + z21^15 + z21^14 + z21^6 + z21^4 + z21^3 + z21),
             (Finite Field in z21 of size 2^21,
              Ring morphism:
                  From: Finite Field in z21 of size 2^21
                  To:   Finite Field in z21 of size 2^21
                  Defn: z21 |--> z21)]
        """
        from sage.rings.integer import Integer
        from .finite_field_constructor import GF
        p = self.characteristic()
        n = self.degree()
        if degree != 0:
            degree = Integer(degree)
            if not degree.divides(n):
                return []
            elif hasattr(self, '_prefix'):
                K = GF(p**degree, name=name, prefix=self._prefix)
                return [(K, self.coerce_map_from(K))]
            elif degree == 1:
                K = GF(p)
                return [(K, self.coerce_map_from(K))]
            else:
                gen = self.gen()**((self.order() - 1)//(p**degree - 1))
                K = GF(p**degree, modulus=gen.minimal_polynomial(), name=name)
                return [(K, K.hom((gen,)))]
        else:
            divisors = n.divisors()
            if name is None:
                if hasattr(self, '_prefix'):
                    name = self._prefix
                else:
                    name = self.variable_name()
            if isinstance(name, str):
                name = {m: name + str(m) for m in divisors}
            elif not isinstance(name, dict):
                raise ValueError("name must be None, a string or a dictionary indexed by divisors of the degree")
            return [self.subfields(m, name=name[m])[0] for m in divisors]

    @cached_method
    def algebraic_closure(self, name='z', **kwds):
        """
        Return an algebraic closure of ``self``.

        INPUT:

        - ``name`` -- string (default: 'z'): prefix to use for
          variable names of subfields

        - ``implementation`` -- string (optional): specifies how to
          construct the algebraic closure.  The only value supported
          at the moment is ``'pseudo_conway'``.  For more details, see
          :mod:`~sage.rings.algebraic_closure_finite_field`.

        OUTPUT:

        An algebraic closure of ``self``.  Note that mathematically
        speaking, this is only unique up to *non-unique* isomorphism.
        To obtain canonically defined algebraic closures, one needs an
        algorithm that also provides a canonical isomorphism between
        any two algebraic closures constructed using the algorithm.

        This non-uniqueness problem can in principle be solved by
        using *Conway polynomials*; see for example [CP]_.  These have
        the drawback that computing them takes a long time.  Therefore
        Sage implements a variant called *pseudo-Conway polynomials*,
        which are easier to compute but do not determine an algebraic
        closure up to unique isomorphism.

        The output of this method is cached, so that within the same
        Sage session, calling it multiple times will return the same
        algebraic closure (i.e. the same Sage object).  Despite this,
        the non-uniqueness of the current implementation means that
        coercion and pickling cannot work as one might expect.  See
        below for an example.

        EXAMPLES::

            sage: F = GF(5).algebraic_closure()
            sage: F
            Algebraic closure of Finite Field of size 5
            sage: F.gen(3)
            z3

        The default name is 'z' but you can change it through the option
        ``name``::

            sage: Ft = GF(5).algebraic_closure('t')
            sage: Ft.gen(3)
            t3

        Because Sage currently only implements algebraic closures
        using a non-unique definition (see above), it is currently
        impossible to implement pickling in such a way that a pickled
        and unpickled element compares equal to the original::

            sage: F = GF(7).algebraic_closure()
            sage: x = F.gen(2)
            sage: loads(dumps(x)) == x
            False

        .. NOTE::

            This is currently only implemented for prime fields.

        REFERENCE:

        .. [CP] Wikipedia entry on Conway polynomials,
           :wikipedia:`Conway_polynomial_(finite_fields)`

        TESTS::

            sage: GF(5).algebraic_closure() is GF(5).algebraic_closure()
            True

        """
        from sage.rings.algebraic_closure_finite_field import AlgebraicClosureFiniteField
        return AlgebraicClosureFiniteField(self, name, **kwds)

    @cached_method
    def is_conway(self):
        """
        Return ``True`` if self is defined by a Conway polynomial.

        EXAMPLES:

            sage: GF(5^3, 'a').is_conway()
            True
            sage: GF(5^3, 'a', modulus='adleman-lenstra').is_conway()
            False
            sage: GF(next_prime(2^16, 2), 'a').is_conway()
            False
        """
        from .conway_polynomials import conway_polynomial, exists_conway_polynomial
        p = self.characteristic()
        n = self.degree()
        return (exists_conway_polynomial(p, n)
                and self.polynomial() == self.polynomial_ring()(conway_polynomial(p, n)))

    def frobenius_endomorphism(self, n=1):
        """
        INPUT:

        -  ``n`` -- an integer (default: 1)

        OUTPUT:

        The `n`-th power of the absolute arithmetic Frobenius
        endomorphism on this finite field.

        EXAMPLES::

            sage: k.<t> = GF(3^5)
            sage: Frob = k.frobenius_endomorphism(); Frob
            Frobenius endomorphism t |--> t^3 on Finite Field in t of size 3^5

            sage: a = k.random_element()
            sage: Frob(a) == a^3
            True

        We can specify a power::

            sage: k.frobenius_endomorphism(2)
            Frobenius endomorphism t |--> t^(3^2) on Finite Field in t of size 3^5

        The result is simplified if possible::

            sage: k.frobenius_endomorphism(6)
            Frobenius endomorphism t |--> t^3 on Finite Field in t of size 3^5
            sage: k.frobenius_endomorphism(5)
            Identity endomorphism of Finite Field in t of size 3^5

        Comparisons work::

            sage: k.frobenius_endomorphism(6) == Frob
            True
            sage: from sage.categories.morphism import IdentityMorphism
            sage: k.frobenius_endomorphism(5) == IdentityMorphism(k)
            True

        AUTHOR:

        - Xavier Caruso (2012-06-29)
        """
        from sage.rings.finite_rings.hom_finite_field import FrobeniusEndomorphism_finite_field
        return FrobeniusEndomorphism_finite_field(self, n)

    def dual_basis(self, basis=None, check=True):
        r"""
        Return the dual basis of ``basis``, or the dual basis of the power
        basis if no basis is supplied.

        If `e = \{e_0, e_1, ..., e_{n-1}\}` is a basis of
        `\GF{p^n}` as a vector space over `\GF{p}`, then the dual basis of `e`,
        `d = \{d_0, d_1, ..., d_{n-1}\}`, is the unique basis such that
        `\mathrm{Tr}(e_i d_j) = \delta_{i,j}, 0 \leq i,j \leq n-1`, where
        `\mathrm{Tr}` is the trace function.

        INPUT:

        - ``basis`` -- (default: ``None``): a basis of the finite field
          ``self``, `\GF{p^n}`, as a vector space over the base field
          `\GF{p}`. Uses the power basis `\{x^i : 0 \leq i \leq n-1\}` as
          input if no basis is supplied, where `x` is the generator of
          ``self``.

        - ``check`` -- (default: ``True``): verifies that ``basis`` is
          a valid basis of ``self``.

        ALGORITHM:

        The algorithm used to calculate the dual basis comes from pages
        110--111 of [FFCSE1987]_.

        Let `e = \{e_0, e_1, ..., e_{n-1}\}` be a basis of `\GF{p^n}` as a
        vector space over `\GF{p}` and `d = \{d_0, d_1, ..., d_{n-1}\}` be the
        dual basis of `e`. Since `e` is a basis, we can rewrite any
        `d_c, 0 \leq c \leq n-1`, as
        `d_c = \beta_0 e_0 + \beta_1 e_1 + ... + \beta_{n-1} e_{n-1}`, for some
        `\beta_0, \beta_1, ..., \beta_{n-1} \in \GF{p}`. Using properties of
        the trace function, we can rewrite the `n` equations of the form
        `\mathrm{Tr}(e_i d_c) = \delta_{i,c}` and express the result as the
        matrix vector product:
        `A [\beta_0, \beta_1, ..., \beta_{n-1}] = i_c`, where the `i,j`-th
        element of `A` is `\mathrm{Tr(e_i e_j)}` and `i_c` is the `i`-th
        column of the `n \times n` identity matrix. Since `A` is an invertible
        matrix, `[\beta_0, \beta_1, ..., \beta_{n-1}] = A^{-1} i_c`, from
        which we can easily calculate `d_c`.

        EXAMPLES::

            sage: F.<a> = GF(2^4)
            sage: F.dual_basis(basis=None, check=False)
            [a^3 + 1, a^2, a, 1]

        We can test that the dual basis returned satisfies the defining
        property of a dual basis:
        `\mathrm{Tr}(e_i d_j) = \delta_{i,j}, 0 \leq i,j \leq n-1` ::

            sage: F.<a> = GF(7^4)
            sage: e = [4*a^3, 2*a^3 + a^2 + 3*a + 5,
            ....:      3*a^3 + 5*a^2 + 4*a + 2, 2*a^3 + 2*a^2 + 2]
            sage: d = F.dual_basis(e, check=True); d
            [3*a^3 + 4*a^2 + 6*a + 2, a^3 + 6*a + 5,
            3*a^3 + 6*a^2 + 2*a + 5, 5*a^2 + 4*a + 3]
            sage: vals = [[(x * y).trace() for x in e] for y in d]
            sage: matrix(vals) == matrix.identity(4)
            True

        We can test that if `d` is the dual basis of `e`, then `e` is the dual
        basis of `d`::

            sage: F.<a> = GF(7^8)
            sage: e = [a^0, a^1, a^2, a^3, a^4, a^5, a^6, a^7]
            sage: d = F.dual_basis(e, check=False); d
            [6*a^6 + 4*a^5 + 4*a^4 + a^3 + 6*a^2 + 3,
            6*a^7 + 4*a^6 + 4*a^5 + 2*a^4 + a^2,
            4*a^6 + 5*a^5 + 5*a^4 + 4*a^3 + 5*a^2 + a + 6,
            5*a^7 + a^6 + a^4 + 4*a^3 + 4*a^2 + 1,
            2*a^7 + 5*a^6 + a^5 + a^3 + 5*a^2 + 2*a + 4,
            a^7 + 2*a^6 + 5*a^5 + a^4 + 5*a^2 + 4*a + 4,
            a^7 + a^6 + 2*a^5 + 5*a^4 + a^3 + 4*a^2 + 4*a + 6,
            5*a^7 + a^6 + a^5 + 2*a^4 + 5*a^3 + 6*a]
            sage: F.dual_basis(d)
            [1, a, a^2, a^3, a^4, a^5, a^6, a^7]

        We cannot calculate the dual basis if ``basis`` is not a valid basis.
        ::

            sage: F.<a> = GF(2^3)
            sage: F.dual_basis([a], check=True)
            Traceback (most recent call last):
            ...
            ValueError: basis length should be 3, not 1

            sage: F.dual_basis([a^0, a, a^0 + a], check=True)
            Traceback (most recent call last):
            ...
            ValueError: value of 'basis' keyword is not a basis

        REFERENCES:

        .. [FFCSE1987] Robert J. McEliece. Finite Fields for Computer
           Scientists and Engineers. Kluwer Academic Publishers, 1987.

        AUTHOR:

        - Thomas Gagne (2015-06-16)
        """
        from sage.matrix.constructor import matrix

        if basis is None:
            basis = [self.gen() ** i for i in range(self.degree())]
            check = False

        if check:
            if len(basis) != self.degree():
                msg = 'basis length should be {0}, not {1}'
                raise ValueError(msg.format(self.degree(), len(basis)))
            V = self.vector_space()
            vec_reps = [V(b) for b in basis]
            if matrix(vec_reps).is_singular():
                raise ValueError("value of 'basis' keyword is not a basis")

        entries = [(bi * bj).trace() for bi in basis for bj in basis]
        B = matrix(self.base_ring(), self.degree(), entries).inverse()
        return [sum(x * y for x, y in zip(col, basis))
                for col in B.columns()]


def unpickle_FiniteField_ext(_type, order, variable_name, modulus, kwargs):
    r"""
    Used to unpickle extensions of finite fields. Now superseded (hence no
    doctest), but kept around for backward compatibility.
    """
    return _type(order, variable_name, modulus, **kwargs)

def unpickle_FiniteField_prm(_type, order, variable_name, kwargs):
    r"""
    Used to unpickle finite prime fields. Now superseded (hence no doctest),
    but kept around for backward compatibility.
    """
    return _type(order, variable_name, **kwargs)

register_unpickle_override(
    'sage.rings.ring', 'unpickle_FiniteField_prm', unpickle_FiniteField_prm)


def is_FiniteField(x):
    """
    Return ``True`` if ``x`` is of type finite field, and ``False`` otherwise.

    EXAMPLES::

        sage: from sage.rings.finite_rings.finite_field_base import is_FiniteField
        sage: is_FiniteField(GF(9,'a'))
        True
        sage: is_FiniteField(GF(next_prime(10^10)))
        True

    Note that the integers modulo n are not of type finite field,
    so this function returns ``False``::

        sage: is_FiniteField(Integers(7))
        False
    """
    return isinstance(x, FiniteField)<|MERGE_RESOLUTION|>--- conflicted
+++ resolved
@@ -983,25 +983,16 @@
             else:
                 return PolynomialRing(GF(self.characteristic()), variable_name)
 
-<<<<<<< HEAD
-    def vector_space(self, subfield=None, basis=None, map=False, inclusion_map=None):
-=======
     def vector_space(self, subfield=None, basis=None, map=False):
->>>>>>> d2050181
         """
         Return the vector space over the subfield isomorphic to this
         finite field as a vector space, along with the isomorphisms.
 
         INPUT:
 
-<<<<<<< HEAD
-        - ``subfield`` -- a subfield of or a morphism into the finite field.
-          If not given, the prime subfield is assumed.
-=======
         - ``subfield`` -- a subfield of or a morphism into this finite field.
           If not given, the prime subfield is assumed. A subfield means
           a finite field with coercion to this finite field.
->>>>>>> d2050181
 
         - ``basis`` -- a basis of the finite field as a vector space
           over the subfield. If not given, one is chosen automatically.
@@ -1009,27 +1000,11 @@
         - ``map`` -- boolean (default: ``False``); if ``True``, isomophisms
           from and to the vector space are also returned.
 
-<<<<<<< HEAD
-        - ``inclusion_map`` -- a morphism from a finite field into this finite
-          field. If this is not given and ``subfield`` is given, the coercion
-          map of the ``subfield`` to this finite field is assumed.
-
-=======
->>>>>>> d2050181
         The ``basis`` maps to the standard basis of the vector space
         by the isomorphisms.
 
         OUTPUT: if ``map`` is ``False``,
 
-<<<<<<< HEAD
-        - vector space over the subfield, isomorphic to the finite field
-
-        and if ``map`` is ``True``, then also
-
-        - an isomorphism fromhe vector space to the finite field
-
-        - the inverse isomorphism to the vector space from the finite field
-=======
         - vector space over the subfield or the domain of the morphism,
           isomorphic to this finite field.
 
@@ -1038,7 +1013,6 @@
         - an isomorphism from the vector space to the finite field.
 
         - the inverse isomorphism to the vector space from the finite field.
->>>>>>> d2050181
 
         EXAMPLES::
 
@@ -1095,10 +1069,7 @@
             if self.__vector_space is None:
                 self.__vector_space = VectorSpace(subfield, s)
             V = self.__vector_space
-<<<<<<< HEAD
-=======
             inclusion_map = None
->>>>>>> d2050181
         elif is_Morphism(subfield):
             inclusion_map = subfield
             subfield = inclusion_map.domain()
@@ -1107,10 +1078,7 @@
         elif subfield.is_subring(self):
             s = self.degree() // subfield.degree()
             V = VectorSpace(subfield, s)
-<<<<<<< HEAD
-=======
             inclusion_map = None
->>>>>>> d2050181
         else:
             raise ValueError("{} is not a subfield".format(subfield))
 
@@ -1143,13 +1111,9 @@
 
         C = matrix(E.prime_subfield(), E.degree(), E.degree(),
                    [E_basis_beta[i]._vector_() for i in range(E.degree())])
-<<<<<<< HEAD
-        Cinv = C.inverse()
-=======
         C.set_immutable()
         Cinv = C.inverse()
         Cinv.set_immutable()
->>>>>>> d2050181
 
         phi = MorphismVectorSpaceToFiniteField(V, self, C)
         psi = MorphismFiniteFieldToVectorSpace(self, V, Cinv)
