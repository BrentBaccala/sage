--- conflicted
+++ resolved
@@ -822,11 +822,7 @@
         Coercion map:
           From: Univariate Polynomial Ring in x over Rational Field
           To:   Fraction Field of Univariate Polynomial Ring in x over Rational Field
-<<<<<<< HEAD
-    
-=======
  
->>>>>>> 79bac8fb
     TESTS::
 
         sage: from sage.rings.fraction_field import FractionFieldEmbedding
@@ -901,11 +897,7 @@
             sage: f = R.fraction_field().coerce_map_from(R)
             sage: S.<y> = GF(2)[]
             sage: g = S.fraction_field().coerce_map_from(S)
-<<<<<<< HEAD
-            
-=======
  
->>>>>>> 79bac8fb
             sage: f == g # indirect doctest
             False
             sage: f == f
@@ -946,11 +938,7 @@
         Section map:
           From: Fraction Field of Univariate Polynomial Ring in x over Rational Field
           To:   Univariate Polynomial Ring in x over Rational Field
-<<<<<<< HEAD
-    
-=======
  
->>>>>>> 79bac8fb
     TESTS::
 
         sage: from sage.rings.fraction_field import FractionFieldEmbeddingSection
@@ -959,11 +947,7 @@
         sage: TestSuite(f).run()
 
     """
-<<<<<<< HEAD
-    def _call_(self, x):
-=======
     def _call_(self, x, check=True):
->>>>>>> 79bac8fb
         r"""
         Evaluate this map at ``x``.
 
@@ -978,15 +962,6 @@
             sage: f(1/x)
             Traceback (most recent call last):
             ...
-<<<<<<< HEAD
-            ValueError: fraction must have unit denominator
-
-        """
-        if not x.denominator().is_unit():
-            raise ValueError("fraction must have unit denominator")
-        return x.numerator() * x.denominator().inverse_of_unit()
-
-=======
             TypeError: fraction must have unit denominator
 
         TESTS:
@@ -1023,7 +998,6 @@
             raise NotImplementedError("__call__ can not be called with additional arguments other than check=True/False")
         return self._call_(x, check=check)
 
->>>>>>> 79bac8fb
     def _richcmp_(self, other, op):
         r"""
         Compare this element to ``other`` with respect to ``op``.
@@ -1034,11 +1008,7 @@
             sage: f = R.fraction_field().coerce_map_from(R).section()
             sage: S.<y> = GF(2)[]
             sage: g = S.fraction_field().coerce_map_from(S).section()
-<<<<<<< HEAD
-            
-=======
  
->>>>>>> 79bac8fb
             sage: f == g # indirect doctest
             False
             sage: f == f
