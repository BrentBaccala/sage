"""
Monoid of ideals in a commutative ring
"""

<<<<<<< HEAD
from commutative_ring import is_CommutativeRing
=======
>>>>>>> 33f675dd
from sage.structure.parent import Parent
import sage.rings.integer_ring
import ideal
from sage.categories.monoids import Monoids

def IdealMonoid(R):
    r"""
    Return the monoid of ideals in the ring ``R``.

    EXAMPLE::

        sage: R = QQ['x']
        sage: sage.rings.ideal_monoid.IdealMonoid(R)
        Monoid of ideals of Univariate Polynomial Ring in x over Rational Field
    """
    return IdealMonoid_c(R)

class IdealMonoid_c(Parent):
    r"""
    The monoid of ideals in a commutative ring.

    TESTS::

        sage: R = QQ['x']
        sage: M = sage.rings.ideal_monoid.IdealMonoid(R)
        sage: TestSuite(M).run()
          Failure in _test_category:
        ...
        The following tests failed: _test_elements

    (The "_test_category" test fails but I haven't the foggiest idea why.)
    """

    Element = ideal.Ideal_generic # this doesn't seem to do anything

    def __init__(self, R):
        r"""
        Initialize ``self``.

        TESTS::

            sage: R = QuadraticField(-23, 'a')
            sage: M = sage.rings.ideal_monoid.IdealMonoid(R); M # indirect doctest
            Monoid of ideals of Number Field in a with defining polynomial x^2 + 23
        """
        self.__R = R
        Parent.__init__(self, base = sage.rings.integer_ring.ZZ, category = Monoids())
        self._populate_coercion_lists_()

    def _repr_(self):
        r"""
        Return a string representation of ``self``.

        TESTS::

            sage: R = QuadraticField(-23, 'a')
            sage: M = sage.rings.ideal_monoid.IdealMonoid(R); M._repr_()
            'Monoid of ideals of Number Field in a with defining polynomial x^2 + 23'
        """
        return "Monoid of ideals of %s"%self.__R

    def ring(self):
        r"""
        Return the ring of which this is the ideal monoid.

        EXAMPLE::

            sage: R = QuadraticField(-23, 'a')
            sage: M = sage.rings.ideal_monoid.IdealMonoid(R); M.ring() is R
            True
        """
        return self.__R

    def _element_constructor_(self, x):
        r"""
        Create an ideal in this monoid from ``x``.

        EXAMPLES::

            sage: R.<a> = QuadraticField(-23)
            sage: M = sage.rings.ideal_monoid.IdealMonoid(R)
            sage: M(a)   # indirect doctest
            Fractional ideal (a)
            sage: M([a-4, 13])
            Fractional ideal (13, 1/2*a + 9/2)
        """
        try:
            side = x.side()
        except (AttributeError,TypeError):
            side = None
        try:
            x = x.gens()
        except AttributeError:
            pass
        if side is None:
            y = self.__R.ideal(x)
        else:
            y = self.__R.ideal(x,side=side)
        y._set_parent(self)
        return y

    def _coerce_map_from_(self, x):
        r"""
        Used by coercion framework.

        EXAMPLE::

            sage: R = QuadraticField(-23, 'a')
            sage: M = R.ideal_monoid()
            sage: M.has_coerce_map_from(R) # indirect doctest
            True
            sage: M.has_coerce_map_from(QQ.ideal_monoid())
            True
            sage: M.has_coerce_map_from(Zmod(6))
            False
            sage: M.has_coerce_map_from(loads(dumps(M)))
            True
        """
        if isinstance(x, IdealMonoid_c):
            return self.ring().has_coerce_map_from(x.ring())
        else:
            return self.ring().has_coerce_map_from(x)

    def __cmp__(self, other):
        r"""
        Comparison function.

        EXAMPLE::

            sage: R = QuadraticField(-23, 'a')
            sage: M = R.ideal_monoid()
            sage: M == QQ
            False
            sage: M == 17
            False
            sage: M == R.ideal_monoid()
            True
        """
        if not isinstance(other, IdealMonoid_c):
            return cmp(type(self), type(other))
        else:
            return cmp(self.ring(), other.ring())<|MERGE_RESOLUTION|>--- conflicted
+++ resolved
@@ -2,10 +2,6 @@
 Monoid of ideals in a commutative ring
 """
 
-<<<<<<< HEAD
-from commutative_ring import is_CommutativeRing
-=======
->>>>>>> 33f675dd
 from sage.structure.parent import Parent
 import sage.rings.integer_ring
 import ideal
