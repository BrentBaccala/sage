"Univariate rational functions over prime fields"

import sys

from cysignals.signals cimport sig_on, sig_off

from sage.rings.finite_rings.stdint cimport INTEGER_MOD_INT32_LIMIT

from sage.libs.gmp.mpz cimport *
from sage.rings.all import GF
from sage.libs.flint.nmod_poly cimport *
from sage.libs.flint.ulong_extras cimport n_jacobi
from sage.structure.element cimport Element, ModuleElement, FieldElement
from sage.rings.integer_ring import ZZ
from sage.rings.fraction_field import FractionField_generic, FractionField_1poly_field
from sage.rings.finite_rings.integer_mod cimport IntegerMod_int
from sage.rings.integer cimport Integer
from sage.rings.polynomial.polynomial_zmod_flint cimport Polynomial_zmod_flint, get_cparent
import sage.algebras.algebra

from sage.structure.richcmp cimport rich_to_bool
from sage.rings.finite_rings.integer_mod cimport mod_inverse_int


class FpT(FractionField_1poly_field):
    r"""
    This class represents the fraction field GF(p)(T) for `2 < p < \sqrt{2^31-1}`.

    EXAMPLES::

        sage: R.<T> = GF(71)[]
        sage: K = FractionField(R); K
        Fraction Field of Univariate Polynomial Ring in T over Finite Field of size 71
        sage: 1-1/T
        (T + 70)/T
        sage: parent(1-1/T) is K
        True
    """
    INTEGER_LIMIT = INTEGER_MOD_INT32_LIMIT

    def __init__(self, R, names=None):  # we include names so that one can use the syntax K.<t> = FpT(GF(5)['t']).  It's actually ignored
        """
        INPUT:

        - ``R`` -- A polynomial ring over a finite field of prime order `p` with `2 < p < 2^16`

        EXAMPLES::

            sage: R.<x> = GF(31)[]
            sage: K = R.fraction_field(); K
            Fraction Field of Univariate Polynomial Ring in x over Finite Field of size 31
        """
        cdef long p = R.base_ring().characteristic()
        assert 2 < p < FpT.INTEGER_LIMIT
        self.p = p
        self.poly_ring = R
        FractionField_1poly_field.__init__(self, R, element_class = FpTElement)
        self._populate_coercion_lists_(coerce_list=[Polyring_FpT_coerce(self), Fp_FpT_coerce(self), ZZ_FpT_coerce(self)])

    def __iter__(self):
        """
        Return an iterator over this fraction field.

        EXAMPLES::

            sage: R.<t> = GF(3)[]; K = R.fraction_field()
            sage: iter(K)
            <sage.rings.fraction_field_FpT.FpT_iter object at ...>
        """
        return self.iter()

    def iter(self, bound=None, start=None):
        """
        EXAMPLES::

            sage: from sage.rings.fraction_field_FpT import *
            sage: R.<t> = FpT(GF(5)['t'])
            sage: list(R.iter(2))[350:355]
            [(t^2 + t + 1)/(t + 2),
             (t^2 + t + 2)/(t + 2),
             (t^2 + t + 4)/(t + 2),
             (t^2 + 2*t + 1)/(t + 2),
             (t^2 + 2*t + 2)/(t + 2)]
        """
        return FpT_iter(self, bound, start)

cdef class FpTElement(FieldElement):
    """
    An element of an FpT fraction field.

    TESTS::

        sage: R.<t> = GF(5)[]
        sage: K = R.fraction_field()
        sage: A.<x> = K[]
        sage: x.divides(x)  # Testing ticket #27064
        True
    """

    def __init__(self, parent, numer, denom=1, coerce=True, reduce=True):
        """
        INPUT:

        - parent -- the Fraction field containing this element
        - numer -- something that can be converted into the polynomial ring, giving the numerator
        - denom -- something that can be converted into the polynomial ring, giving the numerator (default 1)

        EXAMPLES::

            sage: from sage.rings.fraction_field_FpT import *
            sage: R.<t> = FpT(GF(5)['t'])
            sage: R(7)
            2
        """
        super().__init__(parent)
        if coerce:
            numer = parent.poly_ring(numer)
            denom = parent.poly_ring(denom)
        self.p = parent.p
        nmod_poly_init(self._numer, self.p)
        nmod_poly_init(self._denom, self.p)
        self.initialized = True
        cdef long n
        for n, a in enumerate(numer):
            nmod_poly_set_coeff_ui(self._numer, n, a)
        for n, a in enumerate(denom):
            nmod_poly_set_coeff_ui(self._denom, n, a)
        if reduce:
            normalize(self._numer, self._denom, self.p)

    def __dealloc__(self):
        """
        Deallocation.

        EXAMPLES::

            sage: K = GF(11)['t'].fraction_field()
            sage: t = K.gen()
            sage: del t # indirect doctest
        """
        if self.initialized:
            nmod_poly_clear(self._numer)
            nmod_poly_clear(self._denom)

    def __reduce__(self):
        """
        For pickling.

        TESTS::

            sage: K = GF(11)['t'].fraction_field()
            sage: loads(dumps(K.gen()))
            t
            sage: loads(dumps(1/K.gen()))
            1/t
        """
        return (unpickle_FpT_element,
                (self._parent, self.numer(), self.denom()))

    cdef FpTElement _new_c(self):
        """
        Creates a new FpTElement in the same field, leaving the value to be initialized.
        """
        cdef FpTElement x = <FpTElement>FpTElement.__new__(FpTElement)
        x._parent = self._parent
        x.p = self.p
        nmod_poly_init_preinv(x._numer, x.p, self._numer.mod.ninv)
        nmod_poly_init_preinv(x._denom, x.p, self._numer.mod.ninv)
        x.initialized = True
        return x

    cdef FpTElement _copy_c(self):
        """
        Creates a new FpTElement in the same field, with the same value as self.
        """
        cdef FpTElement x = <FpTElement>FpTElement.__new__(FpTElement)
        x._parent = self._parent
        x.p = self.p
        nmod_poly_init2_preinv(x._numer, x.p, self._numer.mod.ninv, self._numer.length)
        nmod_poly_init2_preinv(x._denom, x.p, self._denom.mod.ninv, self._denom.length)
        nmod_poly_set(x._numer, self._numer)
        nmod_poly_set(x._denom, self._denom)
        x.initialized = True
        return x

    def numer(self):
        """
        Return the numerator of this element, as an element of the polynomial ring.

        EXAMPLES::

            sage: K = GF(11)['t'].fraction_field()
            sage: t = K.gen(0); a = (t + 1/t)^3 - 1
            sage: a.numer()
            t^6 + 3*t^4 + 10*t^3 + 3*t^2 + 1
        """
        return self.numerator()

    cpdef numerator(self):
        """
        Return the numerator of this element, as an element of the polynomial ring.

        EXAMPLES::

            sage: K = GF(11)['t'].fraction_field()
            sage: t = K.gen(0); a = (t + 1/t)^3 - 1
            sage: a.numerator()
            t^6 + 3*t^4 + 10*t^3 + 3*t^2 + 1
        """
        cdef Polynomial_zmod_flint res = <Polynomial_zmod_flint>Polynomial_zmod_flint.__new__(Polynomial_zmod_flint)
        nmod_poly_init2_preinv(&res.x, self.p, self._numer.mod.ninv, self._numer.length)
        nmod_poly_set(&res.x, self._numer)
        res._parent = self._parent.poly_ring
        res._cparent = get_cparent(self._parent.poly_ring)
        return res

    def denom(self):
        """
        Return the denominator of this element, as an element of the polynomial ring.

        EXAMPLES::

            sage: K = GF(11)['t'].fraction_field()
            sage: t = K.gen(0); a = (t + 1/t)^3 - 1
            sage: a.denom()
            t^3
        """
        return self.denominator()

    cpdef denominator(self):
        """
        Return the denominator of this element, as an element of the polynomial ring.

        EXAMPLES::

            sage: K = GF(11)['t'].fraction_field()
            sage: t = K.gen(0); a = (t + 1/t)^3 - 1
            sage: a.denominator()
            t^3
        """
        cdef Polynomial_zmod_flint res = <Polynomial_zmod_flint>Polynomial_zmod_flint.__new__(Polynomial_zmod_flint)
        nmod_poly_init2_preinv(&res.x, self.p, self._denom.mod.ninv, self._denom.length)
        nmod_poly_set(&res.x, self._denom)
        res._parent = self._parent.poly_ring
        res._cparent = get_cparent(self._parent.poly_ring)
        return res

    def __call__(self, *args, **kwds):
        """
        EXAMPLES::

            sage: K = Frac(GF(5)['t'])
            sage: t = K.gen()
            sage: t(3)
            3
            sage: f = t^2/(1-t)
            sage: f(2)
            1
            sage: f(t)
            4*t^2/(t + 4)
            sage: f(t^3)
            4*t^6/(t^3 + 4)
            sage: f((t+1)/t^3)
            (t^2 + 2*t + 1)/(t^6 + 4*t^4 + 4*t^3)
        """
        return self.numer()(*args, **kwds) / self.denom()(*args, **kwds)

    def subs(self, *args, **kwds):
        """
        EXAMPLES::

            sage: K = Frac(GF(11)['t'])
            sage: t = K.gen()
            sage: f = (t+1)/(t-1)
            sage: f.subs(t=2)
            3
            sage: f.subs(X=2)
            (t + 1)/(t + 10)
        """
        return self.numer().subs(*args, **kwds) / self.denom().subs(*args, **kwds)

    def valuation(self, v):
        """
        Return the valuation of self at `v`.

        EXAMPLES::

            sage: R.<t> = GF(5)[]
            sage: f = (t+1)^2 * (t^2+t+1) / (t-1)^3
            sage: f.valuation(t+1)
            2
            sage: f.valuation(t-1)
            -3
            sage: f.valuation(t)
            0
        """
        return self.numer().valuation(v) - self.denom().valuation(v)

    def factor(self):
        """
        EXAMPLES::

            sage: K = Frac(GF(5)['t'])
            sage: t = K.gen()
            sage: f = 2 * (t+1) * (t^2+t+1)^2 / (t-1)
            sage: factor(f)
            (2) * (t + 4)^-1 * (t + 1) * (t^2 + t + 1)^2
        """
        return self.numer().factor() / self.denom().factor()

    def _repr_(self):
        """
        Return a string representation of this element.

        EXAMPLES::

            sage: from sage.rings.fraction_field_FpT import *
            sage: R.<t> = FpT(GF(17)['t'])
            sage: -t # indirect doctest
            16*t
            sage: 1/t
            1/t
            sage: 1/(t+1)
            1/(t + 1)
            sage: 1-t/t
            0
            sage: (1-t)/t
            (16*t + 1)/t
        """
        if nmod_poly_degree(self._denom) == 0 and nmod_poly_get_coeff_ui(self._denom, 0) == 1:
            return repr(self.numer())
        else:
            numer_s = repr(self.numer())
            denom_s = repr(self.denom())
            if '-' in numer_s or '+' in numer_s:
                numer_s = "(%s)" % numer_s
            if '-' in denom_s or '+' in denom_s:
                denom_s = "(%s)" % denom_s
            return "%s/%s" % (numer_s, denom_s)

    def _latex_(self):
        r"""
        Return a latex representation of this element.

        EXAMPLES::

            sage: K = GF(7)['t'].fraction_field(); t = K.gen(0)
            sage: latex(t^2 + 1) # indirect doctest
            t^{2} + 1
            sage: latex((t + 1)/(t-1))
            \frac{t + 1}{t + 6}
        """
        if nmod_poly_degree(self._denom) == 0 and nmod_poly_get_coeff_ui(self._denom, 0) == 1:
            return self.numer()._latex_()
        else:
            return "\\frac{%s}{%s}" % (self.numer()._latex_(), self.denom()._latex_())

    cpdef _richcmp_(self, other, int op):
        """
        Compare this with another element.

        The ordering is arbitrary, but it is an ordering, and it is
        consistent between runs.  It has nothing to do with the
        algebra structure.

        TESTS::

            sage: from sage.rings.fraction_field_FpT import *
            sage: R.<t> = FpT(GF(7)['t'])
            sage: t == t
            True
            sage: t == -t
            False
            sage: -t == 6*t
            True
            sage: 1/t == 1/t
            True
            sage: 1/t == 1/(t+1)
            False
            sage: 2*t/t == 2
            True
            sage: 2*t/2 == t
            True

            sage: a = (t^3 + 3*t)/(5*t-2); b = (t^2-2)/(t-1)
            sage: b < a
            True
            sage: a < b
            False
            sage: 1/a < b
            True
            sage: b < 1/a
            False

        ::

            sage: K = Frac(GF(5)['t']); t = K.gen()
            sage: t == 1
            False
            sage: t + 1 < t^2
            True
        """
        # They are normalized.
        cdef int j = sage_cmp_nmod_poly_t(self._numer, (<FpTElement>other)._numer)
        if j: return rich_to_bool(op, j)
        j = sage_cmp_nmod_poly_t(self._denom, (<FpTElement>other)._denom)
        return rich_to_bool(op, j)

    def __hash__(self):
        """
        Return a hash value for this element.

        TESTS::

            sage: from sage.rings.fraction_field_FpT import *
            sage: K.<t> = FpT(GF(7)['t'])
            sage: hash(K(0))
            0
            sage: hash(K(5))
            5
            sage: set([1, t, 1/t, t, t, 1/t, 1+1/t, t/t])
            {1, 1/t, t, (t + 1)/t}
            sage: a = (t+1)/(t^2-1); hash(a) == hash((a.numer(),a.denom()))
            True
        """
        if self.denom() == 1:
            return hash(self.numer())
        return hash((self.numer(), self.denom()))

    def __neg__(self):
        """
        Negates this element.

        EXAMPLES::

            sage: K = GF(5)['t'].fraction_field(); t = K.gen(0)
            sage: a = (t^2 + 2)/(t-1)
            sage: -a # indirect doctest
            (4*t^2 + 3)/(t + 4)
        """
        cdef FpTElement x = self._copy_c()
        nmod_poly_neg(x._numer, x._numer)
        return x

    def __invert__(self):
        """
        Return the multiplicative inverse of this element.

        EXAMPLES::

            sage: K = GF(5)['t'].fraction_field(); t = K.gen(0)
            sage: a = (t^2 + 2)/(t-1)
            sage: ~a # indirect doctest
            (t + 4)/(t^2 + 2)
        """
        if nmod_poly_degree(self._numer) == -1:
            raise ZeroDivisionError
        cdef FpTElement x = self._copy_c()
        nmod_poly_swap(x._numer, x._denom)
        return x

    cpdef _add_(self, _other):
        """
        Return the sum of this fraction field element and another.

        EXAMPLES::

            sage: from sage.rings.fraction_field_FpT import *
            sage: R.<t> = FpT(GF(7)['t'])
            sage: t + t # indirect doctest
            2*t
            sage: (t + 3) + (t + 10)
            2*t + 6
            sage: sum([t] * 7)
            0
            sage: 1/t + t
            (t^2 + 1)/t
            sage: 1/t + 1/t^2
            (t + 1)/t^2
        """
        cdef FpTElement other = <FpTElement>_other
        cdef FpTElement x = self._new_c()
        nmod_poly_mul(x._numer, self._numer, other._denom)
        nmod_poly_mul(x._denom, self._denom, other._numer) # use x._denom as a temp
        nmod_poly_add(x._numer, x._numer, x._denom)
        nmod_poly_mul(x._denom, self._denom, other._denom)
        normalize(x._numer, x._denom, self.p)
        return x

    cpdef _sub_(self, _other):
        """
        Return the difference of this fraction field element and another.

        EXAMPLES::

            sage: from sage.rings.fraction_field_FpT import *
            sage: R.<t> = FpT(GF(7)['t'])
            sage: t - t # indirect doctest
            0
            sage: (t + 3) - (t + 11)
            6
        """
        cdef FpTElement other = <FpTElement>_other
        cdef FpTElement x = self._new_c()
        nmod_poly_mul(x._numer, self._numer, other._denom)
        nmod_poly_mul(x._denom, self._denom, other._numer) # use x._denom as a temp
        nmod_poly_sub(x._numer, x._numer, x._denom)
        nmod_poly_mul(x._denom, self._denom, other._denom)
        normalize(x._numer, x._denom, self.p)
        return x

    cpdef _mul_(self, _other):
        """
        Return the product of this fraction field element and another.

        EXAMPLES::

            sage: from sage.rings.fraction_field_FpT import *
            sage: R.<t> = FpT(GF(7)['t'])
            sage: t * t # indirect doctest
            t^2
            sage: (t + 3) * (t + 10)
            t^2 + 6*t + 2
        """
        cdef FpTElement other = <FpTElement>_other
        cdef FpTElement x = self._new_c()
        nmod_poly_mul(x._numer, self._numer, other._numer)
        nmod_poly_mul(x._denom, self._denom, other._denom)
        normalize(x._numer, x._denom, self.p)
        return x

    cpdef _div_(self, _other):
        """
        Return the quotient of this fraction field element and another.

        EXAMPLES::

            sage: from sage.rings.fraction_field_FpT import *
            sage: R.<t> = FpT(GF(5)['t'])
            sage: t / t # indirect doctest
            1
            sage: (t + 3) / (t + 11)
            (t + 3)/(t + 1)
            sage: (t^2 + 2*t + 1) / (t + 1)
            t + 1
        """
        cdef FpTElement other = <FpTElement>_other
        if nmod_poly_degree(other._numer) == -1:
            raise ZeroDivisionError
        cdef FpTElement x = self._new_c()
        nmod_poly_mul(x._numer, self._numer, other._denom)
        nmod_poly_mul(x._denom, self._denom, other._numer)
        normalize(x._numer, x._denom, self.p)
        return x

    cpdef FpTElement next(self):
        """
        This function iterates through all polynomials, returning the "next" polynomial after this one.

        The strategy is as follows:

        - We always leave the denominator monic.

        - We progress through the elements with both numerator and denominator monic, and with the denominator less than the numerator.
          For each such, we output all the scalar multiples of it, then all of the scalar multiples of its inverse.

        - So if the leading coefficient of the numerator is less than p-1, we scale the numerator to increase it by 1.

        - Otherwise, we consider the multiple with numerator and denominator monic.

          - If the numerator is less than the denominator (lexicographically), we return the inverse of that element.

          - If the numerator is greater than the denominator, we invert, and then increase the numerator (remaining monic) until we either get something relatively prime to the new denominator, or we reach the new denominator.  In this case, we increase the denominator and set the numerator to 1.

        EXAMPLES::

            sage: from sage.rings.fraction_field_FpT import *
            sage: R.<t> = FpT(GF(3)['t'])
            sage: a = R(0)
            sage: for _ in range(30):
            ....:     a = a.next()
            ....:     print(a)
            1
            2
            1/t
            2/t
            t
            2*t
            1/(t + 1)
            2/(t + 1)
            t + 1
            2*t + 2
            t/(t + 1)
            2*t/(t + 1)
            (t + 1)/t
            (2*t + 2)/t
            1/(t + 2)
            2/(t + 2)
            t + 2
            2*t + 1
            t/(t + 2)
            2*t/(t + 2)
            (t + 2)/t
            (2*t + 1)/t
            (t + 1)/(t + 2)
            (2*t + 2)/(t + 2)
            (t + 2)/(t + 1)
            (2*t + 1)/(t + 1)
            1/t^2
            2/t^2
            t^2
            2*t^2
        """
        cdef FpTElement next = self._copy_c()
        cdef long a, lead
        cdef nmod_poly_t g
        if nmod_poly_degree(self._numer) == -1:
            # self should be normalized, so denom == 1
            nmod_poly_set_coeff_ui(next._numer, 0, 1)
            return next
        lead = nmod_poly_leading(next._numer)
        if lead < self.p - 1:
            a = mod_inverse_int(lead, self.p)
            # no overflow since self.p < 2^16
            a = a * (lead + 1) % self.p
            nmod_poly_scalar_mul_nmod(next._numer, next._numer, a)
        else:
            a = mod_inverse_int(lead, self.p)
            nmod_poly_scalar_mul_nmod(next._numer, next._numer, a)
            # now both next._numer and next._denom are monic.  We figure out which is lexicographically bigger:
            a = nmod_poly_cmp(next._numer, next._denom)
            if a == 0:
                # next._numer and next._denom are relatively prime, so they're both 1.
                nmod_poly_inc(next._denom, True)
                return next
            nmod_poly_set(next._denom, next._numer)
            nmod_poly_set(next._numer, self._denom)
            if a < 0:
                # since next._numer is smaller, we flip and return the inverse.
                return next
            elif a > 0:
                # since next._numer is bigger, we're in the flipped phase.  We flip back, and increment the numerator (until we reach the denominator).
                nmod_poly_init(g, self.p)
                try:
                    while True:
                        nmod_poly_inc(next._numer, True)
                        if nmod_poly_equal(next._numer, next._denom):
                            # Since we've reached the denominator, we reset the numerator to 1 and increment the denominator.
                            nmod_poly_inc(next._denom, True)
                            nmod_poly_zero(next._numer)
                            nmod_poly_set_coeff_ui(next._numer, 0, 1)
                            break
                        else:
                            # otherwise, we keep incrementing until we have a relatively prime numerator.
                            nmod_poly_gcd(g, next._numer, next._denom)
                            if nmod_poly_is_one(g):
                                break
                finally:
                    nmod_poly_clear(g)
        return next

    cpdef _sqrt_or_None(self):
        """
        Return the square root of ``self``, or ``None``.

        Differs from sqrt() by not raising an exception.

        TESTS::

            sage: from sage.rings.fraction_field_FpT import *
            sage: R.<t> = FpT(GF(17)['t'])
            sage: sqrt(t^2) # indirect doctest
            t
            sage: sqrt(1/t^2)
            1/t
            sage: sqrt((1+t)^2)
            t + 1
            sage: sqrt((1+t)^2 / t^2)
            (t + 1)/t

            sage: sqrt(4 * (1+t)^2 / t^2)
            (2*t + 2)/t

            sage: sqrt(R(0))
            0
            sage: sqrt(R(-1))
            4

            sage: sqrt(t^4)
            t^2
            sage: sqrt(4*t^4/(1+t)^8)
            2*t^2/(t^4 + 4*t^3 + 6*t^2 + 4*t + 1)

            sage: R.<t> = FpT(GF(5)['t'])
            sage: [a for a in R.iter(2) if (a^2).sqrt() not in (a,-a)]
            []
            sage: [a for a in R.iter(2) if a.is_square() and a.sqrt()^2 != a]
            []
        """
        if nmod_poly_is_zero(self._numer):
            return self

        if not nmod_poly_sqrt_check(self._numer) or not nmod_poly_sqrt_check(self._denom):
            return None

        cdef nmod_poly_t numer
        cdef nmod_poly_t denom
        cdef long a
        cdef FpTElement res

        nmod_poly_init(denom, self.p)
        nmod_poly_init(numer, self.p)

        if nmod_poly_sqrt(numer, self._numer) and nmod_poly_sqrt(denom, self._denom):
            # Make denominator monic
            a = nmod_poly_leading(denom)
            if a != 1:
                a = mod_inverse_int(a, self.p)
                nmod_poly_scalar_mul_nmod(numer, numer, a)
                nmod_poly_scalar_mul_nmod(denom, denom, a)
            # Choose numerator with smaller leading coefficient
            a = nmod_poly_leading(numer)
            if a > self.p - a:
                nmod_poly_neg(numer, numer)
            res = self._new_c()
            nmod_poly_swap(numer, res._numer)
            nmod_poly_swap(denom, res._denom)
            return res
        else:
            nmod_poly_clear(numer)
            nmod_poly_clear(denom)
            return None

    cpdef bint is_square(self):
        """
        Return True if this element is the square of another element of the fraction field.

        EXAMPLES::

            sage: K = GF(13)['t'].fraction_field(); t = K.gen()
            sage: t.is_square()
            False
            sage: (1/t^2).is_square()
            True
            sage: K(0).is_square()
            True
        """
        return self._sqrt_or_None() is not None

    def sqrt(self, extend=True, all=False):
        """
        Return the square root of this element.

        INPUT:

        -  ``extend`` - bool (default: True); if True, return a
           square root in an extension ring, if necessary. Otherwise, raise a
           ValueError if the square is not in the base ring.

        -  ``all`` - bool (default: False); if True, return all
           square roots of self, instead of just one.

        EXAMPLES::

            sage: from sage.rings.fraction_field_FpT import *
            sage: K = GF(7)['t'].fraction_field(); t = K.gen(0)
            sage: p = (t + 2)^2/(3*t^3 + 1)^4
            sage: p.sqrt()
            (3*t + 6)/(t^6 + 3*t^3 + 4)
            sage: p.sqrt()^2 == p
            True
        """
        s = self._sqrt_or_None()
        if s is None:
            if extend:
                raise NotImplementedError("function fields not yet implemented")
            else:
                raise ValueError("not a perfect square")
        else:
            if all:
                if not s:
                    return [s]
                else:
                    return [s, -s]
            else:
                return s

    def __pow__(FpTElement self, Py_ssize_t e, dummy):
<<<<<<< HEAD
        """
        Return the ``e``th power of this element.
=======
        r"""
        Returns the ``e``th power of this element.
>>>>>>> 7161bfae

        EXAMPLES::

            sage: from sage.rings.fraction_field_FpT import *
            sage: R.<t> = FpT(GF(7)['t'])
            sage: t^5
            t^5
            sage: t^-5
            1/t^5

            sage: a = (t+1)/(t-1); a
            (t + 1)/(t + 6)
            sage: a^5
            (t^5 + 5*t^4 + 3*t^3 + 3*t^2 + 5*t + 1)/(t^5 + 2*t^4 + 3*t^3 + 4*t^2 + 5*t + 6)
            sage: a^7
            (t^7 + 1)/(t^7 + 6)
            sage: a^14
            (t^14 + 2*t^7 + 1)/(t^14 + 5*t^7 + 1)

            sage: (a^2)^2 == a^4
            True
            sage: a^3 * a^2 == a^5
            True
            sage: a^47 * a^92 == a^(47+92)
            True
        """
        cdef long a
        assert dummy is None
        cdef FpTElement x = self._new_c()
        if e >= 0:
            nmod_poly_pow(x._numer, self._numer, e)
            nmod_poly_pow(x._denom, self._denom, e)
        else:
            nmod_poly_pow(x._denom, self._numer, -e)
            nmod_poly_pow(x._numer, self._denom, -e)
            if nmod_poly_leading(x._denom) != 1:
                a = mod_inverse_int(nmod_poly_leading(x._denom), self.p)
                nmod_poly_scalar_mul_nmod(x._numer, x._numer, a)
                nmod_poly_scalar_mul_nmod(x._denom, x._denom, a)
        return x


cdef class FpT_iter:
    """
    Return a class that iterates over all elements of an FpT.

    EXAMPLES::

        sage: K = GF(3)['t'].fraction_field()
        sage: I = K.iter(1)
        sage: list(I)
        [0,
         1,
         2,
         t,
         t + 1,
         t + 2,
         2*t,
         2*t + 1,
         2*t + 2,
         1/t,
         2/t,
         (t + 1)/t,
         (t + 2)/t,
         (2*t + 1)/t,
         (2*t + 2)/t,
         1/(t + 1),
         2/(t + 1),
         t/(t + 1),
         (t + 2)/(t + 1),
         2*t/(t + 1),
         (2*t + 1)/(t + 1),
         1/(t + 2),
         2/(t + 2),
         t/(t + 2),
         (t + 1)/(t + 2),
         2*t/(t + 2),
         (2*t + 2)/(t + 2)]
    """
    def __init__(self, parent, degree=None, FpTElement start=None):
        """
        INPUT:

        - parent -- The FpT that we're iterating over.

        - degree -- The maximum degree of the numerator and denominator of the elements over which we iterate.

        - start -- (default 0) The element on which to start.

        EXAMPLES::

            sage: K = GF(11)['t'].fraction_field()
            sage: I = K.iter(2) # indirect doctest
            sage: for a in I:
            ....:     if a.denom()[0] == 3 and a.numer()[1] == 2:
            ....:         print(a); break
            2*t/(t + 3)
        """
        #if degree is None:
        #    raise NotImplementedError
        self.parent = parent
        self.cur = start
        self.degree = -2 if degree is None else degree

    def __cinit__(self, parent, *args, **kwds):
        """
        Memory allocation for the temp variable storing the gcd of the numerator and denominator.

        TESTS::

            sage: from sage.rings.fraction_field_FpT import FpT_iter
            sage: K = GF(7)['t'].fraction_field()
            sage: I = FpT_iter(K, 3) # indirect doctest
            sage: I
            <sage.rings.fraction_field_FpT.FpT_iter object at ...>
        """
        nmod_poly_init(self.g, parent.characteristic())

    def __dealloc__(self):
        """
        Deallocating of self.g.

        TESTS::

            sage: from sage.rings.fraction_field_FpT import FpT_iter
            sage: K = GF(7)['t'].fraction_field()
            sage: I = FpT_iter(K, 3)
            sage: del I # indirect doctest
        """
        nmod_poly_clear(self.g)

    def __iter__(self):
        """
        Return this iterator.

        TESTS::

            sage: from sage.rings.fraction_field_FpT import FpT_iter
            sage: K = GF(3)['t'].fraction_field()
            sage: I = FpT_iter(K, 3)
            sage: for a in I: # indirect doctest
            ....:     if a.numer()[1] == 1 and a.denom()[1] == 2 and a.is_square():
            ....:          print(a); break
            (t^2 + t + 1)/(t^2 + 2*t + 1)
        """
        return self

    def __next__(self):
        """
        Return the next element to iterate over.

        This is achieved by iterating over monic denominators, and for each denominator,
        iterating over all numerators relatively prime to the given denominator.

        EXAMPLES::

            sage: from sage.rings.fraction_field_FpT import *
            sage: K.<t> = FpT(GF(3)['t'])
            sage: list(K.iter(1)) # indirect doctest
            [0,
             1,
             2,
             t,
             t + 1,
             t + 2,
             2*t,
             2*t + 1,
             2*t + 2,
             1/t,
             2/t,
             (t + 1)/t,
             (t + 2)/t,
             (2*t + 1)/t,
             (2*t + 2)/t,
             1/(t + 1),
             2/(t + 1),
             t/(t + 1),
             (t + 2)/(t + 1),
             2*t/(t + 1),
             (2*t + 1)/(t + 1),
             1/(t + 2),
             2/(t + 2),
             t/(t + 2),
             (t + 1)/(t + 2),
             2*t/(t + 2),
             (2*t + 2)/(t + 2)]

            sage: len(list(K.iter(3)))
            2187

            sage: K.<t> = FpT(GF(5)['t'])
            sage: L = list(K.iter(3)); len(L)
            78125
            sage: L[:10]
            [0, 1, 2, 3, 4, t, t + 1, t + 2, t + 3, t + 4]
            sage: L[2000]
            (3*t^3 + 3*t^2 + 3*t + 4)/(t + 2)
            sage: L[-1]
            (4*t^3 + 4*t^2 + 4*t + 4)/(t^3 + 4*t^2 + 4*t + 4)
        """
        cdef FpTElement next_
        if self.cur is None:
            self.cur = self.parent(0)
        elif self.degree == -2:
            self.cur = next(self.cur)
        else:
            next_ = self.cur._copy_c()
            sig_on()
            while True:
                nmod_poly_inc(next_._numer, False)
                if nmod_poly_degree(next_._numer) > self.degree:
                    nmod_poly_inc(next_._denom, True)
                    if nmod_poly_degree(next_._denom) > self.degree:
                        sig_off()
                        raise StopIteration
                    nmod_poly_zero(next_._numer)
                    nmod_poly_set_coeff_ui(next_._numer, 0, 1)
                nmod_poly_gcd(self.g, next_._numer, next_._denom)
                if nmod_poly_is_one(self.g):
                    break
            sig_off()
            self.cur = next_
        return self.cur

cdef class Polyring_FpT_coerce(RingHomomorphism):
    """
    This class represents the coercion map from GF(p)[t] to GF(p)(t)

    EXAMPLES::

        sage: R.<t> = GF(5)[]
        sage: K = R.fraction_field()
        sage: f = K.coerce_map_from(R); f
        Ring morphism:
          From: Univariate Polynomial Ring in t over Finite Field of size 5
          To:   Fraction Field of Univariate Polynomial Ring in t over Finite Field of size 5
        sage: type(f)
        <type 'sage.rings.fraction_field_FpT.Polyring_FpT_coerce'>

    TESTS::

        TestSuite(f).run()

    """
    cdef long p

    def __init__(self, R):
        """
        INPUT:

        - R -- An FpT

        EXAMPLES::

            sage: R.<t> = GF(next_prime(2000))[]
            sage: K = R.fraction_field() # indirect doctest
        """
        RingHomomorphism.__init__(self, R.ring_of_integers().Hom(R))
        self.p = R.base_ring().characteristic()

    cdef dict _extra_slots(self):
        """
        Helper for copying and pickling.

        EXAMPLES::

            sage: R.<t> = GF(5)[]
            sage: K = R.fraction_field()
            sage: f = K.coerce_map_from(R) # indirect doctest
            sage: f(t^2 + 1)
            t^2 + 1
        """
        slots = RingHomomorphism._extra_slots(self)
        slots['p'] = self.p
        return slots

    cdef _update_slots(self, dict _slots):
        """
        Helper for copying and pickling.

        EXAMPLES::

            sage: R.<t> = GF(5)[]
            sage: K = R.fraction_field()
            sage: f = K.coerce_map_from(R) # indirect doctest
            sage: f(t^2 + 1)
            t^2 + 1
        """
        self.p = _slots['p']
        RingHomomorphism._update_slots(self, _slots)

    cpdef Element _call_(self, _x):
        """
        Applies the coercion.

        EXAMPLES::

            sage: R.<t> = GF(5)[]
            sage: K = R.fraction_field()
            sage: f = K.coerce_map_from(R)
            sage: f(t^2 + 1) # indirect doctest
            t^2 + 1
        """
        cdef Polynomial_zmod_flint x = <Polynomial_zmod_flint?> _x
        cdef FpTElement ans = <FpTElement>FpTElement.__new__(FpTElement)
        ans._parent = self.codomain()
        ans.p = self.p
        nmod_poly_init(ans._numer, ans.p)
        nmod_poly_init(ans._denom, ans.p)
        nmod_poly_set(ans._numer, &x.x)
        nmod_poly_set_coeff_ui(ans._denom, 0, 1)
        ans.initialized = True
        return ans

    cpdef Element _call_with_args(self, _x, args=(), kwds={}):
        """
        This function allows the map to take multiple arguments,
        usually used to specify both numerator and denominator.

        If ``reduce`` is specified as False, then the result won't be
        normalized.

        EXAMPLES::

            sage: R.<t> = GF(5)[]
            sage: K = R.fraction_field()
            sage: f = K.coerce_map_from(R)
            sage: f(2*t + 2, t + 3) # indirect doctest
            (2*t + 2)/(t + 3)
            sage: f(2*t + 2, 2)
            t + 1
            sage: f(2*t + 2, 2, reduce=False)
            (2*t + 2)/2

        TESTS:

        Check that :trac:`12217` and :trac:`16811` are fixed::

            sage: R.<t> = GF(5)[]
            sage: K = R.fraction_field()
            sage: f = K.coerce_map_from(R)
            sage: f(t, 0)
            Traceback (most recent call last):
            ...
            ZeroDivisionError: fraction has denominator 0
            sage: f(t, GF(5).zero())
            Traceback (most recent call last):
            ...
            ZeroDivisionError: fraction has denominator 0
            sage: f(t, R.zero())
            Traceback (most recent call last):
            ...
            ZeroDivisionError: fraction has denominator 0
        """
        cdef Polynomial_zmod_flint x
        cdef unsigned long r
        try:
            x = <Polynomial_zmod_flint?> _x
        except TypeError:
            raise NotImplementedError('Fraction fields not implemented for this type.')
        cdef FpTElement ans = <FpTElement>FpTElement.__new__(FpTElement)
        ans._parent = self.codomain()
        ans.p = self.p
        nmod_poly_init(ans._numer, ans.p)
        nmod_poly_init(ans._denom, ans.p)
        nmod_poly_set(ans._numer, &x.x)
        if len(args) == 0:
            nmod_poly_set_coeff_ui(ans._denom, 0, 1)  # No need to normalize
        elif len(args) == 1:
            y = args[0]
            if isinstance(y, Integer):
                r = mpz_fdiv_ui((<Integer>y).value, self.p)
                nmod_poly_set_coeff_ui(ans._denom, 0, r)
            else:
                # could use the coerce keyword being set to False to not check this...
                if not (isinstance(y, Element) and y.parent() is self.domain()):
                    # We could special case integers and GF(p) elements here.
                    y = self.domain()(y)
                nmod_poly_set(ans._denom, &((<Polynomial_zmod_flint?>y).x))
            # Normalize the fraction, checking for division by zero
            if nmod_poly_is_zero(ans._denom):
                raise ZeroDivisionError('fraction has denominator 0')
            if kwds.get('reduce', True):
                normalize(ans._numer, ans._denom, ans.p)
        else:
            raise TypeError("FpT only supports two positional arguments")
        ans.initialized = True
        return ans

    def section(self):
        """
        Return the section of this inclusion: the partially defined map from ``GF(p)(t)``
        back to ``GF(p)[t]``, defined on elements with unit denominator.

        EXAMPLES::

            sage: R.<t> = GF(5)[]
            sage: K = R.fraction_field()
            sage: f = K.coerce_map_from(R)
            sage: g = f.section(); g
            Section map:
              From: Fraction Field of Univariate Polynomial Ring in t over Finite Field of size 5
              To:   Univariate Polynomial Ring in t over Finite Field of size 5
            sage: t = K.gen()
            sage: g(t)
            t
            sage: g(1/t)
            Traceback (most recent call last):
            ...
            ValueError: not integral
        """
        return FpT_Polyring_section(self)

cdef class FpT_Polyring_section(Section):
    """
    This class represents the section from GF(p)(t) back to GF(p)[t]

    EXAMPLES::

        sage: R.<t> = GF(5)[]
        sage: K = R.fraction_field()
        sage: f = R.convert_map_from(K); f
        Section map:
          From: Fraction Field of Univariate Polynomial Ring in t over Finite Field of size 5
          To:   Univariate Polynomial Ring in t over Finite Field of size 5
        sage: type(f)
        <type 'sage.rings.fraction_field_FpT.FpT_Polyring_section'>

    .. WARNING::

        Comparison of ``FpT_Polyring_section`` objects is not currently
        implemented. See :trac: `23469`. ::

            sage: fprime = loads(dumps(f))
            sage: fprime == f
            False

            sage: fprime(1+t) == f(1+t)
            True

    TESTS::

        sage: TestSuite(f).run(skip='_test_pickling')

    """
    cdef long p

    def __init__(self, Polyring_FpT_coerce f):
        """
        INPUT:

        - f -- A Polyring_FpT_coerce homomorphism

        EXAMPLES::

            sage: R.<t> = GF(next_prime(2000))[]
            sage: K = R.fraction_field()
            sage: R(K.gen(0)) # indirect doctest
            t
        """
        self.p = f.p
        Section.__init__(self, f)

    cdef dict _extra_slots(self):
        """
        Helper for copying and pickling.

        EXAMPLES::

            sage: R.<t> = GF(7)[]
            sage: K = R.fraction_field()
            sage: f = K.coerce_map_from(R)
            sage: g = f.section()   # indirect doctest
            sage: t = K.gen()
            sage: g(t^2)
            t^2
            sage: g(1/t)
            Traceback (most recent call last):
            ...
            ValueError: not integral
        """
        slots = Section._extra_slots(self)
        slots['p'] = self.p
        return slots

    cdef _update_slots(self, dict _slots):
        """
        Helper for copying and pickling.

        EXAMPLES::

            sage: R.<t> = GF(7)[]
            sage: K = R.fraction_field()
            sage: f = K.coerce_map_from(R)
            sage: g = f.section()   # indirect doctest
            sage: t = K.gen()
            sage: g(t^2)
            t^2
            sage: g(1/t)
            Traceback (most recent call last):
            ...
            ValueError: not integral
        """
        self.p = _slots['p']
        Section._update_slots(self, _slots)

    cpdef Element _call_(self, _x):
        """
        Applies the section.

        EXAMPLES::

            sage: R.<t> = GF(7)[]
            sage: K = R.fraction_field()
            sage: f = K.coerce_map_from(R)
            sage: g = f.section(); g
            Section map:
              From: Fraction Field of Univariate Polynomial Ring in t over Finite Field of size 7
              To:   Univariate Polynomial Ring in t over Finite Field of size 7
            sage: t = K.gen()
            sage: g(t^2) # indirect doctest
            t^2
            sage: g(1/t)
            Traceback (most recent call last):
            ...
            ValueError: not integral
        """
        cdef FpTElement x = <FpTElement?>_x
        cdef Polynomial_zmod_flint ans
        if nmod_poly_degree(x._denom) != 0:
            normalize(x._numer, x._denom, self.p)
            if nmod_poly_degree(x._denom) != 0:
                raise ValueError("not integral")
        ans = Polynomial_zmod_flint.__new__(Polynomial_zmod_flint)
        if nmod_poly_get_coeff_ui(x._denom, 0) != 1:
            normalize(x._numer, x._denom, self.p)
        nmod_poly_init(&ans.x, self.p)
        nmod_poly_set(&ans.x, x._numer)
        ans._parent = self.codomain()
        ans._cparent = get_cparent(ans._parent)
        return ans

cdef class Fp_FpT_coerce(RingHomomorphism):
    """
    This class represents the coercion map from GF(p) to GF(p)(t)

    EXAMPLES::

        sage: R.<t> = GF(5)[]
        sage: K = R.fraction_field()
        sage: f = K.coerce_map_from(GF(5)); f
        Ring morphism:
          From: Finite Field of size 5
          To:   Fraction Field of Univariate Polynomial Ring in t over Finite Field of size 5
        sage: type(f)
        <type 'sage.rings.fraction_field_FpT.Fp_FpT_coerce'>

    TESTS::

        sage: TestSuite(f).run()

    """
    cdef long p

    def __init__(self, R):
        """
        INPUT:

        - R -- An FpT

        EXAMPLES::

            sage: R.<t> = GF(next_prime(3000))[]
            sage: K = R.fraction_field() # indirect doctest
        """
        RingHomomorphism.__init__(self, R.base_ring().Hom(R))
        self.p = R.base_ring().characteristic()

    cdef dict _extra_slots(self):
        """
        Helper for copying and pickling.

        EXAMPLES::

            sage: R.<t> = GF(5)[]
            sage: K = R.fraction_field()
            sage: f = K.coerce_map_from(GF(5))
            sage: g = copy(f)
            sage: g == f
            True
            sage: g(GF(5)(2)) == f(GF(5)(2))
            True
        """
        slots = RingHomomorphism._extra_slots(self)
        slots['p'] = self.p
        return slots

    cdef _update_slots(self, dict _slots):
        """
        Helper for copying and pickling.

        EXAMPLES::

            sage: R.<t> = GF(5)[]
            sage: K = R.fraction_field()
            sage: f = K.coerce_map_from(GF(5))
            sage: g = copy(f)
            sage: g == f
            True
            sage: g(GF(5)(2)) == f(GF(5)(2))
            True
        """
        self.p = _slots['p']
        RingHomomorphism._update_slots(self, _slots)

    cpdef Element _call_(self, _x):
        """
        Applies the coercion.

        EXAMPLES::

            sage: R.<t> = GF(5)[]
            sage: K = R.fraction_field()
            sage: f = K.coerce_map_from(GF(5))
            sage: f(GF(5)(3)) # indirect doctest
            3
        """
        cdef IntegerMod_int x = <IntegerMod_int?> _x
        cdef FpTElement ans = <FpTElement>FpTElement.__new__(FpTElement)
        ans._parent = self.codomain()
        ans.p = self.p
        nmod_poly_init(ans._numer, ans.p)
        nmod_poly_init(ans._denom, ans.p)
        nmod_poly_set_coeff_ui(ans._numer, 0, x.ivalue)
        nmod_poly_set_coeff_ui(ans._denom, 0, 1)
        ans.initialized = True
        return ans

    cpdef Element _call_with_args(self, _x, args=(), kwds={}):
        """
        This function allows the map to take multiple arguments, usually used to specify both numerator and denominator.

        If ``reduce`` is specified as False, then the result won't be normalized.

        EXAMPLES::

            sage: R.<t> = GF(5)[]
            sage: K = R.fraction_field()
            sage: f = K.coerce_map_from(GF(5))
            sage: f(1, t + 3) # indirect doctest
            1/(t + 3)
            sage: f(2, 2*t)
            1/t
            sage: f(2, 2*t, reduce=False)
            2/2*t
        """
        cdef IntegerMod_int x = <IntegerMod_int?> _x
        cdef FpTElement ans = <FpTElement>FpTElement.__new__(FpTElement)
        ans._parent = self.codomain()
        ans.p = self.p
        nmod_poly_init(ans._numer, ans.p)
        nmod_poly_init(ans._denom, ans.p)
        cdef long r
        nmod_poly_set_coeff_ui(ans._numer, 0, x.ivalue)
        if len(args) == 0:
            nmod_poly_set_coeff_ui(ans._denom, 0, 1)
        if len(args) == 1:
            y = args[0]
            if isinstance(y, Integer):
                r = mpz_fdiv_ui((<Integer>y).value, self.p)
                if r == 0:
                    raise ZeroDivisionError
                nmod_poly_set_coeff_ui(ans._denom, 0, r)
            else:
                R = ans._parent.ring_of_integers()
                # could use the coerce keyword being set to False to not check this...
                if not (isinstance(y, Element) and y.parent() is R):
                    # We could special case integers and GF(p) elements here.
                    y = R(y)
                nmod_poly_set(ans._denom, &((<Polynomial_zmod_flint?>y).x))
        else:
            raise ValueError("FpT only supports two positional arguments")
        if 'reduce' not in kwds or kwds['reduce']:
            normalize(ans._numer, ans._denom, ans.p)
        ans.initialized = True
        return ans

    def section(self):
        """
        Return the section of this inclusion: the partially defined map from ``GF(p)(t)``
        back to ``GF(p)``, defined on constant elements.

        EXAMPLES::

            sage: R.<t> = GF(5)[]
            sage: K = R.fraction_field()
            sage: f = K.coerce_map_from(GF(5))
            sage: g = f.section(); g
            Section map:
              From: Fraction Field of Univariate Polynomial Ring in t over Finite Field of size 5
              To:   Finite Field of size 5
            sage: t = K.gen()
            sage: g(f(1,3,reduce=False))
            2
            sage: g(t)
            Traceback (most recent call last):
            ...
            ValueError: not constant
            sage: g(1/t)
            Traceback (most recent call last):
            ...
            ValueError: not integral
        """
        return FpT_Fp_section(self)

cdef class FpT_Fp_section(Section):
    """
    This class represents the section from GF(p)(t) back to GF(p)[t]

    EXAMPLES::

        sage: R.<t> = GF(5)[]
        sage: K = R.fraction_field()
        sage: f = GF(5).convert_map_from(K); f
        Section map:
          From: Fraction Field of Univariate Polynomial Ring in t over Finite Field of size 5
          To:   Finite Field of size 5
        sage: type(f)
        <type 'sage.rings.fraction_field_FpT.FpT_Fp_section'>

    .. WARNING::

        Comparison of ``FpT_Fp_section`` objects is not currently
        implemented. See :trac: `23469`. ::

            sage: fprime = loads(dumps(f))
            sage: fprime == f
            False

            sage: fprime(3) == f(3)
            True

    TESTS::

        sage: TestSuite(f).run(skip='_test_pickling')


    """
    cdef long p

    def __init__(self, Fp_FpT_coerce f):
        """
        INPUT:

        - f -- An Fp_FpT_coerce homomorphism

        EXAMPLES::

            sage: R.<t> = GF(next_prime(2000))[]
            sage: K = R.fraction_field()
            sage: GF(next_prime(2000))(K(127)) # indirect doctest
            127
        """
        self.p = f.p
        Section.__init__(self, f)

    cdef dict _extra_slots(self):
        """
        Helper for copying and pickling.

        EXAMPLES::

            sage: R.<t> = GF(7)[]
            sage: K = R.fraction_field()
            sage: f = K.coerce_map_from(GF(7))
            sage: g = f.section()   # indirect doctest
            sage: t = K.gen()
            sage: g(t^2)
            Traceback (most recent call last):
            ...
            ValueError: not constant
            sage: g(1/t)
            Traceback (most recent call last):
            ...
            ValueError: not integral
            sage: g(K(4))
            4
            sage: g(K(0))
            0
        """
        slots = Section._extra_slots(self)
        slots['p'] = self.p
        return slots

    cdef _update_slots(self, dict _slots):
        """
        Helper for copying and pickling.

        EXAMPLES::

            sage: R.<t> = GF(7)[]
            sage: K = R.fraction_field()
            sage: f = K.coerce_map_from(GF(7))
            sage: g = f.section()   # indirect doctest
            sage: t = K.gen()
            sage: g(t^2)
            Traceback (most recent call last):
            ...
            ValueError: not constant
            sage: g(1/t)
            Traceback (most recent call last):
            ...
            ValueError: not integral
            sage: g(K(4))
            4
            sage: g(K(0))
            0
        """
        self.p = _slots['p']
        Section._update_slots(self, _slots)

    cpdef Element _call_(self, _x):
        """
        Applies the section.

        EXAMPLES::

            sage: R.<t> = GF(7)[]
            sage: K = R.fraction_field()
            sage: f = K.coerce_map_from(GF(7))
            sage: g = f.section(); g
            Section map:
              From: Fraction Field of Univariate Polynomial Ring in t over Finite Field of size 7
              To:   Finite Field of size 7
            sage: t = K.gen()
            sage: g(t^2) # indirect doctest
            Traceback (most recent call last):
            ...
            ValueError: not constant
            sage: g(1/t)
            Traceback (most recent call last):
            ...
            ValueError: not integral
            sage: g(K(4))
            4
            sage: g(K(0))
            0
        """
        cdef FpTElement x = <FpTElement?>_x
        cdef IntegerMod_int ans
        if nmod_poly_degree(x._denom) != 0 or nmod_poly_degree(x._numer) > 0:
            normalize(x._numer, x._denom, self.p)
            if nmod_poly_degree(x._denom) != 0:
                raise ValueError("not integral")
            if nmod_poly_degree(x._numer) > 0:
                raise ValueError("not constant")
        ans = IntegerMod_int.__new__(IntegerMod_int)
        ans._parent = self.codomain()
        ans.__modulus = ans._parent._pyx_order
        if nmod_poly_get_coeff_ui(x._denom, 0) != 1:
            normalize(x._numer, x._denom, self.p)
        ans.ivalue = nmod_poly_get_coeff_ui(x._numer, 0)
        return ans

cdef class ZZ_FpT_coerce(RingHomomorphism):
    """
    This class represents the coercion map from ZZ to GF(p)(t)

    EXAMPLES::

        sage: R.<t> = GF(17)[]
        sage: K = R.fraction_field()
        sage: f = K.coerce_map_from(ZZ); f
        Ring morphism:
          From: Integer Ring
          To:   Fraction Field of Univariate Polynomial Ring in t over Finite Field of size 17
        sage: type(f)
        <type 'sage.rings.fraction_field_FpT.ZZ_FpT_coerce'>

    TESTS::

        sage: TestSuite(f).run()

    """
    cdef long p

    def __init__(self, R):
        """
        INPUT:

        - R -- An FpT

        EXAMPLES::

            sage: R.<t> = GF(next_prime(3000))[]
            sage: K = R.fraction_field() # indirect doctest
        """
        RingHomomorphism.__init__(self, ZZ.Hom(R))
        self.p = R.base_ring().characteristic()

    cdef dict _extra_slots(self):
        """
        Helper for copying and pickling.

        EXAMPLES::

            sage: R.<t> = GF(5)[]
            sage: K = R.fraction_field()
            sage: f = K.coerce_map_from(ZZ)
            sage: g = copy(f)   # indirect doctest
            sage: g == f
            True
            sage: g(5) == f(5)
            True
            sage: g(0) == f(0)
            True
        """
        slots = RingHomomorphism._extra_slots(self)
        slots['p'] = self.p
        return slots

    cdef _update_slots(self, dict _slots):
        """
        Helper for copying and pickling.

        EXAMPLES::

            sage: R.<t> = GF(5)[]
            sage: K = R.fraction_field()
            sage: f = K.coerce_map_from(ZZ)
            sage: g = copy(f)   # indirect doctest
            sage: g == f
            True
            sage: g(5) == f(5)
            True
            sage: g(0) == f(0)
            True
        """
        self.p = _slots['p']
        RingHomomorphism._update_slots(self, _slots)

    cpdef Element _call_(self, _x):
        """
        Applies the coercion.

        EXAMPLES::

            sage: R.<t> = GF(5)[]
            sage: K = R.fraction_field()
            sage: f = K.coerce_map_from(ZZ)
            sage: f(3) # indirect doctest
            3
        """
        cdef Integer x = <Integer?> _x
        cdef FpTElement ans = <FpTElement>FpTElement.__new__(FpTElement)
        ans._parent = self.codomain()
        ans.p = self.p
        nmod_poly_init(ans._numer, ans.p)
        nmod_poly_init(ans._denom, ans.p)
        nmod_poly_set_coeff_ui(ans._numer, 0, mpz_fdiv_ui(x.value, self.p))
        nmod_poly_set_coeff_ui(ans._denom, 0, 1)
        ans.initialized = True
        return ans

    cpdef Element _call_with_args(self, _x, args=(), kwds={}):
        """
        This function allows the map to take multiple arguments, usually used to specify both numerator and denominator.

        If ``reduce`` is specified as False, then the result won't be normalized.

        EXAMPLES::

            sage: R.<t> = GF(5)[]
            sage: K = R.fraction_field()
            sage: f = K.coerce_map_from(ZZ)
            sage: f(1, t + 3) # indirect doctest
            1/(t + 3)
            sage: f(1,2)
            3
            sage: f(2, 2*t)
            1/t
            sage: f(2, 2*t, reduce=False)
            2/2*t
        """
        cdef Integer x = <Integer?> _x
        cdef FpTElement ans = <FpTElement>FpTElement.__new__(FpTElement)
        ans._parent = self.codomain()
        ans.p = self.p
        nmod_poly_init(ans._numer, ans.p)
        nmod_poly_init(ans._denom, ans.p)
        cdef long r
        nmod_poly_set_coeff_ui(ans._numer, 0, mpz_fdiv_ui(x.value, self.p))
        if len(args) == 0:
            nmod_poly_set_coeff_ui(ans._denom, 0, 1)
        if len(args) == 1:
            y = args[0]
            if isinstance(y, Integer):
                r = mpz_fdiv_ui((<Integer>y).value, self.p)
                if r == 0:
                    raise ZeroDivisionError
                nmod_poly_set_coeff_ui(ans._denom, 0, r)
            else:
                R = ans._parent.ring_of_integers()
                # could use the coerce keyword being set to False to not check this...
                if not (isinstance(y, Element) and y.parent() is R):
                    # We could special case integers and GF(p) elements here.
                    y = R(y)
                nmod_poly_set(ans._denom, &((<Polynomial_zmod_flint?>y).x))
        else:
            raise ValueError("FpT only supports two positional arguments")
        if 'reduce' not in kwds or kwds['reduce']:
            normalize(ans._numer, ans._denom, ans.p)
        ans.initialized = True
        return ans

    def section(self):
        """
        Return the section of this inclusion: the partially defined map from ``GF(p)(t)``
        back to ``ZZ``, defined on constant elements.

        EXAMPLES::

            sage: R.<t> = GF(5)[]
            sage: K = R.fraction_field()
            sage: f = K.coerce_map_from(ZZ)
            sage: g = f.section(); g
            Composite map:
              From: Fraction Field of Univariate Polynomial Ring in t over Finite Field of size 5
              To:   Integer Ring
              Defn:   Section map:
                      From: Fraction Field of Univariate Polynomial Ring in t over Finite Field of size 5
                      To:   Finite Field of size 5
                    then
                      Lifting map:
                      From: Finite Field of size 5
                      To:   Integer Ring
            sage: t = K.gen()
            sage: g(f(1,3,reduce=False))
            2
            sage: g(t)
            Traceback (most recent call last):
            ...
            ValueError: not constant
            sage: g(1/t)
            Traceback (most recent call last):
            ...
            ValueError: not integral
        """
        return ZZ.convert_map_from(self.codomain().base_ring()) * Fp_FpT_coerce(self.codomain()).section()

cdef inline bint normalize(nmod_poly_t numer, nmod_poly_t denom, long p):
    """
    Put numer/denom into a normal form: denominator monic and sharing no common factor with the numerator.

    The normalized form of 0 is 0/1.

    Return True if numer and denom were changed.
    """
    cdef long a
    cdef bint changed
    if nmod_poly_degree(numer) == -1:
        if nmod_poly_degree(denom) > 0 or nmod_poly_leading(denom) != 1:
            changed = True
        else:
            changed = False
        nmod_poly_truncate(denom, 0)
        nmod_poly_set_coeff_ui(denom, 0, 1)
        return changed
    elif nmod_poly_degree(numer) == 0 or nmod_poly_degree(denom) == 0:
        if nmod_poly_leading(denom) != 1:
            a = mod_inverse_int(nmod_poly_leading(denom), p)
            nmod_poly_scalar_mul_nmod(numer, numer, a)
            nmod_poly_scalar_mul_nmod(denom, denom, a)
            return True
        return False
    cdef nmod_poly_t g
    changed = False
    try:
        nmod_poly_init_preinv(g, p, numer.mod.ninv)
        nmod_poly_gcd(g, numer, denom)
        if nmod_poly_degree(g) != 0:
            # Divide knowing divisible by? Can we get these quotients as a byproduct of the gcd?
            nmod_poly_div(numer, numer, g)
            nmod_poly_div(denom, denom, g)
            changed = True
        if nmod_poly_leading(denom) != 1:
            a = mod_inverse_int(nmod_poly_leading(denom), p)
            nmod_poly_scalar_mul_nmod(numer, numer, a)
            nmod_poly_scalar_mul_nmod(denom, denom, a)
            changed = True
        return changed
    finally:
        nmod_poly_clear(g)


cdef inline unsigned long nmod_poly_leading(nmod_poly_t poly):
    """
    Return the leading coefficient of ``poly``.
    """
    return nmod_poly_get_coeff_ui(poly, nmod_poly_degree(poly))


cdef inline void nmod_poly_inc(nmod_poly_t poly, bint monic):
    """
    Set poly to the "next" polynomial: this is just counting in base p.

    If monic is True then will only iterate through monic polynomials.
    """
    cdef long n
    cdef long a
    cdef long p = poly.mod.n
    for n from 0 <= n <= nmod_poly_degree(poly) + 1:
        a = nmod_poly_get_coeff_ui(poly, n) + 1
        if a == p:
            nmod_poly_set_coeff_ui(poly, n, 0)
        else:
            nmod_poly_set_coeff_ui(poly, n, a)
            break
    if monic and a == 2 and n == nmod_poly_degree(poly):
        nmod_poly_set_coeff_ui(poly, n, 0)
        nmod_poly_set_coeff_ui(poly, n+1, 1)


cdef inline long nmod_poly_cmp(nmod_poly_t a, nmod_poly_t b):
    """
    Compare `a` and `b`, returning 0 if they are equal.

    - If the degree of `a` is less than that of `b`, returns -1.

    - If the degree of `b` is less than that of `a`, returns 1.

    - Otherwise, compares `a` and `b` lexicographically, starting at the leading terms.
    """
    cdef long ad = nmod_poly_degree(a)
    cdef long bd = nmod_poly_degree(b)
    if ad < bd:
        return -1
    elif ad > bd:
        return 1
    cdef long d = nmod_poly_degree(a)
    while d >= 0:
        ad = nmod_poly_get_coeff_ui(a, d)
        bd = nmod_poly_get_coeff_ui(b, d)
        if ad < bd:
            return -1
        elif ad > bd:
            return 1
        d -= 1
    return 0


cdef bint nmod_poly_sqrt_check(nmod_poly_t poly):
     """
     Quick check to see if poly could possibly be a square.
     """
     # We could use Sage's jacobi_int which is for 32 bits integers rather
     # than FLINT's n_jacobi which is for longs as the FpT class is crafted
     # for primes 2 < p < 2^16
     return (nmod_poly_degree(poly) % 2 == 0
         and n_jacobi(nmod_poly_leading(poly), poly.mod.n) == 1
         and n_jacobi(nmod_poly_get_coeff_ui(poly, 0), poly.mod.n) != -1)


def unpickle_FpT_element(K, numer, denom):
    """
    Used for pickling.

    TESTS::

        sage: from sage.rings.fraction_field_FpT import unpickle_FpT_element
        sage: R.<t> = GF(13)['t']
        sage: unpickle_FpT_element(Frac(R), t+1, t)
        (t + 1)/t
    """
    return FpTElement(K, numer, denom, coerce=False, reduce=False)


#  Somehow this isn't in FLINT, evidently.  It could be moved
#  elsewhere at some point.
cdef int sage_cmp_nmod_poly_t(nmod_poly_t L, nmod_poly_t R):
    """
    Compare two nmod_poly_t in a Pythonic way, so this returns -1, 0,
    or 1, and is consistent.
    """
    cdef int j
    cdef Py_ssize_t i

    # First compare the degrees
    j = nmod_poly_degree(L) - nmod_poly_degree(R)
    if j<0: return -1
    elif j>0: return 1

    # Same degree, so compare coefficients, term by term
    for i in range(nmod_poly_degree(L)+1):
        j = nmod_poly_get_coeff_ui(L,i) - nmod_poly_get_coeff_ui(R,i)
        if j<0: return -1
        elif j>0: return 1

    # Two polynomials are equal
    return 0<|MERGE_RESOLUTION|>--- conflicted
+++ resolved
@@ -786,13 +786,8 @@
                 return s
 
     def __pow__(FpTElement self, Py_ssize_t e, dummy):
-<<<<<<< HEAD
-        """
+        r"""
         Return the ``e``th power of this element.
-=======
-        r"""
-        Returns the ``e``th power of this element.
->>>>>>> 7161bfae
 
         EXAMPLES::
 
