--- conflicted
+++ resolved
@@ -24,11 +24,8 @@
 
 -  Edgar Costa (2017-07): Added rational reconstruction.
 
-<<<<<<< HEAD
-=======
 -  Kiran Kedlaya (2017-09): Added reciprocal transform, trace polynomial.
 
->>>>>>> a2e82e15
 TESTS::
 
     sage: R.<x> = ZZ[]
