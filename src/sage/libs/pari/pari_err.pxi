# Let Cython know that pari_err.h includes interrupt.h
cdef extern from 'interrupt.h':
    pass

<<<<<<< HEAD
cdef extern from 'sage/libs/pari/pari_err.h':
    int pari_catch_sig_on() except 0
    int pari_catch_sig_str(char *) except 0
    void pari_catch_sig_off()

from sage.libs.pari.gen cimport _pari_trap
=======
from sage.libs.pari.handle_error cimport _pari_check_warning

cdef extern from 'sage/libs/pari/pari_err.h':
    int pari_catch_sig_on() except 0
    int pari_catch_sig_str(char *) except 0
    void pari_catch_sig_off()
>>>>>>> 6452f9d3
<|MERGE_RESOLUTION|>--- conflicted
+++ resolved
@@ -2,18 +2,9 @@
 cdef extern from 'interrupt.h':
     pass
 
-<<<<<<< HEAD
-cdef extern from 'sage/libs/pari/pari_err.h':
-    int pari_catch_sig_on() except 0
-    int pari_catch_sig_str(char *) except 0
-    void pari_catch_sig_off()
-
-from sage.libs.pari.gen cimport _pari_trap
-=======
 from sage.libs.pari.handle_error cimport _pari_check_warning
 
 cdef extern from 'sage/libs/pari/pari_err.h':
     int pari_catch_sig_on() except 0
     int pari_catch_sig_str(char *) except 0
-    void pari_catch_sig_off()
->>>>>>> 6452f9d3
+    void pari_catch_sig_off()