--- conflicted
+++ resolved
@@ -344,26 +344,12 @@
             sage: H = A.Hom(A)
             sage: TestSuite(H).run()
         """
-<<<<<<< HEAD
-        if not isinstance(G, ParentLibGAP):
-            raise TypeError("G (={}) must be a ParentLibGAP group".format(G))
-        if not isinstance(H, ParentLibGAP):
-            raise TypeError("H (={}) must be a ParentLibGAP group".format(H))
-        category = Groups().or_subcategory(category, join=True)
-        try:
-            if G.is_finite() and H.is_finite():
-                category = category.Finite()
-        except NotImplementedError:
-            pass
-        HomsetWithBase.__init__(self, G, H, category, ZZ)
-=======
         if check:
             if not isinstance(G, ParentLibGAP):
                 raise TypeError("G (={}) must be a ParentLibGAP group".format(G))
             if not isinstance(H, ParentLibGAP):
                 raise TypeError("H (={}) must be a ParentLibGAP group".format(H))
         HomsetWithBase.__init__(self, G, H, category, check=check, base=ZZ)
->>>>>>> 23ae30f4
 
     Element = GroupMorphism_libgap
 
