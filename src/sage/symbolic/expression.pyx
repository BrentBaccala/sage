--- conflicted
+++ resolved
@@ -5253,10 +5253,9 @@
             doctest:...: DeprecationWarning: coeffs is deprecated. Please use coefficients instead.
             See http://trac.sagemath.org/17438 for details.
             [[1, 1]]
-<<<<<<< HEAD
-=======
 
         Series coefficients are now handled correctly (:trac:`17399`)::
+
 
             sage: s=(1/(1-x)).series(x,6); s
             1 + 1*x + 1*x^2 + 1*x^3 + 1*x^4 + 1*x^5 + Order(x^6)
@@ -5277,7 +5276,6 @@
             sage: f.coefficients(g)
             [[t, 0], [3, 1], [1, 2]]
 
->>>>>>> b22c33b8
         """
         f = self._maxima_()
         maxima = f.parent()
