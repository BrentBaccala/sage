--- conflicted
+++ resolved
@@ -2786,18 +2786,6 @@
             (1, 0)
             sage: classify_cone_2d(*cone2.rays())
             (3, 2)
-<<<<<<< HEAD
-
-        A random (strictly convex) cone is isomorphic to itself. See
-        :trac:`18613` for the ``min_rays`` restriction::
-
-            sage: set_random_seed()
-            sage: K = random_cone(max_ambient_dim=6, min_rays=1,
-            ....:                 strictly_convex=True)
-            sage: K.is_isomorphic(K)
-            True
-
-=======
             
         We check that :trac:`18613` is fixed::
         
@@ -2810,7 +2798,6 @@
             sage: K = Cone([(0,0)])
             sage: K.is_isomorphic(K)
             True
->>>>>>> deed9476
         """
         from sage.geometry.fan import Fan
         return Fan([self]).is_isomorphic(Fan([other]))
