cimport cython
from sage.ext.memory_allocator  cimport MemoryAllocator
from sage.structure.sage_object cimport SageObject
from .list_of_faces             cimport ListOfFaces
from .face_data_structure       cimport face_t
from .face_list_data_structure  cimport face_list_t
from .combinatorial_face        cimport CombinatorialFace

cdef struct iter_s:
    bint dual                  # if 1, then iterate over dual Polyhedron
    face_t face                # the current face of the iterator
    int face_status            # 0 not initialized, 1 initialized, 2 added to visited_all
    size_t *atom_rep           # a place where atom-representaion of face will be stored
    size_t *coatom_rep         # a place where coatom-representaion of face will be stored
    int current_dimension      # dimension of current face, dual dimension if ``dual``
    int dimension              # dimension of the polyhedron
    int output_dimension       # only faces of this (dual?) dimension are considered
    int lowest_dimension       # don't consider faces below this (dual?) dimension
    size_t _index              # this counts the number of seen faces, useful for hasing the faces

    # ``visited_all`` points to faces, of which we have visited all faces already.
    # The number of faces in ``visited_all` might depend on the current dimension:
    #     Consider we visit the facets A,B of some face F.
    #     We will first visit all faces of A and then add A to visited_all.
    #     Then we visit all faces of B and add B to visited_all.
    #     Then we have visited F completely.
    #     Instead of having A and B in ``visited_all`` we will point to F.
    #     In this way, we will append ``visited_all`` in lower dimension, but
    #     will ignore those changes when going up in dimension again.
    #     This is why the number of faces in ``visited_all``depends on dimension.
    face_list_t* visited_all

<<<<<<< HEAD
    # ``newfaces`` is where the new faces are stored.
    # Needs to be long enought to store all possible intersections of a face with all coatoms.
    uint64_t ***newfaces
    size_t *n_newfaces  # number of newfaces for each dimension
=======
    # ``new_faces`` is where the new faces are stored.
    # Needs to be long enought to store all possible intersections of a face with all coatoms.
    face_list_t* new_faces
>>>>>>> 298c2f7e

    # After having visited a face completely, we want to add it to ``visited_all``.
    # ``first_dim[i]`` will indicate, wether there is one more face in
    # ``newfaces[i]`` then ``n_newfaces[i]`` suggests
    # that has to be added to ``visited_all``.
    # If ``first_time[i] == False``, we still need to
    # add ``newfaces[i][n_newfaces[i]]`` to ``visited_all``.
    bint *first_time

    # The number of elements in newfaces[current_dimension],
    # that have not been visited yet.
    size_t yet_to_visit

<<<<<<< HEAD
    # Some modifications that make things better for simple and simplicial polyhedra.
    bint is_simple
    uint64_t *face_coatom_rep
    size_t face_length_coatom_rep
    uint64_t **visited_all_coatom_rep
    uint64_t ***newfaces_coatom_rep
=======
ctypedef iter_s iter_t[1]
>>>>>>> 298c2f7e


cdef class FaceIterator_base(SageObject):
    cdef iter_t structure
    cdef readonly bint dual         # if 1, then iterate over dual Polyhedron
    cdef MemoryAllocator _mem
<<<<<<< HEAD
    cdef tuple newfaces_lists       # tuple to hold the ListOfFaces corresponding to newfaces
    cdef tuple newfaces_lists_coatom_rep
=======
>>>>>>> 298c2f7e

    # some copies from ``CombinatorialPolyhedron``
    cdef tuple _Vrep, _facet_names, _equalities
    cdef bint _bounded

    # Atoms and coatoms are the vertices/facets of the Polyedron.
    # If ``dual == 0``, then coatoms are facets, atoms vertices and vice versa.
    cdef ListOfFaces atoms, coatoms, coatoms_coatom_rep

    cdef inline CombinatorialFace next_face(self)
    cdef inline int next_dimension(self) except -1
    cdef inline int next_face_loop(self) except -1
    cdef size_t n_atom_rep(self) except -1
    cdef size_t set_coatom_rep(self) except -1
    cdef size_t set_atom_rep(self) except -1
    cdef int ignore_subsets(self) except -1

@cython.final
cdef class FaceIterator(FaceIterator_base):
    pass

@cython.final
cdef class FaceIterator_geom(FaceIterator_base):
    cdef int _trivial_faces     # Whether to yield the trivial faces.
    cdef object _requested_dim  # Dimension requested on init.
    cdef readonly object P      # The original polyhedron.

# Nogil definitions of crucial functions.

cdef int next_dimension(iter_t structure) nogil except -1
cdef int next_face_loop(iter_t structure) nogil except -1
cdef size_t n_atom_rep(iter_t structure) nogil except -1<|MERGE_RESOLUTION|>--- conflicted
+++ resolved
@@ -30,16 +30,9 @@
     #     This is why the number of faces in ``visited_all``depends on dimension.
     face_list_t* visited_all
 
-<<<<<<< HEAD
-    # ``newfaces`` is where the new faces are stored.
-    # Needs to be long enought to store all possible intersections of a face with all coatoms.
-    uint64_t ***newfaces
-    size_t *n_newfaces  # number of newfaces for each dimension
-=======
     # ``new_faces`` is where the new faces are stored.
     # Needs to be long enought to store all possible intersections of a face with all coatoms.
     face_list_t* new_faces
->>>>>>> 298c2f7e
 
     # After having visited a face completely, we want to add it to ``visited_all``.
     # ``first_dim[i]`` will indicate, wether there is one more face in
@@ -53,27 +46,13 @@
     # that have not been visited yet.
     size_t yet_to_visit
 
-<<<<<<< HEAD
-    # Some modifications that make things better for simple and simplicial polyhedra.
-    bint is_simple
-    uint64_t *face_coatom_rep
-    size_t face_length_coatom_rep
-    uint64_t **visited_all_coatom_rep
-    uint64_t ***newfaces_coatom_rep
-=======
 ctypedef iter_s iter_t[1]
->>>>>>> 298c2f7e
 
 
 cdef class FaceIterator_base(SageObject):
     cdef iter_t structure
     cdef readonly bint dual         # if 1, then iterate over dual Polyhedron
     cdef MemoryAllocator _mem
-<<<<<<< HEAD
-    cdef tuple newfaces_lists       # tuple to hold the ListOfFaces corresponding to newfaces
-    cdef tuple newfaces_lists_coatom_rep
-=======
->>>>>>> 298c2f7e
 
     # some copies from ``CombinatorialPolyhedron``
     cdef tuple _Vrep, _facet_names, _equalities
