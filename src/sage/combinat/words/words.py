# coding=utf-8
r"""
Combinatorial classes of words.

To define a new class of words, please refer to the documentation file:
sage/combinat/words/notes/word_inheritance_howto.txt

AUTHORS:

    - Franco Saliola (2008-12-17): merged into sage
    - Sebastien Labbe (2008-12-17): merged into sage
    - Arnaud Bergeron (2008-12-17): merged into sage
    - Sebastien Labbe (2009-07-21): Improved morphism iterator (:trac:`6571`).
    - Vincent Delecroix (2015): classes simplifications (:trac:`19619`)

EXAMPLES::

    sage: Words()
    Finite and infinite words over Set of Python objects of type 'object'
    sage: Words(4)
    Finite and infinite words over {1, 2, 3, 4}
    sage: Words(4,5)
    Words of length 5 over {1, 2, 3, 4}

    sage: FiniteWords('ab')
    Finite words over {'a', 'b'}
    sage: InfiniteWords('natural numbers')
    Infinite words over Non negative integers
"""
#*****************************************************************************
#       Copyright (C) 2008 Arnaud Bergeron <abergeron@gmail.com>,
#                          Sébastien Labbé <slabqc@gmail.com>,
#                          Franco Saliola <saliola@gmail.com>
#                     2015 Vincent Delecroix <20100.delecroix@gmail.com>
#
# This program is free software: you can redistribute it and/or modify
# it under the terms of the GNU General Public License as published by
# the Free Software Foundation, either version 2 of the License, or
# (at your option) any later version.
#                  http://www.gnu.org/licenses/
#*****************************************************************************

import itertools

from sage.misc.cachefunc import cached_method
from sage.misc.lazy_attribute import lazy_attribute

from sage.structure.parent import Parent

from sage.categories.sets_cat import Sets

from sage.combinat.combinat import CombinatorialObject
from sage.combinat.words.alphabet import build_alphabet

from sage.rings.all import Infinity
from sage.rings.integer import Integer
from sage.rings.integer_ring import ZZ

from sage.plot.misc import rename_keyword

def Words(alphabet=None, length=None, finite=True, infinite=True):
    """
    Returns the combinatorial class of words of length k over an alphabet.

    EXAMPLES::

        sage: Words()
        Finite and infinite words over Set of Python objects of type 'object'
        sage: Words(length=7)
        Words of length 7 over Set of Python objects of type 'object'
        sage: Words(5)
        Finite and infinite words over {1, 2, 3, 4, 5}
        sage: Words(5, 3)
        Words of length 3 over {1, 2, 3, 4, 5}
        sage: Words(5, infinite=False)
        Finite words over {1, 2, 3, 4, 5}
        sage: Words(5, finite=False)
        Infinite words over {1, 2, 3, 4, 5}
        sage: Words('ab')
        Finite and infinite words over {'a', 'b'}
        sage: Words('ab', 2)
        Words of length 2 over {'a', 'b'}
        sage: Words('ab', infinite=False)
        Finite words over {'a', 'b'}
        sage: Words('ab', finite=False)
        Infinite words over {'a', 'b'}
        sage: Words('positive integers', finite=False)
        Infinite words over Positive integers
        sage: Words('natural numbers')
        Finite and infinite words over Non negative integers
    """
    if isinstance(alphabet, FiniteWords) or \
       isinstance(alphabet, InfiniteWords) or \
       isinstance(alphabet, FiniteOrInfiniteWords) or \
       isinstance(alphabet, Words_n):
        return alphabet

    if length is None:
        if finite and infinite:
            return FiniteOrInfiniteWords(alphabet)
        elif finite:
            return FiniteWords(alphabet)
        elif infinite:
            return InfiniteWords(alphabet)
        else:
            raise ValueError("either finite or infinite must be True")

    elif isinstance(length, (int,Integer)):
        return Words_n(FiniteWords(alphabet), length)

    raise ValueError("do not know how to make a combinatorial class of words from your input")

class AbstractLanguage(Parent):
    r"""
    Abstract base class

    This is *not* to be used by any means. This class gather previous features
    of set of words (prior to :trac:`19619`). In the future that class might
    simply disappear or become a common base class for all languages. In the
    latter case, its name would possibly change to ``Language``.
    """
    def __init__(self, alphabet=None, category=None):
        r"""
        INPUT:

        - ``alphabet`` -- the unerlying alphabet

        TESTS::

            sage: loads(dumps(FiniteWords('ab'))) == FiniteWords('ab')
            True
            sage: loads(dumps(InfiniteWords('ab'))) == InfiniteWords('ab')
            True

            sage: Words('abc').cmp_letters
            <built-in function cmp>
            sage: Words('bac').cmp_letters
            <bound method FiniteOrInfiniteWords._cmp_letters ...>
        """
        if isinstance(alphabet, (int,Integer)):
            from sage.sets.integer_range import IntegerRange
            alphabet = IntegerRange(1,alphabet+1)
        elif alphabet == "integers" or \
           alphabet == "positive integers" or \
           alphabet == "natural numbers":
            alphabet = build_alphabet(name=alphabet)
        else:
            alphabet = build_alphabet(alphabet)

        self._alphabet = alphabet

        if alphabet.cardinality() == Infinity or \
           (alphabet.cardinality() < 36 and
            all(alphabet.unrank(i) > alphabet.unrank(j) for
            i in range(min(36,alphabet.cardinality())) for j in range(i))):
            self.cmp_letters = cmp
        else:
            self.cmp_letters = self._cmp_letters

        if category is None:
            category = Sets()

        Parent.__init__(self, category=category)

    def alphabet(self):
        r"""
        EXAMPLES::

            sage: Words(NN).alphabet()
            Non negative integer semiring

            sage: InfiniteWords([1,2,3]).alphabet()
            {1, 2, 3}
            sage: InfiniteWords('ab').alphabet()
            {'a', 'b'}

            sage: FiniteWords([1,2,3]).alphabet()
            {1, 2, 3}
            sage: FiniteWords().alphabet()
            Set of Python objects of type 'object'
        """
        return self._alphabet

    def identity_morphism(self):
        r"""
        Returns the identity morphism from self to itself.

        EXAMPLES::

            sage: W = Words('ab')
            sage: W.identity_morphism()
            WordMorphism: a->a, b->b

        ::

            sage: W = Words(range(3))
            sage: W.identity_morphism()
            WordMorphism: 0->0, 1->1, 2->2

        There is no support yet for infinite alphabet::

            sage: W = Words(alphabet=Alphabet(name='NN'))
            sage: W
            Finite and infinite words over Non negative integers
            sage: W.identity_morphism()
            Traceback (most recent call last):
            ...
            NotImplementedError: size of alphabet must be finite
        """
        if self.alphabet().cardinality() not in ZZ:
            raise NotImplementedError('size of alphabet must be finite')
        from sage.combinat.words.morphism import WordMorphism
        return WordMorphism(dict((a,a) for a in self.alphabet()))

    def _check(self, w, length=40):
        r"""
        Check that the first length elements are actually in the alphabet.

        INPUT:

        - ``w`` -- word

        - ``length`` -- integer (default: ``40``)

        EXAMPLES::

            sage: W = FiniteWords(['a','b','c'])
            sage: W._check('abcabc') is None
            True
            sage: W._check('abcabcd')
            Traceback (most recent call last):
            ...
            ValueError: d not in alphabet!
            sage: W._check('abcabc'*10+'z') is None
            True
            sage: W._check('abcabc'*10+'z', length=80)
            Traceback (most recent call last):
            ...
            ValueError: z not in alphabet!
        """
        for a in itertools.islice(w, length):
            if a not in self.alphabet():
                raise ValueError("%s not in alphabet!" % a)

    def has_letter(self, letter):
        r"""
        Returns True if the alphabet of self contains the given letter.

        INPUT:

        -  ``letter`` - a letter

        EXAMPLES::

            sage: W = Words()
            sage: W.has_letter('a')
            doctest:...: DeprecationWarning: has_letter is deprecated. Use 'letter
            in W.alphabet()' instead
            See http://trac.sagemath.org/19619 for details.
            True
            sage: W.has_letter(1)
            True
            sage: W.has_letter({})
            True
            sage: W.has_letter([])
            True
            sage: W.has_letter(range(5))
            True
            sage: W.has_letter(Permutation([]))
            True

            sage: W = Words(['a','b','c'])
            sage: W.has_letter('a')
            True
            sage: W.has_letter('d')
            False
            sage: W.has_letter(8)
            False
        """
        from sage.misc.superseded import deprecation
        deprecation(19619, "has_letter is deprecated. Use 'letter in W.alphabet()' instead")
        return letter in self.alphabet()

    def size_of_alphabet(self):
        r"""
        Returns the size of the alphabet.

        EXAMPLES::

            sage: Words().size_of_alphabet()
            doctest:...: DeprecationWarning: size_of_alphabet is deprecated. Use
            W.alphabet().cardinality() instead
            See http://trac.sagemath.org/19619 for details.
            +Infinity
            sage: Word('abaccefa').parent().size_of_alphabet()
            +Infinity
            sage: Words('abcdef').size_of_alphabet()
            6
            sage: Words('').size_of_alphabet()
            0
            sage: Words('456').size_of_alphabet()
            3
        """
        from sage.misc.superseded import deprecation
        deprecation(19619, "size_of_alphabet is deprecated. Use W.alphabet().cardinality() instead")
        return self.alphabet().cardinality()

    def _cmp_letters(self, letter1, letter2):
        r"""
        Returns a negative number, zero or a positive number if
        ``letter1`` < ``letter2``, ``letter1`` == ``letter2`` or
        ``letter1`` > ``letter2`` respectively.

        INPUT:

        - ``letter1`` - a letter in the alphabet
        - ``letter2`` - a letter in the alphabet

        EXAMPLES::

            sage: W = FiniteWords('woa')
            sage: W.cmp_letters('w','a')  # indirect doctest
            -2
            sage: W.cmp_letters('w','o')  # indirect doctest
            -1
            sage: W.cmp_letters('w','w')  # indirect doctest
            0

        TESTS::

            sage: assert W.cmp_letters == W._cmp_letters
        """
        rk = self.alphabet().rank
        return int(rk(letter1) - rk(letter2))

    def __eq__(self, other):
        r"""
        TESTS::

            sage: FiniteWords() == FiniteWords()
            True
            sage: FiniteWords() == InfiniteWords()
            False
            sage: InfiniteWords() == Words()
            False
            sage: FiniteWords([0,1]) == FiniteWords([0,1,2,3])
            False
        """
        return self is other or (
                   type(self) is type(other) and
                   self.alphabet() == other.alphabet())

    def __ne__(self, other):
        r"""
        TESTS::

            sage: InfiniteWords() != InfiniteWords()
            False
            sage: FiniteWords() != Words()
            True
            sage: Words('ab') != Words('ab')
            False
        """
        return not (self == other)

class FiniteWords(AbstractLanguage):
    r"""
    The set of finite words over a fixed alphabet.

    EXAMPLES::

        sage: W = FiniteWords('ab')
        sage: W
        Finite words over {'a', 'b'}
    """
    def cardinality(self):
        r"""
        Return the cardinality of this set.

        EXAMPLES::

            sage: FiniteWords('').cardinality()
            1
            sage: FiniteWords('a').cardinality()
            +Infinity
        """
        if not self.alphabet():
            return ZZ.one()
        return Infinity

    def __hash__(self):
        r"""
        TESTS::

            sage: hash(FiniteWords('ab')) # random
            12
        """
        return hash(self.alphabet()) ^ hash('finite words')

    @cached_method
    def shift(self):
        r"""
        Return the set of infinite words on the same alphabet.

        EXAMPLES::

            sage: FiniteWords('ab').shift()
            Infinite words over {'a', 'b'}
        """
        return InfiniteWords(self.alphabet())

    def factors(self):
        r"""
        Return itself.

        EXAMPLES::

            sage: FiniteWords('ab').factors()
            Finite words over {'a', 'b'}
        """
        return self

    @lazy_attribute
    def _element_classes(self):
        r"""
        Returns a dictionary that gives the class of the element of self.

        The word may be finite, infinite or of unknown length.
        Its data may be str, list, tuple, a callable or an iterable.
        For callable and iterable, the data may be cached.

        EXAMPLES:

        Once you get the class, it can be used to create a new word::

            sage: W = FiniteWords([0,1,2])
            sage: L = [0,1,0] * 100
            sage: cls = W._element_classes['list']
            sage: w = cls(W, L)
            sage: type(w)
            <class 'sage.combinat.words.word.FiniteWord_list'>
            sage: w
            word: 0100100100100100100100100100100100100100...
            sage: w.parent()
            Finite words over {0, 1, 2}

        TESTS::

            sage: d = FiniteWords()._element_classes
            sage: type(d)
            <type 'dict'>
            sage: len(d)
            7
            sage: e = FiniteWords('abcdefg')._element_classes
            sage: d == e
            True
        """
        import sage.combinat.words.word as word
        classes = {
            'list': word.FiniteWord_list,
            'str': word.FiniteWord_str,
            'tuple': word.FiniteWord_tuple,
            'callable_with_caching': word.FiniteWord_callable_with_caching,
            'callable': word.FiniteWord_callable,
            'iter_with_caching': word.FiniteWord_iter_with_caching,
            'iter': word.FiniteWord_iter,
            }

        # test whether or not we can use the class Finiteword_char
        if (self.alphabet().cardinality() <= 256 and
                all(isinstance(i, (int,Integer)) and 0 <= i < 256 for i in self.alphabet())):
            L = self.alphabet().list()
            if (all(L[i] < L[i+1] for i in range(len(L)-1)) and
                    all(self.cmp_letters(L[i],L[i+1]) == -1 for i in range(len(L)-1))):
                classes['char'] = word.FiniteWord_char

        return classes

    def _word_from_word(self, data):
        r"""
        Return a word from a word.

        The data is assumed to be ok, no check is performed.

        INPUT:

        -  ``data`` - word

        EXAMPLES::

            sage: W = FiniteWords([0,1,2])
            sage: w = W([0,1,2,0,1,2])
            sage: z = W._word_from_word(w)
            sage: z
            word: 012012
            sage: w is z
            True
        """
        ####################
        # If `data` is already a word and if its parent is self, then
        # return `data`.
        ###########################
        if data.parent() is self or data.parent() == self:
            return data

        ###########################
        # Otherwise, if self is not the parent of `data`, then we try to
        # recover the data, the length and the datatype of the input `data`
        # To minimize the impact of the import, we do it only at the time there
        # are needed
        ###########################
        from sage.combinat.words.word_char import WordDatatype_char
        if isinstance(data, WordDatatype_char):
            data = list(data)
            if 'char' in self._element_classes:
                return self._element_classes['char'](self, data)
            else:
                return self._element_classes['list'](self, data)

        from sage.combinat.words.word_datatypes import (WordDatatype_str,
                          WordDatatype_list, WordDatatype_tuple)
        if isinstance(data, WordDatatype_str):
            return self._element_classes['str'](self, data._data)
        if isinstance(data, WordDatatype_tuple):
            return self._element_classes['tuple'](self, data._data)
        if isinstance(data, WordDatatype_list):
            return self._element_classes['list'](self, data._data)

        from sage.combinat.words.word_infinite_datatypes import (WordDatatype_callable,
                WordDatatype_iter)
        if isinstance(data, WordDatatype_callable):
            length = data.length()
            data = data._func
            return self._word_from_callable(data, length, caching=False)
        if isinstance(data, WordDatatype_iter):
            length = data.length()
            data = iter(data)
            return self._word_from_iter(data, length, caching=False)

        raise TypeError("Any instance of Word_class must be an instance of WordDatatype.")

    def _word_from_callable(self, data, length, caching=True):
        r"""
        Return a word represented by a callable.

        The data is assumed to be ok, no check is performed.

        INPUT:

        -  ``data`` - callable
        -  ``length`` - integer or ``None`` or "infinite" or ``Infinity``
        -  ``caching`` - (default: True) True or False. Whether to keep a cache
           of the letters computed by the callable.

        EXAMPLES::

            sage: W = FiniteWords([0,1,2])
            sage: f = lambda n : n % 3
            sage: W._word_from_callable(f, 100)
            word: 0120120120120120120120120120120120120120...
        """
        wc = '_with_caching' if caching else ""
        if length not in ZZ or length < 0:
            raise ValueError("not a correct value for length (%s)" % length)
        return self._element_classes['callable'+wc](self, data, length)

    def _word_from_iter(self, data, length=None, caching=True):
        r"""
        Return a word represented by an iterator.

        The data is assumed to be ok, no check is performed.

        INPUT:

        -  ``data`` - iterable

        -  ``length`` - (optional) integer

        -  ``caching`` - (default: True) True or False. Whether to keep a cache
           of the letters computed by the iterator.

        EXAMPLES::

            sage: W = FiniteWords([0,1,2])
            sage: W._word_from_iter(iter([1]*10))
            word: 1111111111
            sage: W._word_from_iter(iter([1]*10), 5)
            word: 11111
        """
        wc = '_with_caching' if caching else ""
        if length is None or length == "finite":
            length = "finite"
        elif length not in ZZ or length < 0:
            raise ValueError("not a correct value for length (%s)" % length)
        return self._element_classes['iter'+wc](self, data, length)

    def __call__(self, data=None, length=None, datatype=None, caching=True, check=True):
        r"""
        Construct a new word object with parent self.

        INPUT:

        -  ``data`` - (default: None) list, string, tuple, iterator, None
           (shorthand for []), or a callable defined on [0,1,...,length].

        -  ``length`` - integer (default: None). Only used if the data is an iterator or
           a callable. It determines the length of the word.

        -  ``datatype`` - (default: None) None, "char", "list", "str",
           "tuple", "iter", "callable" or "pickled_function". If None, then
           the function tries to guess this from the data.

        -  ``caching`` - (default: True) True or False. Whether to keep a cache
           of the letters computed by an iterator or callable.

        -  ``check`` - (default: True) True or False. Whether to check if
           the 40 first letters are in the parent alphabet. This is a
           check done to test for small programming errors. Since we also
           support infinite words, we cannot really implement a more
           accurate check.

        .. NOTE::

           The check makes this method about 10 times slower (20µs instead
           of 2µs), so make sure to set it to False if you know the
           alphabet is OK. Fast creation (about 1µs) of a word can be
           done using the class directly (see :meth:``_element_classes``).

        .. WARNING::

           Be careful when defining words using callables and iterators. It
           appears that islice does not pickle correctly causing various errors
           when reloading. Also, most iterators do not support copying and
           should not support pickling by extension.

        EXAMPLES:

            sage: W = FiniteWords()

        Empty word::

            sage: W()
            word:

        Word with string::

            sage: W("abbabaab")
            word: abbabaab

        Word with string constructed from other types::

            sage: W([0,1,1,0,1,0,0,1], datatype="str")
            word: 01101001
            sage: W((0,1,1,0,1,0,0,1), datatype="str")
            word: 01101001

        Word with list::

            sage: W([0,1,1,0,1,0,0,1])
            word: 01101001

        Word with list constructed from other types::

            sage: W("01101001", datatype="list")
            word: 01101001
            sage: W((0,1,1,0,1,0,0,1), datatype="list")
            word: 01101001

        Word with tuple::

            sage: W((0,1,1,0,1,0,0,1))
            word: 01101001

        Word with tuple constructed from other types::

            sage: W([0,1,1,0,1,0,0,1], datatype="tuple")
            word: 01101001
            sage: W("01101001", datatype="str")
            word: 01101001

        Word with iterator::

            sage: from itertools import count
            sage: W(count(), length=10)
            word: 0123456789
            sage: W(iter("abbabaab"))
            word: abbabaab

        Word with function (a 'callable')::

            sage: f = lambda n : add(Integer(n).digits(2)) % 2
            sage: W(f, length=12)
            word: 011010011001
            sage: FiniteWords([0,1,2])(f, length=12)
            word: 011010011001

        Word over a string with a parent::

            sage: w = FiniteWords('abc')("abbabaab"); w
            word: abbabaab
            sage: w.parent()
            Finite words over {'a', 'b', 'c'}

        The fourty first letters of the word are checked if they are in the
        parent alphbet::

            sage: FiniteWords("ab")("abca")
            Traceback (most recent call last):
            ...
            ValueError: c not in alphabet!
            sage: FiniteWords("ab")("abca", check=False)
            word: abca

        The default parent is the combinatorial class of all words::

            sage: w = Word("abbabaab"); w
            word: abbabaab
            sage: w.parent()
            Finite words over Set of Python objects of type 'object'

        Creation of a word from a word::

            sage: FiniteWords([0,1,2,3])(FiniteWords([2,3])([2,2,2,3,3,2]))
            word: 222332
            sage: _.parent()
            Finite words over {0, 1, 2, 3}

        ::

            sage: FiniteWords([3,2,1])(FiniteWords([2,3])([2,2,2,3,3,2]))
            word: 222332
            sage: _.parent()
            Finite words over {3, 2, 1}

        Construction of a word from a word when the parents are the same::

            sage: W = FiniteWords()
            sage: w = W(range(8))
            sage: z = W(w)
            sage: w is z
            True

        Construction of a word path from a finite word::

            sage: W = FiniteWords('abcd')
            sage: P = WordPaths('abcd')
            sage: w = W('aaab')
            sage: P(w)
            Path: aaab

        Construction of a word path from a Christoffel word::

            sage: w = words.ChristoffelWord(5,8)
            sage: w
            word: 0010010100101
            sage: P = WordPaths([0,1,2,3])
            sage: P(w)
            Path: 0010010100101

        Construction of a word represented by a list from a word
        represented by a str ::

            sage: w = W('ababbbabab')
            sage: type(w)
            <class 'sage.combinat.words.word.FiniteWord_str'>
            sage: z = Word(w, datatype='list')
            sage: type(z)
            <class 'sage.combinat.words.word.FiniteWord_list'>
            sage: y = Word(w, alphabet='abc', datatype='list')
            sage: type(y)
            <class 'sage.combinat.words.word.FiniteWord_list'>

        Creation of a word from a concatenation of words::

            sage: W = FiniteWords()
            sage: w = W() * W('a')
            sage: Z = Words('ab')
            sage: Z(w)
            word: a

        Creation of a word path from a FiniteWord_iter::

            sage: w = words.FibonacciWord()
            sage: f = w[:100]
            sage: P = WordPaths([0,1,2,3])
            sage: p = P(f); p
            Path: 0100101001001010010100100101001001010010...
            sage: p.length()
            100

        Creation of a word path from a FiniteWord_callable::

            sage: g = W(lambda n:n%2, length = 100)
            sage: P = WordPaths([0,1,2,3])
            sage: p = P(g); p
            Path: 0101010101010101010101010101010101010101...
            sage: p.length()
            100

        Creation of a word from a pickled function::

            sage: f = lambda n : n % 10
            sage: from sage.misc.fpickle import pickle_function
            sage: s = pickle_function(f)
            sage: W(s, length=10, datatype='pickled_function')
            word: 0123456789

        If the alphabet is a subset of [0, 255], then it uses char as datatype::

            sage: type(Word([0,1,1,2,0], alphabet=range(256)))
            <class 'sage.combinat.words.word.FiniteWord_char'>

        If the alphabet is a subset of [0, 255], then the letters must
        convert to an unsigned char. Otherwise an error is raised before
        the check is done::

            sage: type(Word([0,1,1,2,0,257], alphabet=range(256)))
            Traceback (most recent call last):
            ...
            OverflowError: value too large to convert to unsigned char
            sage: type(Word([0,1,1,2,0,258], alphabet=range(257)))
            Traceback (most recent call last):
            ...
            ValueError: 258 not in alphabet!
            sage: type(Word([0,1,1,2,0,103], alphabet=range(100)))
            Traceback (most recent call last):
            ...
            ValueError: 103 not in alphabet!

        """
        if datatype is not None:
            if datatype == 'list':
                w = self._element_classes['list'](self, data)
            elif datatype == 'char':
                w = self._element_classes['char'](self, data)
            elif datatype == 'tuple':
                w = self._element_classes['tuple'](self, data)
            elif datatype == 'str':
                w = self._element_classes['str'](self, data)
            elif datatype == 'callable':
                w = self._word_from_callable(data, length, caching)
            elif datatype == 'iter':
                w = self._word_from_iter(data, length, caching)
            elif datatype == 'pickled_function':
                from sage.misc.fpickle import unpickle_function
                data = unpickle_function(data)
                w = self._word_from_callable(data, length, caching)
            else:
                raise ValueError("Unknown datatype (={})".format(datatype))

        elif 'char' in self._element_classes:
            if data is None:
                data = []
            elif callable(data):
                data = [data(i) for i in range(length)]
            elif not isinstance(data, (tuple,list)):
                data = list(data)
            w = self._element_classes['char'](self, data)

        elif isinstance(data, list):
            w = self._element_classes['list'](self, data)

        elif data is None:
            w = self._element_classes['list'](self, [])

        elif isinstance(data, str):
            w = self._element_classes['str'](self, data)

        elif isinstance(data, tuple):
            w = self._element_classes['tuple'](self, data)

        elif isinstance(data, CombinatorialObject):
            w = self._element_classes['list'](self, list(data))

        elif callable(data):
            w = self._word_from_callable(data, length, caching)

        elif hasattr(data, "__iter__"):
            from sage.combinat.words.abstract_word import Word_class
            if isinstance(data, Word_class):
                w = self._word_from_word(data)
            else:
                w = self._word_from_iter(data, length, caching)

        else:
            raise ValueError("Cannot guess a datatype from data (=%s); please specify one" % data)

        if check:
            self._check(w)
        return w

    def _repr_(self):
        """
        EXAMPLES::

            sage: FiniteWords() # indirect doctest
            Finite words over Set of Python objects of type 'object'
        """
        return 'Finite words over {!r}'.format(self.alphabet())

    def _an_element_(self):
        r"""
        Return an element of self.

        EXAMPLES::

            sage: FiniteWords(4).an_element() # indirect doctest
            word: 212
            sage: FiniteWords([5, 1, 9]).an_element() # indirect doctest
            word: 151
            sage: FiniteWords([1]).an_element() # indirect doctest
            word: 111
            sage: FiniteWords(NN).an_element() # indirect doctest
            word: 101
        """
        try:
            some_letters = list(self.alphabet().some_elements())
        except Exception:
            return self([])

        if len(some_letters) == 1:
            return self([some_letters[0]] * 3)
        else:
            a, b = some_letters[:2]
            return self([b, a, b])

    def iterate_by_length(self, l=1):
        r"""
        Returns an iterator over all the words of self of length l.

        INPUT:

        - ``l`` - integer (default: 1), the length of the desired words

        EXAMPLES::

            sage: W = FiniteWords('ab')
            sage: list(W.iterate_by_length(1))
            [word: a, word: b]
            sage: list(W.iterate_by_length(2))
            [word: aa, word: ab, word: ba, word: bb]
            sage: list(W.iterate_by_length(3))
            [word: aaa,
             word: aab,
             word: aba,
             word: abb,
             word: baa,
             word: bab,
             word: bba,
             word: bbb]
            sage: list(W.iterate_by_length('a'))
            Traceback (most recent call last):
            ...
            TypeError: the parameter l (='a') must be an integer
        """
        if not isinstance(l, (int,Integer)):
            raise TypeError("the parameter l (=%r) must be an integer"%l)
        A = self.alphabet()
        cls = self._element_classes['tuple']
        for w in itertools.product(self.alphabet(), repeat=l):
            yield cls(self, w)

    def __iter__(self):
        r"""
        Returns an iterator over all the words of self.

        The iterator outputs the words in shortlex order (see
        :wikipedia:`Shortlex_order`), i.e. first by increasing length and then
        lexicographically.

        EXAMPLES::

            sage: W = Words([4,5], infinite=False)
            sage: for w in W:
            ....:   if len(w)>3:
            ....:       break
            ....:   else:
            ....:       w
            ....:
            word:
            word: 4
            word: 5
            word: 44
            word: 45
            ...
            word: 554
            word: 555
            sage: W = Words([5,4], infinite=False)
            sage: for w in W:
            ....:   if len(w)>3:
            ....:       break
            ....:   else:
            ....:       w
            ....:
            word:
            word: 5
            word: 4
            word: 55
            word: 54
            ...
            word: 445
            word: 444
        """
        for l in itertools.count():
            for w in self.iterate_by_length(l):
                yield w

    def __contains__(self, x):
        """
        Tests whether self contains x.

        OUTPUT:
            This method returns True if x is a word of the appropriate
            length and the alphabets of the parents match. Returns False
            otherwise.

        EXAMPLES::

            sage: W = FiniteWords('ab')
            sage: W('ab') in W
            True
            sage: W('aa') in FiniteWords('aa')
            False
            sage: FiniteWords('a')('aa') in FiniteWords('ab')
            False
            sage: 2 in FiniteWords([1,2,3])
            False
            sage: [2] in FiniteWords([1,2,3])
            False
            sage: [1, 'a'] in FiniteWords([1,2,3])
            False
        """
        from sage.combinat.words.finite_word import FiniteWord_class
        return isinstance(x, FiniteWord_class) and x.parent().alphabet() == self.alphabet()

    def random_element(self, length=None, *args, **kwds):
        r"""
        Returns a random finite word on the given alphabet.

<<<<<<< HEAD
            sage: Words('ab') != Words('ab')
            False
            sage: Words('ab') != Words('abc')
            True
            sage: Words('abc') != Words('ab')
            True

        ::

            sage: WordPaths('abcd') != Words('abcd')
            False
            sage: Words('abcd') != WordPaths('abcd')
            False

        ::

            Words('ab') != 2
            True
        """
        if isinstance(other, Words_all):
            return not self == other
        else:
            return NotImplemented
=======
        INPUT:
>>>>>>> 13e989e3

        - ``length`` -- (optional) the length of the word. If not set, will use
          a uniformly random number between 0 and 10.

        - all other argument are transmitted to the random generator of the
          alphabet

        EXAMPLE::

            sage: W = FiniteWords(5)
            sage: W.random_element() # random
            word: 5114325445423521544531411434451152142155...

            sage: W = FiniteWords(ZZ)
            sage: W.random_element() # random
            word: 5,-1,-1,-1,0,0,0,0,-3,-11
            sage: W.random_element(length=4, x=0, y=4) # random
            word: 1003

        TESTS::

            sage: _ = FiniteWords(GF(5)).random_element()
        """
        if length is None:
            length = ZZ.random_element(0,10)
        return self([self.alphabet().random_element(*args, **kwds) for x in range(length)])

    @rename_keyword(deprecation=10134, l='arg')
    def iter_morphisms(self, arg=None, codomain=None, min_length=1):
        r"""
        Iterate over all morphisms with domain ``self`` and the given
        codomain.

        INPUT:

        - ``arg`` - (optional, default: None) It can be one of the following :

          - ``None`` - then the method iterates through all morphisms.

          - tuple `(a, b)` of two integers  - It specifies the range
            ``range(a, b)`` of values to consider for the sum of the length
            of the image of each letter in the alphabet.

          - list of nonnegative integers - The length of the list must be
            equal to the size of the alphabet, and the i-th integer of
            ``arg`` determines the length of the word mapped to by the i-th
            letter of the (ordered) alphabet.

        - ``codomain`` - (default: None) a combinatorial class of words.
          By default, ``codomain`` is ``self``.

        - ``min_length`` - (default: 1) nonnegative integer. If ``arg`` is
          not specified, then iterate through all the morphisms where the
          length of the images of each letter in the alphabet is at least
          ``min_length``. This is ignored if ``arg`` is a list.

        OUTPUT:

        iterator

        EXAMPLES:

        Iterator over all non-erasing morphisms::

            sage: W = FiniteWords('ab')
            sage: it = W.iter_morphisms()
            sage: for _ in range(7): next(it)
            WordMorphism: a->a, b->a
            WordMorphism: a->a, b->b
            WordMorphism: a->b, b->a
            WordMorphism: a->b, b->b
            WordMorphism: a->aa, b->a
            WordMorphism: a->aa, b->b
            WordMorphism: a->ab, b->a

        Iterator over all morphisms including erasing morphisms::

            sage: W = FiniteWords('ab')
            sage: it = W.iter_morphisms(min_length=0)
            sage: for _ in range(7): next(it)
            WordMorphism: a->, b->
            WordMorphism: a->a, b->
            WordMorphism: a->b, b->
            WordMorphism: a->, b->a
            WordMorphism: a->, b->b
            WordMorphism: a->aa, b->
            WordMorphism: a->ab, b->

        Iterator over morphisms where the sum of the lengths of the images
        of the letters is in a specific range::

            sage: for m in W.iter_morphisms((0, 3), min_length=0): m
            WordMorphism: a->aa, b->
            WordMorphism: a->ab, b->
            WordMorphism: a->ba, b->
            WordMorphism: a->bb, b->
            WordMorphism: a->a, b->a
            WordMorphism: a->a, b->b
            WordMorphism: a->b, b->a
            WordMorphism: a->b, b->b
            WordMorphism: a->a, b->
            WordMorphism: a->b, b->
            WordMorphism: a->, b->aa
            WordMorphism: a->, b->ab
            WordMorphism: a->, b->ba
            WordMorphism: a->, b->bb
            WordMorphism: a->, b->a
            WordMorphism: a->, b->b
            WordMorphism: a->, b->

        ::

            sage: for m in W.iter_morphisms( (2, 4) ): m
            WordMorphism: a->aa, b->a
            WordMorphism: a->aa, b->b
            WordMorphism: a->ab, b->a
            WordMorphism: a->ab, b->b
            WordMorphism: a->ba, b->a
            WordMorphism: a->ba, b->b
            WordMorphism: a->bb, b->a
            WordMorphism: a->bb, b->b
            WordMorphism: a->a, b->aa
            WordMorphism: a->a, b->ab
            WordMorphism: a->a, b->ba
            WordMorphism: a->a, b->bb
            WordMorphism: a->b, b->aa
            WordMorphism: a->b, b->ab
            WordMorphism: a->b, b->ba
            WordMorphism: a->b, b->bb
            WordMorphism: a->a, b->a
            WordMorphism: a->a, b->b
            WordMorphism: a->b, b->a
            WordMorphism: a->b, b->b

        Iterator over morphisms with specific image lengths::

            sage: for m in W.iter_morphisms([0, 0]): m
            WordMorphism: a->, b->
            sage: for m in W.iter_morphisms([0, 1]): m
            WordMorphism: a->, b->a
            WordMorphism: a->, b->b
            sage: for m in W.iter_morphisms([2, 1]): m
            WordMorphism: a->aa, b->a
            WordMorphism: a->aa, b->b
            WordMorphism: a->ab, b->a
            WordMorphism: a->ab, b->b
            WordMorphism: a->ba, b->a
            WordMorphism: a->ba, b->b
            WordMorphism: a->bb, b->a
            WordMorphism: a->bb, b->b
            sage: for m in W.iter_morphisms([2, 2]): m
            WordMorphism: a->aa, b->aa
            WordMorphism: a->aa, b->ab
            WordMorphism: a->aa, b->ba
            WordMorphism: a->aa, b->bb
            WordMorphism: a->ab, b->aa
            WordMorphism: a->ab, b->ab
            WordMorphism: a->ab, b->ba
            WordMorphism: a->ab, b->bb
            WordMorphism: a->ba, b->aa
            WordMorphism: a->ba, b->ab
            WordMorphism: a->ba, b->ba
            WordMorphism: a->ba, b->bb
            WordMorphism: a->bb, b->aa
            WordMorphism: a->bb, b->ab
            WordMorphism: a->bb, b->ba
            WordMorphism: a->bb, b->bb

        The codomain may be specified as well::

            sage: Y = FiniteWords('xyz')
            sage: for m in W.iter_morphisms([0, 2], codomain=Y): m
            WordMorphism: a->, b->xx
            WordMorphism: a->, b->xy
            WordMorphism: a->, b->xz
            WordMorphism: a->, b->yx
            WordMorphism: a->, b->yy
            WordMorphism: a->, b->yz
            WordMorphism: a->, b->zx
            WordMorphism: a->, b->zy
            WordMorphism: a->, b->zz
            sage: for m in Y.iter_morphisms([0,2,1], codomain=W): m
            WordMorphism: x->, y->aa, z->a
            WordMorphism: x->, y->aa, z->b
            WordMorphism: x->, y->ab, z->a
            WordMorphism: x->, y->ab, z->b
            WordMorphism: x->, y->ba, z->a
            WordMorphism: x->, y->ba, z->b
            WordMorphism: x->, y->bb, z->a
            WordMorphism: x->, y->bb, z->b
            sage: it = W.iter_morphisms(codomain=Y)
            sage: for _ in range(10): next(it)
            WordMorphism: a->x, b->x
            WordMorphism: a->x, b->y
            WordMorphism: a->x, b->z
            WordMorphism: a->y, b->x
            WordMorphism: a->y, b->y
            WordMorphism: a->y, b->z
            WordMorphism: a->z, b->x
            WordMorphism: a->z, b->y
            WordMorphism: a->z, b->z
            WordMorphism: a->xx, b->x

        TESTS::

            sage: list(W.iter_morphisms([1,0]))
            [WordMorphism: a->a, b->, WordMorphism: a->b, b->]
            sage: list(W.iter_morphisms([0,0], codomain=Y))
            [WordMorphism: a->, b->]
            sage: list(W.iter_morphisms([0, 1, 2]))
            Traceback (most recent call last):
            ...
            TypeError: arg (=[0, 1, 2]) must be an iterable of 2 integers
            sage: list(W.iter_morphisms([0, 'a']))
            Traceback (most recent call last):
            ...
            TypeError: arg (=[0, 'a']) must be an iterable of 2 integers
            sage: list(W.iter_morphisms([0, 1], codomain='a'))
            Traceback (most recent call last):
            ...
            TypeError: codomain (=a) must be an instance of FiniteWords

        """
        n = self.alphabet().cardinality()
        if min_length < 0:
            min_length = 0
        # create an iterable of compositions (all "compositions" if arg is
        # None, or [arg] otherwise)
        if arg is None:
            from sage.combinat.integer_lists.nn import IntegerListsNN
            compositions = IntegerListsNN(length=n, min_part=min_length)
        elif isinstance(arg, tuple):
            from sage.combinat.integer_lists import IntegerListsLex
            a, b = arg
            compositions = IntegerListsLex(min_sum=a, max_sum=b-1,
                    length=n, min_part=min_length)
        else:
            arg = list(arg)
            if (not len(arg) == n or not
                    all(isinstance(a, (int,Integer)) for a in arg)):
                raise TypeError(
                    "arg (=%s) must be an iterable of %s integers" %(arg, n))
            compositions = [arg]

        # set the codomain
        if codomain is None:
            codomain = self
        elif isinstance(codomain, FiniteOrInfiniteWords):
            codomain = codomain.finite_words()
        elif not isinstance(codomain, FiniteWords):
            raise TypeError("codomain (=%s) must be an instance of FiniteWords"%codomain)

        # iterate through the morphisms
        from sage.combinat.words.morphism import WordMorphism
        for composition in compositions:
            cuts = [0] + list(composition)
            for i in range(1,len(cuts)):
                cuts[i] += cuts[i-1]
            s = cuts[-1] # same but better than s = sum(composition)
            for big_word in codomain.iterate_by_length(s):
                d = {}
                i = 0
                for a in self.alphabet():
                    d[a] = big_word[cuts[i]:cuts[i+1]]
                    i += 1
                yield WordMorphism(d, codomain=codomain)

class InfiniteWords(AbstractLanguage):
    def cardinality(self):
        r"""
        Return the cardinality of this set

        EXAMPLES::

            sage: InfiniteWords('ab').cardinality()
            +Infinity
            sage: InfiniteWords('a').cardinality()
            1
            sage: InfiniteWords('').cardinality()
            0
        """
        if not self.alphabet().cardinality():
            return ZZ.zero()
        elif self.alphabet().cardinality().is_one():
            return ZZ.one()
        else:
            return Infinity

    def __hash__(self):
        r"""
        TESTS::

            sage: hash(InfiniteWords('ab')) # random
            12
        """
        return hash(self.alphabet()) ^ hash('infinite words')

    @cached_method
    def factors(self):
        r"""
        Return the set of finite words on the same alphabet.

        EXAMPLES::

            sage: InfiniteWords('ab').factors()
            Finite words over {'a', 'b'}
        """
        return FiniteWords(self.alphabet())

    def shift(self):
        r"""
        Return itself.

        EXAMPLES::

            sage: InfiniteWords('ab').shift()
            Infinite words over {'a', 'b'}
        """
        return self

    @lazy_attribute
    def _element_classes(self):
        r"""
        Returns a dictionary that gives the class of the element of self.

        The word may be finite, infinite or of unknown length.
        Its data may be str, list, tuple, a callable or an iterable.
        For callable and iterable, the data may be cached.

        EXAMPLES:

        Once you get the class, it can be used to create a new word::

            sage: W = InfiniteWords([0,1,2])
            sage: cls = W._element_classes['iter_with_caching']
            sage: from itertools import count
            sage: w = cls(W, (i%3 for i in count()))
            sage: type(w)
            <class 'sage.combinat.words.word.InfiniteWord_iter_with_caching'>
            sage: w
            word: 0120120120120120120120120120120120120120...
            sage: w.parent()
            Infinite words over {0, 1, 2}

        TESTS::

            sage: d = InfiniteWords()._element_classes
            sage: type(d)
            <type 'dict'>
            sage: len(d)
            4
            sage: e = InfiniteWords('abcdefg')._element_classes
            sage: d == e
            True
        """
        import sage.combinat.words.word as word
        return {
            'callable_with_caching': word.InfiniteWord_callable_with_caching,
            'callable': word.InfiniteWord_callable,
            'iter_with_caching': word.InfiniteWord_iter_with_caching,
            'iter': word.InfiniteWord_iter,
            }

    def random_element(self, *args, **kwds):
        r"""
        Return a random infinite word.

        EXAMPLES::

            sage: W = InfiniteWords('ab')
            sage: W.random_element() # random
            word: abbbabbaabbbabbabbaabaabbabbbbbbbbaabbbb...

            sage: W = InfiniteWords(ZZ)
            sage: W.random_element(x=2,y=4) # random
            word: 3333223322232233333223323223222233233233...
        """
        rd = self.alphabet().random_element
        from itertools import count
        return self._word_from_iter(rd(*args, **kwds) for i in count())

    def _word_from_word(self, data):
        r"""
        Return a word from a word.

        The data is assumed to be ok, no check is performed.

        INPUT:

        -  ``data`` - word

        EXAMPLES::

            sage: W = InfiniteWords([0,1,2])
            sage: w = W(words.FibonacciWord())
            sage: w
            word: 0100101001001010010100100101001001010010...
            sage: w.parent() is W
            True
            sage: z = W._word_from_word(w)
            sage: w is z
            True
        """
        ####################
        # If `data` is already a word and if its parent is self, then
        # return `data` (no matter what the parameter length, datatype)
        ###########################
        if data.parent() is self or data.parent() == self:
            return data
        elif data.length() != Infinity:
            raise ValueError("can not build an infinite word from a finite one")

        ###########################
        # Otherwise, if self is not the parent of `data`, then we try to
        # recover the data, the length and the datatype of the input `data`
        ###########################
        from sage.combinat.words.word_infinite_datatypes import (WordDatatype_callable,
                                                                 WordDatatype_iter)
        if isinstance(data, WordDatatype_callable):
            data = data._func
            return self._word_from_callable(data, caching=False)
        elif isinstance(data, WordDatatype_iter):
            data = iter(data)
            return self._word_from_iter(data, caching=False)
        else:
            raise TypeError("Any instance of Word_class must be an instance of WordDatatype.")

    def _word_from_callable(self, data, caching=True):
        r"""
        Return a word represented by a callable.

        The data is assumed to be ok, no check is performed.

        INPUT:

        -  ``data`` - callable

        -  ``caching`` - (default: True) True or False. Whether to keep a cache
           of the letters computed by the callable.

        EXAMPLES::

            sage: W = InfiniteWords([0,1,2])
            sage: f = lambda n : n % 3
            sage: W._word_from_callable(f)
            word: 0120120120120120120120120120120120120120...
        """
        wc = '_with_caching' if caching else ""
        return self._element_classes['callable'+wc](self, data, Infinity)

    def _word_from_iter(self, data, caching=True):
        r"""
        Return a word represented by an iterator.

        The data is assumed to be ok, no check is performed.

        INPUT:

        -  ``data`` - iterable

        -  ``caching`` - (default: True) True or False. Whether to keep a cache
           of the letters computed by the iterator.

        EXAMPLES::

            sage: W = InfiniteWords([0,1,2])
            sage: from itertools import count
            sage: W._word_from_iter((i % 3 for i in count()))
            word: 0120120120120120120120120120120120120120...
        """
        wc = '_with_caching' if caching else ""
        return self._element_classes['iter'+wc](self, data, Infinity)

    def __call__(self, data=None, datatype=None, caching=True, check=True):
        r"""
        Construct a new word object with parent self.

        INPUT:

        -  ``data`` - iterator or a callable

        -  ``datatype`` - (default: None) None, "iter", "callable" or
           "pickled_function". If None, then the function tries to guess
           this from the data.

        -  ``caching`` - (default: True) True or False. Whether to keep a
           cache of the letters computed by an iterator or callable.

        -  ``check`` - (default: True) True or False. Whether to check if
           the 40 first letters are in the parent alphabet. This is a
           check done to test for small programming errors. Since we also
           support infinite words, we cannot really implement a more
           accurate check.

        .. NOTE::

           The check makes this method about 10 times slower (20µs instead
           of 2µs), so make sure to set it to False if you know the
           alphabet is OK. Fast creation (about 1µs) of a word can be
           done using the class directly (see :meth:``_element_classes``).

        .. WARNING::

           Be careful when defining words using callables and iterators. It
           appears that islice does not pickle correctly causing various errors
           when reloading. Also, most iterators do not support copying and
           should not support pickling by extension.

        EXAMPLES:

        Word with iterator::

            sage: from itertools import count
            sage: InfiniteWords()(count())
            word: 0,1,2,3,4,5,6,7,8,9,10,11,12,13,14,15,16,17,18,19,20,21,22,23,24,25,26,27,28,29,30,31,32,33,34,35,36,37,38,39,...

        Word with function (a 'callable')::

            sage: f = lambda n : add(Integer(n).digits(2)) % 2
            sage: InfiniteWords()(f)
            word: 0110100110010110100101100110100110010110...

        The fourty first letters of the word are checked if they are in the
        parent alphbet::

            sage: from itertools import count
            sage: InfiniteWords("ab")(("c" if i == 0 else "a" for i in count()))
            Traceback (most recent call last):
            ...
            ValueError: c not in alphabet!

        Creation of a word from a word::

            sage: w = InfiniteWords([0,1,2,3])(words.FibonacciWord())
            sage: w
            word: 0100101001001010010100100101001001010010...
            sage: w.parent()
            Infinite words over {0, 1, 2, 3}
            sage: InfiniteWords([0,1,2,3])(w) is w
            True

        Creation of a word from a pickled function::

            sage: f = lambda n : n % 10
            sage: from sage.misc.fpickle import pickle_function
            sage: s = pickle_function(f)
            sage: Word(s, datatype='pickled_function')
            word: 0123456789012345678901234567890123456789...
        """
        if datatype is not None:
            if datatype == 'callable':
                w = self._word_from_callable(data, caching)
            elif datatype == 'iter':
                w = self._word_from_iter(data, caching)
            elif datatype == 'pickled_function':
                from sage.misc.fpickle import unpickle_function
                data = unpickle_function(data)
                w = self._word_from_callable(data, caching)
            else:
                raise ValueError("Unknown datatype (={})".format(datatype))

        elif callable(data):
            w = self._word_from_callable(data, caching)

        elif hasattr(data, "__iter__"):
            from sage.combinat.words.abstract_word import Word_class
            if isinstance(data, Word_class):
                w = self._word_from_word(data)
            else:
                w = self._word_from_iter(data, caching)

        else:
            raise ValueError("Cannot guess a datatype from data (=%s); please specify one" % data)

        if check:
            self._check(w)
        return w

    def _repr_(self):
        r"""
        Returns a string representation of self.

        EXAMPLES::

            sage: Words('ab', finite=False)  # indirect doctest
            Infinite words over {'a', 'b'}
        """
        return "Infinite words over {!r}".format(self.alphabet())

    def _an_element_(self):
        r"""
        Return an element of self.

        EXAMPLES::

            sage: W = Words('ac', finite=False); W
            Infinite words over {'a', 'c'}
            sage: W.an_element()
            word: accacaaccaacaccacaacaccaaccacaaccaacacca...

            sage: W = Words(NN, finite=False); W
            Infinite words over Non negative integer semiring
            sage: W.an_element()
            word: 0110100110010110100101100110100110010110...

            sage: W = Words('z', finite=False); W
            Infinite words over {'z'}
            sage: W.an_element()
            word: zzzzzzzzzzzzzzzzzzzzzzzzzzzzzzzzzzzzzzzz...
        """
        some_letters = list(self.alphabet().some_elements())
        if len(some_letters) > 1:
            from sage.combinat.words.word_generators import words
            letters = some_letters[:2]
            return self(words.ThueMorseWord(alphabet=letters))
        else:
            letter = some_letters[0]
            return self(lambda n : letter)

class FiniteOrInfiniteWords(AbstractLanguage):
    def __init__(self, alphabet):
        r"""
        INPUT:

        - ``alphabet`` -- the underlying alphabet

        TESTS::

            sage: loads(dumps(Words())) == Words()
            True
        """
        AbstractLanguage.__init__(self, alphabet)

    def __setstate__(self, state):
        r"""
        TESTS::

            sage: import os
            sage: W = Words('ab')
            sage: filename = os.path.join(tmp_dir(), 'test.sobj')
            sage: W.save(filename)
            sage: load(filename)
            Finite and infinite words over {'a', 'b'}
        """
        # add a default to support old pickles from #19619
        self._alphabet = state.get('_alphabet', build_alphabet())

    def cardinality(self):
        r"""
        Return the cardinality of this set of words.

        EXAMPLES::

            sage: Words('abcd').cardinality()
            +Infinity
            sage: Words('a').cardinality()
            +Infinity
            sage: Words('').cardinality()
            1
        """
        return self.finite_words().cardinality()

    @lazy_attribute
    def _element_classes(self):
        r"""
        Return the element classes corresponding to words of unknown length.

        EXAMPLES::

            sage: Words('ab')._element_classes
            {'iter': <class 'sage.combinat.words.word.Word_iter'>,
             'iter_with_caching': <class 'sage.combinat.words.word.Word_iter_with_caching'>}
        """
        import sage.combinat.words.word as word
        return {
                'iter_with_caching': word.Word_iter_with_caching,
                'iter': word.Word_iter
                }

    def __hash__(self):
        r"""
        TESTS::

            sage: hash(Words('ab')) # random
            12
        """
        return hash(self.alphabet()) ^ hash('words')

    @cached_method
    def finite_words(self):
        r"""
        Return the set of finite words.

        EXAMPLES::

            sage: Words('ab').finite_words()
            Finite words over {'a', 'b'}
        """
        return FiniteWords(self.alphabet())

    factors = finite_words

    @cached_method
    def infinite_words(self):
        r"""
        Return the set of infinite words.

        EXAMPLES::

            sage: Words('ab').infinite_words()
            Infinite words over {'a', 'b'}
        """
        return InfiniteWords(self.alphabet())

    shift = infinite_words

    def iterate_by_length(self, length):
        r"""
        Return an iterator over the words of given length.

        EXAMPLES::

            sage: for w in Words('ab').iterate_by_length(3):
            ....:      print w,
            aaa aab aba abb baa bab bba bbb
        """
        return self.finite_words().iterate_by_length(length)

    def _word_from_word(self, data):
        r"""
        TESTS::

            sage: W = Words('ab')
            sage: w = FiniteWords('abc')('abba')
            sage: W._word_from_word(w)
            word: abba
            sage: _.parent()
            Finite words over {'a', 'b'}

            sage: w = InfiniteWords('abc')(lambda i: 'a')
            sage: W._word_from_word(w)
            word: aaaaaaaaaaaaaaaaaaaaaaaaaaaaaaaaaaaaaaaa...
            sage: _.parent()
            Infinite words over {'a', 'b'}
        """
        P = data.parent()
        if P is self or P is self.finite_words() or P is self.infinite_words() or \
           P == self or P == self.finite_words() or P == self.infinite_words():
            return data
        elif data.is_finite():
            return self.finite_words()._word_from_word(data)
        else:
            return self.infinite_words()._word_from_word(data)

    def _word_from_iter(self, data, caching=True):
        r"""
        TESTS::

            sage: W = Words([0,1,2])
            sage: u = Word(iter("abcabc"*100))
            sage: type(u)
            <class 'sage.combinat.words.word.Word_iter_with_caching'>
            sage: u.length() is None
            True

            sage: u = Word(iter("abcabc"))
            sage: type(u)
            <class 'sage.combinat.words.word.FiniteWord_iter_with_caching'>
            sage: u.length()
            6
        """
        wc = '_with_caching' if caching else ''
        cls = self._element_classes['iter' + wc]
        return cls(self, data, None)

    def __call__(self, data=None, length=None, datatype=None, caching=True, check=True):
        r"""
        Construct a new word object with parent self.

        INPUT:

        -  ``data`` - (default: None) list, string, tuple, iterator, None
           (shorthand for []), or a callable defined on [0,1,...,length].

        -  ``length`` - (default: None) This is dependent on the type of data.
           It is ignored for words defined by lists, strings, tuples,
           etc., because they have a naturally defined length.
           For callables, this defines the domain of definition,
           which is assumed to be [0, 1, 2, ..., length-1].
           For iterators: Infinity if you know the iterator will not
           terminate (default); "unknown" if you do not know whether the
           iterator terminates; "finite" if you know that the iterator
           terminates, but do know know the length.

        -  ``datatype`` - (default: None) None, "char", "list", "str",
           "tuple", "iter", "callable" or "pickled_function". If None, then
           the function tries to guess this from the data.

        -  ``caching`` - (default: True) True or False. Whether to keep a cache
           of the letters computed by an iterator or callable.

        -  ``check`` - (default: True) True or False. Whether to check if
           the 40 first letters are in the parent alphabet. This is a
           check done to test for small programming errors. Since we also
           support infinite words, we cannot really implement a more
           accurate check.

        .. NOTE::

           The check makes this method about 10 times slower (20µs instead
           of 2µs), so make sure to set it to False if you know the
           alphabet is OK. Fast creation (about 1µs) of a word can be
           done using the class directly (see :meth:``_element_classes``).

        .. WARNING::

           Be careful when defining words using callables and iterators. It
           appears that islice does not pickle correctly causing various errors
           when reloading. Also, most iterators do not support copying and
           should not support pickling by extension.

        EXAMPLES:

        Empty word::

            sage: Words()()
            word:

        Word with string::

            sage: Words()("abbabaab")
            word: abbabaab

        Word with string constructed from other types::

            sage: Words()([0,1,1,0,1,0,0,1], datatype="str")
            word: 01101001
            sage: Words()((0,1,1,0,1,0,0,1), datatype="str")
            word: 01101001

        Word with list::

            sage: Words()([0,1,1,0,1,0,0,1])
            word: 01101001

        Word with list constructed from other types::

            sage: Words()("01101001", datatype="list")
            word: 01101001
            sage: Words()((0,1,1,0,1,0,0,1), datatype="list")
            word: 01101001

        Word with tuple::

            sage: Words()((0,1,1,0,1,0,0,1))
            word: 01101001

        Word with tuple constructed from other types::

            sage: Words()([0,1,1,0,1,0,0,1], datatype="tuple")
            word: 01101001
            sage: Words()("01101001", datatype="str")
            word: 01101001

        Word with iterator::

            sage: from itertools import count
            sage: Words()(count())
            word: 0,1,2,3,4,5,6,7,8,9,10,11,12,13,14,15,16,17,18,19,20,21,22,23,24,25,26,27,28,29,30,31,32,33,34,35,36,37,38,39,...
            sage: Words()(iter("abbabaab")) # iterators default to infinite words
            word: abbabaab
            sage: Words()(iter("abbabaab"), length="unknown")
            word: abbabaab
            sage: Words()(iter("abbabaab"), length="finite")
            word: abbabaab

        Word with function (a 'callable')::

            sage: f = lambda n : add(Integer(n).digits(2)) % 2
            sage: Words()(f)
            word: 0110100110010110100101100110100110010110...
            sage: Words()(f, length=8)
            word: 01101001

        Word over a string with a parent::

            sage: w = Words('abc')("abbabaab"); w
            word: abbabaab
            sage: w.parent()
            Finite words over {'a', 'b', 'c'}

        The fourty first letters of the word are checked if they are in the
        parent alphbet::

            sage: Words("ab")("abca")
            Traceback (most recent call last):
            ...
            ValueError: c not in alphabet!
            sage: Words("ab")("abca", check=False)
            word: abca

        The default parent is the combinatorial class of all words::

            sage: w = Words()("abbabaab"); w
            word: abbabaab
            sage: w.parent()
            Finite words over Set of Python objects of type 'object'

        Creation of a word from a word::

            sage: Words([0,1,2,3])(Words([2,3])([2,2,2,3,3,2]))
            word: 222332
            sage: _.parent()
            Finite words over {0, 1, 2, 3}

        ::

            sage: Words([3,2,1])(Words([2,3])([2,2,2,3,3,2]))
            word: 222332
            sage: _.parent()
            Finite words over {3, 2, 1}

        Construction of a word from a word when the parents are the same::

            sage: W = Words()
            sage: w = W(range(8))
            sage: z = W(w)
            sage: w is z
            True

        Construction of a word path from a finite word::

            sage: W = Words('abcd')
            sage: P = WordPaths('abcd')
            sage: w = W('aaab')
            sage: P(w)
            Path: aaab

        Construction of a word path from a Christoffel word::

            sage: w = words.ChristoffelWord(5,8)
            sage: w
            word: 0010010100101
            sage: P = WordPaths([0,1,2,3])
            sage: P(w)
            Path: 0010010100101

        Construction of a word represented by a list from a word
        represented by a str ::

            sage: w = Word('ababbbabab')
            sage: type(w)
            <class 'sage.combinat.words.word.FiniteWord_str'>
            sage: z = Word(w, datatype='list')
            sage: type(z)
            <class 'sage.combinat.words.word.FiniteWord_list'>
            sage: y = Word(w, alphabet='abc', datatype='list')
            sage: type(y)
            <class 'sage.combinat.words.word.FiniteWord_list'>

        Creation of a word from a concatenation of words::

            sage: W = Words()
            sage: w = W() * W('a')
            sage: Z = Words('ab')
            sage: Z(w)
            word: a

        Creation of a word path from a FiniteWord_iter::

            sage: w = words.FibonacciWord()
            sage: f = w[:100]
            sage: P = WordPaths([0,1,2,3])
            sage: p = P(f); p
            Path: 0100101001001010010100100101001001010010...
            sage: p.length()
            100

        Creation of a word path from a FiniteWord_callable::

            sage: g = Word(lambda n:n%2, length = 100)
            sage: P = WordPaths([0,1,2,3])
            sage: p = P(g); p
            Path: 0101010101010101010101010101010101010101...
            sage: p.length()
            100

        Creation of a word from a pickled function::

            sage: f = lambda n : n % 10
            sage: from sage.misc.fpickle import pickle_function
            sage: s = pickle_function(f)
            sage: Word(s, datatype='pickled_function')
            word: 0123456789012345678901234567890123456789...

        If the alphabet is a subset of [0, 255], then it uses char as datatype::

            sage: type(Word([0,1,1,2,0], alphabet=range(256)))
            <class 'sage.combinat.words.word.FiniteWord_char'>

        If the alphabet is a subset of [0, 255], then the letters must
        convert to an unsigned char. Otherwise an error is raised before
        the check is done::

            sage: type(Word([0,1,1,2,0,257], alphabet=range(256)))
            Traceback (most recent call last):
            ...
            OverflowError: value too large to convert to unsigned char
            sage: type(Word([0,1,1,2,0,258], alphabet=range(257)))
            Traceback (most recent call last):
            ...
            ValueError: 258 not in alphabet!
            sage: type(Word([0,1,1,2,0,103], alphabet=range(100)))
            Traceback (most recent call last):
            ...
            ValueError: 103 not in alphabet!

        Check that the type is rightly guessed for parking functions which are
        callable::

            sage: p = ParkingFunction([2,2,1])
            sage: Word(p).parent()
            Finite words over Set of Python objects of type 'object'
        """
        # try to guess `length` from the `datatype` or `data` if not given
        if length is None or length == 'unknown':
            if data is None:
                length = 'finite'
            elif datatype in ('callable', 'pickled_function'):
                length = 'infinite'
            elif datatype in ('list', 'char', 'str', 'tuple'):
                length = 'finite'
            elif datatype is None:
                try:
                    length = len(data)
                except TypeError:
                    if callable(data):
                        length = 'infinite'

        # now build finite/infinite or unknown length words
        if length == 'finite' or length in ZZ:
            return self.finite_words()(data, datatype=datatype, length=length, caching=caching, check=check)

        elif length == 'infinite' or length == Infinity:
            return self.infinite_words()(data, datatype=datatype, check=check, caching=caching)

        elif length == 'unknown' or length is None:
            from sage.combinat.words.abstract_word import Word_class
            if isinstance(data, Word_class):
                w = self._word_from_word(data)
            elif hasattr(data, "__iter__"):
                w = self._word_from_iter(data, caching)
            else:
                raise ValueError("Cannot guess a datatype from data (={!r}); please specify one".format(data))

            if check:
                w.parent()._check(w)
            return w

        else:
            raise ValueError("invalid argument length (={!r})".format(length))


    def _repr_(self):
        r"""
        Returns a string representation of self.

        EXAMPLES::

            sage: Words('ab', finite=False)._repr_()
            "Infinite words over {'a', 'b'}"
        """
        return "Finite and infinite words over {!r}".format(self.alphabet())

class Words_n(Parent):
    r"""
    The set of words of fixed length on a given alphabet.
    """
    def __init__(self, words, n):
        r"""
        INPUT:

        - ``words`` -- a set of finite words

        - ``n`` -- a non-negative integer

        TESTS::

            sage: Words([0,1], length=-42)
            Traceback (most recent call last):
            ...
            ValueError: n = -42 must be non-negative
        """
        n = ZZ(n)
        if n < 0:
            raise ValueError("n = {} must be non-negative".format(n))
        self._words = words
        self._n = n

        Parent.__init__(self, category=Sets(), facade=(words,))

    def __setstate__(self, state):
        r"""
        TESTS::

            sage: import os
            sage: W = Words('ab', 10)
            sage: filename = os.path.join(tmp_dir(), 'test.sobj')
            sage: W.save(filename)
            sage: load(filename)
            Words of length 10 over {'a', 'b'}
        """
        # add a default to support old pickles from #19619
        self._n = state.get('_n')
        self._words = state.get('_words', FiniteWords())

    def alphabet(self):
        r"""
        Return the underlying alphabet.

        EXAMPLES::

            sage: Words([0,1], 4).alphabet()
            {0, 1}
        """
        return self._words.alphabet()

    def __call__(self, data, *args, **kwds):
        r"""
        INPUT:

        - all arguments are sent directly to the underlying set of finite words.
          See the documentation there for the actual input.

        TESTS::

            sage: Words(5,3)([1,2,3])
            word: 123
            sage: Words(5,3)([1,2,3,1])
            Traceback (most recent call last):
            ...
            ValueError: wrong length
        """
        if 'length' in kwds:
            if kwds['length'] != self._n:
                raise ValueError("wrong length")
        else:
            kwds['length'] = self._n
        w = self._words(data, *args, **kwds)

        if kwds.get('check', True):
            if w.length() != self._n:
                raise ValueError("wrong length")
        return w

    def list(self):
        r"""
        Returns a list of all the words contained in self.

        EXAMPLES::

            sage: Words(0,0).list()
            [word: ]
            sage: Words(5,0).list()
            [word: ]
            sage: Words(['a','b','c'],0).list()
            [word: ]
            sage: Words(5,1).list()
            [word: 1, word: 2, word: 3, word: 4, word: 5]
            sage: Words(['a','b','c'],2).list()
            [word: aa, word: ab, word: ac, word: ba, word: bb, word: bc, word: ca, word: cb, word: cc]
        """
        return list(self)

    def _an_element_(self):
        r"""
        Return an element of self.

        EXAMPLES::

            sage: W = Words(2, 3); W
            Words of length 3 over {1, 2}
            sage: W.an_element()
            word: 121

            sage: W = Words("bac", 7); W
            Words of length 7 over {'b', 'a', 'c'}
            sage: W.an_element()
            word: bacbacb

            sage: W = Words("baczxy", 5); W
            Words of length 5 over {'b', 'a', 'c', 'z', 'x', 'y'}
            sage: W.an_element()
            word: baczx
        """
        letters = list(self.alphabet().some_elements())
        r = self._n % len(letters)
        q = (self._n - r) / len(letters)
        return self(letters * int(q) + letters[:r])

    def random_element(self, *args, **kwds):
        r"""
        Return a random word in this set.

        EXAMPLES::

            sage: W = Words('ab', 4)
            sage: W.random_element()  # random
            word: bbab
            sage: W.random_element() in W
            True

            sage: W = Words(ZZ, 5)
            sage: W.random_element()  # random
            word: 1,2,2,-1,12
            sage: W.random_element() in W
            True

        TESTS::

            sage: _ = Words(GF(5),4).random_element()

        Check that :trac:`18283` is fixed::

            sage: w = Words('abc', 5).random_element()
            sage: w.length()
            5
        """
        return self._words.random_element(length=self._n, *args, **kwds)

    def _repr_(self):
        """
        EXAMPLES::

            sage: Words(3,5) # indirect doctest
            Words of length 5 over {1, 2, 3}
        """
        from sage.combinat.words.word_options import word_options
        if word_options['old_repr']:
            return "Words over {} of length {}".format(self.alphabet(), self._n)
        return "Words of length {} over {}".format(self._n, self.alphabet())

    def __contains__(self, x):
        """
        EXAMPLES::

            sage: W = Words(3,5)
            sage: W.an_element() in W
            True

            sage: 2 in Words(length=3)
            False
            sage: [1,'a',3] in Words(length=3)
            False
            sage: [1,2] in Words(length=3)
            False
            sage: "abc" in Words(length=3)
            False
            sage: Words("abc")("ababc") in Words(length=3)
            False
            sage: Words([0,1])([1,0,1]) in Words([0,1], length=3)
            True
        """
        return x in self._words and x.length() == self._n

    def cardinality(self):
        r"""
        Returns the number of words of length `n` from alphabet.

        EXAMPLES::

            sage: Words(['a','b','c'], 4).cardinality()
            81
            sage: Words(3, 4).cardinality()
            81
            sage: Words(0,0).cardinality()
            1
            sage: Words(5,0).cardinality()
            1
            sage: Words(['a','b','c'],0).cardinality()
            1
            sage: Words(0,1).cardinality()
            0
            sage: Words(5,1).cardinality()
            5
            sage: Words(['a','b','c'],1).cardinality()
            3
            sage: Words(7,13).cardinality()
            96889010407
            sage: Words(['a','b','c','d','e','f','g'],13).cardinality()
            96889010407
        """
        return self.alphabet().cardinality() ** self._n

    __len__ = cardinality

    def __iter__(self):
        r"""
        TESTS::

            sage: [w for w in Words(['a', 'b'], 2)]
            [word: aa, word: ab, word: ba, word: bb]
            sage: [w for w in Words(['b', 'a'], 2)]
            [word: bb, word: ba, word: ab, word: aa]
            sage: [w for w in Words(['a', 'b'], 0)]
            [word: ]
            sage: [w for w in Words([], 3)]
            []
        """
        return self._words.iterate_by_length(self._n)

    def iterate_by_length(self, length):
        r"""
        All words in this class are of the same length, so use iterator
        instead.

        TESTS::

            sage: W = Words(['a', 'b'], 2)
            sage: list(W.iterate_by_length(2))
            [word: aa, word: ab, word: ba, word: bb]
            sage: list(W.iterate_by_length(1))
            []
        """
        if length == self._n:
            return iter(self)
        else:
            return iter([])


###############
# old pickles #
###############
class Words_all(FiniteOrInfiniteWords):
    r"""
    Deprecated class used for unpickle support only!
    """
    _alphabet = build_alphabet()

    def __init__(self):
        r"""
        TESTS::

            sage: from sage.combinat.words.words import Words_all
            sage: Words_all()
            doctest:...: DeprecationWarning: Words_all is deprecated, use
            FiniteOrInfiniteWords instead
            See http://trac.sagemath.org/19619 for details.
            Finite and infinite words over Set of Python objects of type 'object'
        """
        from sage.misc.superseded import deprecation
        deprecation(19619, "Words_all is deprecated, use FiniteOrInfiniteWords instead")
        FiniteOrInfiniteWords.__init__(self, None)

    def _element_constructor_(self):
        r"""
        This method exists to make (old) unpickling works.

        It is indirectly tested by the function
        :func:`sage.structure.sage_object.unpickle_all`.
        """
        pass

from sage.structure.sage_object import register_unpickle_override
register_unpickle_override("sage.combinat.words.words", "Words_over_OrderedAlphabet", FiniteOrInfiniteWords)
register_unpickle_override("sage.combinat.words.words", "Words_over_Alphabet", FiniteOrInfiniteWords)
register_unpickle_override("sage.combinat.words.words", "FiniteWords_length_k_over_OrderedAlphabet", Words_n)
register_unpickle_override("sage.combinat.words.words", "FiniteWords_over_OrderedAlphabet", FiniteWords)
register_unpickle_override("sage.combinat.words.words", "InfiniteWords_over_OrderedAlphabet", InfiniteWords)<|MERGE_RESOLUTION|>--- conflicted
+++ resolved
@@ -1037,33 +1037,7 @@
         r"""
         Returns a random finite word on the given alphabet.
 
-<<<<<<< HEAD
-            sage: Words('ab') != Words('ab')
-            False
-            sage: Words('ab') != Words('abc')
-            True
-            sage: Words('abc') != Words('ab')
-            True
-
-        ::
-
-            sage: WordPaths('abcd') != Words('abcd')
-            False
-            sage: Words('abcd') != WordPaths('abcd')
-            False
-
-        ::
-
-            Words('ab') != 2
-            True
-        """
-        if isinstance(other, Words_all):
-            return not self == other
-        else:
-            return NotImplemented
-=======
         INPUT:
->>>>>>> 13e989e3
 
         - ``length`` -- (optional) the length of the word. If not set, will use
           a uniformly random number between 0 and 10.
