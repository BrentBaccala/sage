r"""
Diagram and Partition Algebras

AUTHORS:

- Mike Hansen (2007): Initial version
- Stephen Doty, Aaron Lauve, George H. Seelinger (2012): Implementation of
  partition, Brauer, Temperley--Lieb, and ideal partition algebras
- Stephen Doty, Aaron Lauve, George H. Seelinger (2015): Implementation of
  ``*Diagram`` classes and other methods to improve diagram algebras.
- Mike Zabrocki (2018): Implementation of individual element diagram classes
- Aaron Lauve, Mike Zabrocki (2018): Implementation of orbit basis for Partition algebra.
"""

#*****************************************************************************
#  Copyright (C) 2007 Mike Hansen <mhansen@gmail.com>,
#                2012 Stephen Doty <doty@math.luc.edu>,
#                     Aaron Lauve <lauve@math.luc.edu>,
#                     George H. Seelinger <ghseeli@gmail.com>
#
#  Distributed under the terms of the GNU General Public License (GPL)
#                  http://www.gnu.org/licenses/
#****************************************************************************
# python3
from __future__ import division
from six.moves import range

from sage.categories.associative_algebras import AssociativeAlgebras
from sage.categories.finite_enumerated_sets import FiniteEnumeratedSets
from sage.arith.power import generic_power
from sage.combinat.free_module import CombinatorialFreeModule
from sage.structure.parent import Parent
from sage.structure.unique_representation import UniqueRepresentation
from sage.combinat.combinat import bell_number, catalan_number
from sage.structure.global_options import GlobalOptions
from sage.combinat.combinat_cython import set_partition_iterator, perfect_matchings_iterator
from sage.combinat.set_partition import SetPartitions, AbstractSetPartition
from sage.combinat.symmetric_group_algebra import SymmetricGroupAlgebra_n
from sage.combinat.permutation import Permutations
from sage.graphs.graph import Graph
from sage.misc.cachefunc import cached_method
from sage.misc.lazy_attribute import lazy_attribute
from sage.misc.flatten import flatten
from sage.misc.misc_c import prod
from sage.rings.all import ZZ, QQ
from sage.functions.other import ceil

import itertools


def partition_diagrams(k):
    r"""
    Return a generator of all partition diagrams of order ``k``.

    A partition diagram of order `k \in \ZZ` to is a set partition of
    `\{1, \ldots, k, -1, \ldots, -k\}`. If we have `k - 1/2 \in ZZ`, then
    a partition diagram of order `k \in 1/2 \ZZ` is a set partition of
    `\{1, \ldots, k+1/2, -1, \ldots, -(k+1/2)\}` with `k+1/2` and `-(k+1/2)`
    in the same block. See [HR2005]_.

    INPUT:

    - ``k`` -- the order of the partition diagrams

    EXAMPLES::

        sage: import sage.combinat.diagram_algebras as da
<<<<<<< HEAD
        sage: [p for p in da.partition_diagrams(2)]
=======
        sage: [SetPartition(p) for p in da.partition_diagrams(2)]
>>>>>>> 934b744f
        [{{-2, -1, 1, 2}},
         {{-2, 1, 2}, {-1}},
         {{-2}, {-1, 1, 2}},
         {{-2, -1}, {1, 2}},
         {{-2}, {-1}, {1, 2}},
         {{-2, -1, 1}, {2}},
         {{-2, 1}, {-1, 2}},
         {{-2, 1}, {-1}, {2}},
         {{-2, 2}, {-1, 1}},
         {{-2, -1, 2}, {1}},
         {{-2, 2}, {-1}, {1}},
         {{-2}, {-1, 1}, {2}},
         {{-2}, {-1, 2}, {1}},
         {{-2, -1}, {1}, {2}},
         {{-2}, {-1}, {1}, {2}}]
        sage: [SetPartition(p) for p in da.partition_diagrams(3/2)]
        [{{-2, -1, 1, 2}},
         {{-2, 1, 2}, {-1}},
         {{-2, 2}, {-1, 1}},
         {{-2, -1, 2}, {1}},
         {{-2, 2}, {-1}, {1}}]
    """
    if k in ZZ:
<<<<<<< HEAD
        S = SetPartitions(list(range(1, k+1)) + list(range(-k,0)))
=======
        S = set_partition_iterator(list(range(1, k+1)) + list(range(-k,0)))
>>>>>>> 934b744f
        for p in S:
            yield p
    elif k + ZZ(1)/ZZ(2) in ZZ: # Else k in 1/2 ZZ
        k = ZZ(k + ZZ(1) / ZZ(2))
<<<<<<< HEAD
        S = SetPartitions(list(range(1, k+1)) + list(range(-k+1,0)))
        for p in S:
            yield [b.union([-k]) if k in b else b for b in p]
=======
        S = set_partition_iterator(list(range(1, k+1)) + list(range(-k+1,0)))
        for p in S:
            yield [b + [-k] if k in b else b for b in p]
>>>>>>> 934b744f
    else:
        raise ValueError("argument %s must be a half-integer"%k)

def brauer_diagrams(k):
    r"""
    Return a generator of all Brauer diagrams of order ``k``.

    A Brauer diagram of order `k` is a partition diagram of order `k`
    with block size 2.

    INPUT:

     - ``k`` -- the order of the Brauer diagrams

    EXAMPLES::

        sage: import sage.combinat.diagram_algebras as da
        sage: [SetPartition(p) for p in da.brauer_diagrams(2)]
        [{{-2, -1}, {1, 2}}, {{-2, 1}, {-1, 2}}, {{-2, 2}, {-1, 1}}]
        sage: [SetPartition(p) for p in da.brauer_diagrams(5/2)]
        [{{-3, 3}, {-2, -1}, {1, 2}},
         {{-3, 3}, {-2, 1}, {-1, 2}},
         {{-3, 3}, {-2, 2}, {-1, 1}}]
    """
    if k in ZZ:
        s = list(range(1,k+1)) + list(range(-k,0))
        for p in perfect_matchings_iterator(k):
            yield [(s[a],s[b]) for a,b in p]
    elif k + ZZ(1) / ZZ(2) in ZZ: # Else k in 1/2 ZZ
        k = ZZ(k + ZZ(1) / ZZ(2))
        s = list(range(1, k)) + list(range(-k+1,0))
        for p in perfect_matchings_iterator(k-1):
            yield [(s[a],s[b]) for a,b in p] + [[k, -k]]

def temperley_lieb_diagrams(k):
    r"""
    Return a generator of all Temperley--Lieb diagrams of order ``k``.

    A Temperley--Lieb diagram of order `k` is a partition diagram of order `k`
    with block size  2 and is planar.

    INPUT:

    - ``k`` -- the order of the Temperley--Lieb diagrams

    EXAMPLES::

        sage: import sage.combinat.diagram_algebras as da
        sage: [SetPartition(p) for p in da.temperley_lieb_diagrams(2)]
        [{{-2, -1}, {1, 2}}, {{-2, 2}, {-1, 1}}]
        sage: [SetPartition(p) for p in da.temperley_lieb_diagrams(5/2)]
        [{{-3, 3}, {-2, -1}, {1, 2}}, {{-3, 3}, {-2, 2}, {-1, 1}}]
    """
    for i in brauer_diagrams(k):
        if is_planar(i):
            yield i

def planar_diagrams(k):
    r"""
    Return a generator of all planar diagrams of order ``k``.

    A planar diagram of order `k` is a partition diagram of order `k`
    that has no crossings.

    EXAMPLES::

        sage: import sage.combinat.diagram_algebras as da
        sage: all_diagrams = da.partition_diagrams(2)
<<<<<<< HEAD
        sage: [p for p in all_diagrams if p not in da.planar_diagrams(2)]
=======
        sage: [SetPartition(p) for p in all_diagrams if p not in da.planar_diagrams(2)]
>>>>>>> 934b744f
        [{{-2, 1}, {-1, 2}}]
        sage: all_diagrams = da.partition_diagrams(5/2)
        sage: [SetPartition(p) for p in all_diagrams if p not in da.planar_diagrams(5/2)]
        [{{-3, -1, 3}, {-2, 1, 2}},
         {{-3, -2, 1, 3}, {-1, 2}},
         {{-3, -1, 1, 3}, {-2, 2}},
         {{-3, 1, 3}, {-2, -1, 2}},
         {{-3, 1, 3}, {-2, 2}, {-1}},
         {{-3, 1, 3}, {-2}, {-1, 2}},
         {{-3, -1, 2, 3}, {-2, 1}},
         {{-3, 3}, {-2, 1}, {-1, 2}},
         {{-3, -1, 3}, {-2, 1}, {2}},
         {{-3, -1, 3}, {-2, 2}, {1}}]
<<<<<<< HEAD

=======
>>>>>>> 934b744f
    """
    for i in partition_diagrams(k):
        if is_planar(i):
            yield i

def ideal_diagrams(k):
    r"""
    Return a generator of all "ideal" diagrams of order ``k``.

    An ideal diagram of order `k` is a partition diagram of order `k` with
    propagating number less than `k`.

    EXAMPLES::

        sage: import sage.combinat.diagram_algebras as da
        sage: all_diagrams = da.partition_diagrams(2)
        sage: [SetPartition(p) for p in all_diagrams if p not in da.ideal_diagrams(2)]
        [{{-2, 1}, {-1, 2}}, {{-2, 2}, {-1, 1}}]

        sage: all_diagrams = da.partition_diagrams(3/2)
        sage: [SetPartition(p) for p in all_diagrams if p not in da.ideal_diagrams(3/2)]
        [{{-2, 2}, {-1, 1}}]
    """
    for i in partition_diagrams(k):
        if propagating_number(i) < k:
            yield i

class AbstractPartitionDiagram(AbstractSetPartition):
    r"""
    Abstract base class for partition diagrams.

    This class represents a single partition diagram, that is used as a
    basis key for a diagram algebra element. A partition diagram should
    be a partition of the set  `\{1, \ldots, k, -1, \ldots, -k\}`. Each
    such set partition is regarded as a graph on nodes
    `\{1, \ldots, k, -1, \ldots, -k\}` arranged in two rows, with nodes
    `1, \ldots, k` in the top row from left to right and with nodes
    `-1, \ldots, -k` in the bottom row from left to right, and an edge
    connecting two nodes if and only if the nodes lie in the same
    subset of the set partition.

    EXAMPLES::

        sage: import sage.combinat.diagram_algebras as da
        sage: pd = da.AbstractPartitionDiagrams(2)
        sage: pd1 = da.AbstractPartitionDiagram(pd, [[1,2],[-1,-2]])
        sage: pd2 = da.AbstractPartitionDiagram(pd, [[1,2],[-1,-2]])
        sage: pd1
        {{-2, -1}, {1, 2}}
        sage: pd1 == pd2
        True
        sage: pd1 == [[1,2],[-1,-2]]
        True
        sage: pd1 == ((-2,-1),(2,1))
        True
        sage: pd1 == SetPartition([[1,2],[-1,-2]])
        True
        sage: pd3 = da.AbstractPartitionDiagram(pd, [[1,-2],[-1,2]])
        sage: pd1 == pd3
        False
        sage: pd4 = da.AbstractPartitionDiagram(pd, [[1,2],[3,4]])
        Traceback (most recent call last):
        ...
        ValueError: {{1, 2}, {3, 4}} does not represent two rows of vertices of order 2
    """
    def __init__(self, parent, d):
        r"""
        Initialize ``self``.

        EXAMPLES::

            sage: import sage.combinat.diagram_algebras as da
            sage: pd = da.AbstractPartitionDiagrams(2)
            sage: pd1 = da.AbstractPartitionDiagram(pd, ((-2,-1),(1,2)) )
        """
        self._base_diagram = tuple(sorted(tuple(sorted(i)) for i in d))
        super(AbstractPartitionDiagram, self).__init__(parent, self._base_diagram)

    def check(self):
        r"""
        Check the validity of the input for the diagram.

        TESTS::

            sage: import sage.combinat.diagram_algebras as da
            sage: pd = da.AbstractPartitionDiagrams(2)
            sage: pd1 = da.AbstractPartitionDiagram(pd, [[1,2],[-1,-2]]) # indirect doctest
            sage: pd2 = da.AbstractPartitionDiagram(pd, [[1,2],[3,4]]) # indirect doctest
            Traceback (most recent call last):
            ...
            ValueError: {{1, 2}, {3, 4}} does not represent two rows of vertices of order 2
            sage: pd2 = da.AbstractPartitionDiagram(pd, [[1],[-1]]) # indirect doctest
            Traceback (most recent call last):
            ...
            ValueError: {{-1}, {1}} does not represent two rows of vertices of order 2

            sage: pd2 = da.AbstractPartitionDiagram(pd, [[[1,2],[-1,-2]]]) # indirect doctest
            Traceback (most recent call last):
            ...
            TypeError: unhashable type: 'list'
        """
        if self._base_diagram:
            tst = frozenset(e for B in self._base_diagram for e in B)
            if tst != self.parent()._set:
                raise ValueError("{} does not represent two rows of vertices of order {}".format(
                                     self, self.parent().order))

    def __hash__(self):
        """
        Return the hash of ``self``.

        TESTS::

            sage: import sage.combinat.diagram_algebras as da
            sage: pd = da.AbstractPartitionDiagrams(2)
            sage: pd1 = da.AbstractPartitionDiagram(pd, [[1,2],[-1,-2]])
            sage: pd2 = da.AbstractPartitionDiagram(pd, [[1,2],[-1,-2]])
            sage: hash(pd1) == hash(pd2)
            True
            sage: hash(pd1) == hash( ((-2,-1), (1,2)) )
            True
        """
        return hash(self._base_diagram)

    def __eq__(self, other):
        r"""
        TESTS::

            sage: import sage.combinat.diagram_algebras as da
            sage: pd = da.AbstractPartitionDiagrams(2)
            sage: pd1 = da.AbstractPartitionDiagram(pd, [[1,2],[-1,-2]])
            sage: pd2 = da.AbstractPartitionDiagram(pd, [[1,2],[-1,-2]])
            sage: pd1 == pd2
            True
            sage: pd1 == [[1,2],[-1,-2]]
            True
            sage: pd1 == ((-2,-1),(2,1))
            True
            sage: pd1 == SetPartition([[1,2],[-1,-2]])
            True
            sage: pd3 = da.AbstractPartitionDiagram(pd, [[1,-2],[-1,2]])
            sage: pd1 == pd3
            False

        Check the inherited inequality::

            sage: pd1 = da.AbstractPartitionDiagram(pd, [[1,2],[-1,-2]])
            sage: pd2 = da.AbstractPartitionDiagram(pd, [[1,-2],[-1,2]])
            sage: pd1 != pd2
            True
            sage: pd1 != ((-2,-1),(2,1))
            False
        """
        try:
            return self._base_diagram == other._base_diagram
        except AttributeError:
            pass

        try:
            other2 = self.parent(other)
            return self._base_diagram == other2._base_diagram
        except (TypeError, ValueError, AttributeError):
            return False

    def __lt__(self, other):
        """
        Compare less than.

        EXAMPLES::

            sage: import sage.combinat.diagram_algebras as da
            sage: pd = da.AbstractPartitionDiagrams(2)
            sage: pd1 = da.AbstractPartitionDiagram(pd, [[1,2],[-1,-2]])
            sage: pd2 = da.AbstractPartitionDiagram(pd, [[1,-2],[-1,2]])
            sage: pd1 < pd2
            True
            sage: pd2 < pd1
            False
            sage: pd2 > pd1
            True
            sage: pd1 > pd2
            False
        """
        if not isinstance(other, AbstractPartitionDiagram):
            return False
        return self._base_diagram < other._base_diagram

    def base_diagram(self):
        r"""
        Return the underlying implementation of the diagram.

        OUTPUT:

        - tuple of tuples of integers

        EXAMPLES::

            sage: import sage.combinat.diagram_algebras as da
            sage: pd = da.AbstractPartitionDiagrams(2)
            sage: pd([[1,2],[-1,-2]]).base_diagram() == ((-2,-1),(1,2))
            True
        """
        return self._base_diagram # note, this works because self._base_diagram is immutable

    diagram = base_diagram

    def set_partition(self):
        r"""
        Return the underlying implementation of the diagram as a set of sets.

        EXAMPLES::

            sage: import sage.combinat.diagram_algebras as da
            sage: pd = da.AbstractPartitionDiagrams(2)
            sage: X = pd([[1,2],[-1,-2]]).set_partition(); X
            {{-2, -1}, {1, 2}}
            sage: X.parent()
            Set partitions
        """
        return SetPartitions()(self)

    def compose(self, other):
        r"""
        Compose ``self`` with ``other``.

        The composition of two diagrams `X` and `Y` is given by placing
        `X` on top of `Y` and removing all loops.

        OUTPUT:

        A tuple where the first entry is the composite diagram and the
        second entry is how many loop were removed.

        .. NOTE::

            This is not really meant to be called directly, but it works
            to call it this way if desired.

        EXAMPLES::

            sage: import sage.combinat.diagram_algebras as da
            sage: pd = da.AbstractPartitionDiagrams(2)
            sage: pd([[1,2],[-1,-2]]).compose(pd([[1,2],[-1,-2]]))
            ({{-2, -1}, {1, 2}}, 1)
        """
        (composite_diagram, loops_removed) = set_partition_composition(self._base_diagram, other._base_diagram)
        return (self.__class__(self.parent(), composite_diagram), loops_removed)

    def propagating_number(self):
        r"""
        Return the propagating number of the diagram.

        The propagating number is the number of blocks with both a
        positive and negative number.

        EXAMPLES::

            sage: import sage.combinat.diagram_algebras as da
            sage: pd = da.AbstractPartitionDiagrams(2)
            sage: d1 = pd([[1,-2],[2,-1]])
            sage: d1.propagating_number()
            2
            sage: d2 = pd([[1,2],[-2,-1]])
            sage: d2.propagating_number()
            0
        """
        return ZZ(sum(1 for part in self._base_diagram if min(part) < 0 and max(part) > 0))

    def count_blocks_of_size(self, n):
        r"""
        Count the number of blocks of a given size.

        INPUT:

        - ``n`` -- a positive integer

        EXAMPLES::

            sage: from sage.combinat.diagram_algebras import PartitionDiagram
            sage: pd = PartitionDiagram([[1,-3,-5],[2,4],[3,-1,-2],[5],[-4]])
            sage: pd.count_blocks_of_size(1)
            2
            sage: pd.count_blocks_of_size(2)
            1
            sage: pd.count_blocks_of_size(3)
            2
        """
        return sum(ZZ(len(block) == n) for block in self)

    def order(self):
        r"""
        Return the maximum entry in the diagram element.

        A diagram element will be a partition of the set
        `\{-1, -2, \ldots, -k, 1, 2, \ldots, k\}`.  The order of
        the diagram element is the value `k`.

        EXAMPLES::

            sage: from sage.combinat.diagram_algebras import PartitionDiagram
            sage: PartitionDiagram([[1,-1],[2,-2,-3],[3]]).order()
            3
            sage: PartitionDiagram([[1,-1]]).order()
            1
            sage: PartitionDiagram([[1,-3,-5],[2,4],[3,-1,-2],[5],[-4]]).order()
            5
        """
        return self.parent().order

    def is_planar(self):
        r"""
        Test if the diagram ``self`` is planar.

        A diagram element is planar if the graph of the nodes is planar.

        EXAMPLES::

            sage: from sage.combinat.diagram_algebras import BrauerDiagram
            sage: BrauerDiagram([[1,-2],[2,-1]]).is_planar()
            False
            sage: BrauerDiagram([[1,-1],[2,-2]]).is_planar()
            True
        """
        return is_planar(self)

class IdealDiagram(AbstractPartitionDiagram):
    r"""
    The element class for a ideal diagram.

    An ideal diagram for an integer `k` is a partition of the set
    `\{1, \ldots, k, -1, \ldots, -k\}` where the propagating number is
    strictly smaller than the order.

    EXAMPLES::

        sage: from sage.combinat.diagram_algebras import IdealDiagrams as IDs
        sage: IDs(2)
        Ideal diagrams of order 2
        sage: IDs(2).list()
        [{{-2, -1, 1, 2}},
         {{-2, 1, 2}, {-1}},
         {{-2}, {-1, 1, 2}},
         {{-2, -1}, {1, 2}},
         {{-2}, {-1}, {1, 2}},
         {{-2, -1, 1}, {2}},
         {{-2, 1}, {-1}, {2}},
         {{-2, -1, 2}, {1}},
         {{-2, 2}, {-1}, {1}},
         {{-2}, {-1, 1}, {2}},
         {{-2}, {-1, 2}, {1}},
         {{-2, -1}, {1}, {2}},
         {{-2}, {-1}, {1}, {2}}]

        sage: from sage.combinat.diagram_algebras import PartitionDiagrams as PDs
        sage: PDs(4).cardinality() == factorial(4) + IDs(4).cardinality()
        True
    """
    @staticmethod
    def __classcall_private__(cls, diag):
        """
        Normalize input to initialize diagram.

        The order of the diagram element is the maximum value found in
        the list of lists.

        EXAMPLES::

            sage: from sage.combinat.diagram_algebras import IdealDiagram
            sage: IdealDiagram([[1],[-1]])
            {{-1}, {1}}
            sage: IdealDiagram([[1], [-1]]).parent()
            Ideal diagrams of order 1
        """
        order = max(v for p in diag for v in p)
        return IdealDiagrams(order)(diag)

    def check(self):
        r"""
        Check the validity of the input for ``self``.

        TESTS::

            sage: from sage.combinat.diagram_algebras import IdealDiagram
            sage: pd1 = IdealDiagram([[1,2],[-1,-2]])  # indirect doctest
            sage: pd2 = IdealDiagram([[1,-2],[2,-1]])  # indirect doctest
            Traceback (most recent call last):
            ...
            ValueError: the diagram {{-2, 1}, {-1, 2}} must have a propagating number smaller than the order
            sage: pd3 = IdealDiagram([[1,2,-1,-3]])    # indirect doctest
            Traceback (most recent call last):
            ...
            ValueError: {{-3, -1, 1, 2}} does not represent two rows of vertices of order 2
            sage: pd4 = IdealDiagram([[1,-2,-1],[2]])  # indirect doctest
        """
        super(IdealDiagram, self).check()
        if self.propagating_number() >= self.order():
            raise ValueError("the diagram %s must have a propagating number smaller than the order"%(self))

class PlanarDiagram(AbstractPartitionDiagram):
    r"""
    The element class for a planar diagram.

    A planar diagram for an integer `k` is a partition of the set
    `\{1, \ldots, k, -1, \ldots, -k\}` so that the diagram is non-crossing.

    EXAMPLES::

        sage: from sage.combinat.diagram_algebras import PlanarDiagrams
        sage: PlanarDiagrams(2)
        Planar diagrams of order 2
        sage: PlanarDiagrams(2).list()
        [{{-2, -1, 1, 2}},
         {{-2, 1, 2}, {-1}},
         {{-2}, {-1, 1, 2}},
         {{-2, -1}, {1, 2}},
         {{-2}, {-1}, {1, 2}},
         {{-2, -1, 1}, {2}},
         {{-2, 1}, {-1}, {2}},
         {{-2, 2}, {-1, 1}},
         {{-2, -1, 2}, {1}},
         {{-2, 2}, {-1}, {1}},
         {{-2}, {-1, 1}, {2}},
         {{-2}, {-1, 2}, {1}},
         {{-2, -1}, {1}, {2}},
         {{-2}, {-1}, {1}, {2}}]
    """
    @staticmethod
    def __classcall_private__(cls, diag):
        """
        Normalize input to initialize diagram.

        The order of the diagram element is the maximum value found in
        the list of lists.

        EXAMPLES::

            sage: from sage.combinat.diagram_algebras import PlanarDiagram
            sage: PlanarDiagram([[1,-1]])
            {{-1, 1}}
            sage: PlanarDiagram([[1, -1]]).parent()
            Planar diagrams of order 1
        """
        order = max(v for p in diag for v in p)
        PD = PlanarDiagrams(order)
        return PD(diag)

    def check(self):
        r"""
        Check the validity of the input for ``self``.

        TESTS::

            sage: from sage.combinat.diagram_algebras import PlanarDiagram
            sage: pd1 = PlanarDiagram([[1,2],[-1,-2]])  # indirect doctest
            sage: pd2 = PlanarDiagram([[1,-2],[2,-1]])  # indirect doctest
            Traceback (most recent call last):
            ...
            ValueError: the diagram {{-2, 1}, {-1, 2}} must be planar
            sage: pd3 = PlanarDiagram([[1,2,-1,-3]])    # indirect doctest
            Traceback (most recent call last):
            ...
            ValueError: {{-3, -1, 1, 2}} does not represent two rows of vertices of order 2
            sage: pd4 = PlanarDiagram([[1,-2,-1],[2]])  # indirect doctest
        """
        super(PlanarDiagram, self).check()
        if not self.is_planar():
            raise ValueError("the diagram %s must be planar"%(self))

class TemperleyLiebDiagram(AbstractPartitionDiagram):
    r"""
    The element class for a Temperley-Lieb diagram.

    A Temperley-Lieb diagram for an integer `k` is a partition of the set
    `\{1, \ldots, k, -1, \ldots, -k\}` so that the blocks are all of size
    2 and the diagram is planar.

    EXAMPLES::

        sage: from sage.combinat.diagram_algebras import TemperleyLiebDiagrams
        sage: TemperleyLiebDiagrams(2)
        Temperley Lieb diagrams of order 2
        sage: TemperleyLiebDiagrams(2).list()
        [{{-2, -1}, {1, 2}}, {{-2, 2}, {-1, 1}}]
    """
    @staticmethod
    def __classcall_private__(cls, diag):
        """
        Normalize input to initialize diagram.

        The order of the diagram element is the maximum value found in
        the list of lists.

        EXAMPLES::

            sage: from sage.combinat.diagram_algebras import TemperleyLiebDiagram
            sage: TemperleyLiebDiagram([[1,-1]])
            {{-1, 1}}
            sage: TemperleyLiebDiagram([[1, -1]]).parent()
            Temperley Lieb diagrams of order 1
        """
        order = max(v for p in diag for v in p)
        TLD = TemperleyLiebDiagrams(order)
        return TLD(diag)

    def check(self):
        r"""
        Check the validity of the input for ``self``.

        TESTS::

            sage: from sage.combinat.diagram_algebras import TemperleyLiebDiagram
            sage: pd1 = TemperleyLiebDiagram([[1,2],[-1,-2]])  # indirect doctest
            sage: pd2 = TemperleyLiebDiagram([[1,-2],[2,-1]])  # indirect doctest
            Traceback (most recent call last):
            ...
            ValueError: the diagram {{-2, 1}, {-1, 2}} must be planar
            sage: pd3 = TemperleyLiebDiagram([[1,2,-1,-3]])    # indirect doctest
            Traceback (most recent call last):
            ...
            ValueError: {{-3, -1, 1, 2}} does not represent two rows of vertices of order 2
            sage: pd4 = TemperleyLiebDiagram([[1,-2,-1],[2]])  # indirect doctest
            Traceback (most recent call last):
            ...
            ValueError: all blocks of {{-2, -1, 1}, {2}} must be of size 2
        """
        super(TemperleyLiebDiagram, self).check()
        if any(len(block) != 2 for block in self):
            raise ValueError("all blocks of %s must be of size 2"%(self))
        if not self.is_planar():
            raise ValueError("the diagram %s must be planar"%(self))

class PartitionDiagram(AbstractPartitionDiagram):
    r"""
    The element class for a partition diagram.

    A partition diagram for an integer `k` is a partition of the set
    `\{1, \ldots, k, -1, \ldots, -k\}`

    EXAMPLES::

        sage: from sage.combinat.diagram_algebras import PartitionDiagram, PartitionDiagrams
        sage: PartitionDiagrams(1)
        Partition diagrams of order 1
        sage: PartitionDiagrams(1).list()
        [{{-1, 1}}, {{-1}, {1}}]
        sage: PartitionDiagram([[1,-1]])
        {{-1, 1}}
        sage: PartitionDiagram(((1,-2),(2,-1))).parent()
        Partition diagrams of order 2
    """
    @staticmethod
    def __classcall_private__(cls, diag):
        """
        Normalize input to initialize diagram.

        The order of the diagram element is the maximum value found in
        the list of lists.

        EXAMPLES::

            sage: from sage.combinat.diagram_algebras import PartitionDiagram
            sage: PartitionDiagram([[1],[-1]])
            {{-1}, {1}}
            sage: PartitionDiagram([[1],[-1]]).parent()
            Partition diagrams of order 1
        """
        order = max(v for p in diag for v in p)
        PD = PartitionDiagrams(order)
        return PD(diag)

class BrauerDiagram(AbstractPartitionDiagram):
    r"""
    A Brauer diagram.

    A Brauer diagram for an integer `k` is a partition of the set
    `\{1, \ldots, k, -1, \ldots, -k\}` with block size 2.

    EXAMPLES::

        sage: import sage.combinat.diagram_algebras as da
        sage: bd = da.BrauerDiagrams(2)
        sage: bd1 = bd([[1,2],[-1,-2]])
        sage: bd2 = bd([[1,2,-1,-2]])
        Traceback (most recent call last):
        ...
        ValueError: all blocks of {{-2, -1, 1, 2}} must be of size 2

    TESTS::

        sage: import sage.combinat.diagram_algebras as da
        sage: bd = da.BrauerDiagrams(2)( ((-2,-1),(1,2)) )
        sage: TestSuite(bd).run()
    """
    @staticmethod
    def __classcall_private__(cls, diag):
        """
        Normalize input to initialize diagram.

        The order of the diagram element is the maximum value found in
        the list of lists.

        EXAMPLES::

            sage: from sage.combinat.diagram_algebras import BrauerDiagram
            sage: bd = BrauerDiagram([[1,-1]]); bd
            {{-1, 1}}
            sage: bd.parent()
            Brauer diagrams of order 1
        """
        order = max(v for p in diag for v in p)
        BD = BrauerDiagrams(order)
        return BD(diag)

    def check(self):
        r"""
        Check the validity of the input for ``self``.

        TESTS::

            sage: import sage.combinat.diagram_algebras as da
            sage: bd = da.BrauerDiagrams(2)
            sage: bd1 = bd([[1,2],[-1,-2]])  # indirect doctest
            sage: bd2 = bd([[1,2,-1,-2]])    # indirect doctest
            Traceback (most recent call last):
            ...
            ValueError: all blocks of {{-2, -1, 1, 2}} must be of size 2
        """
        super(BrauerDiagram, self).check()
        if any(len(i) != 2 for i in self):
            raise ValueError("all blocks of %s must be of size 2"%(self))

    def _repr_(self):
        r"""
        Return a string representation of a Brauer diagram.

        TESTS::

            sage: import sage.combinat.diagram_algebras as da
            sage: bd = da.BrauerDiagrams(2)
            sage: bd1 = bd([[1,2],[-1,-2]]); bd1
            {{-2, -1}, {1, 2}}
        """
        return self.parent().options._dispatch(self, '_repr_', 'display')

    # add options to class
    class options(GlobalOptions):
        r"""
        Set and display the global options for Brauer diagram (algebras). If no
        parameters are set, then the function returns a copy of the options
        dictionary.

        The ``options`` to diagram algebras can be accessed as the method
        :obj:`BrauerAlgebra.options` of :class:`BrauerAlgebra` and
        related classes.

        @OPTIONS@

        The compact representation ``[A/B;pi]`` of the Brauer algebra diagram
        (see [GL1996]_) has the following components:

        - ``A`` -- is a list of pairs of positive elements (upper row) that
          are connected,

        - ``B`` -- is a list of pairs of negative elements (lower row) that
          are connected, and

        - ``pi`` --  is a permutation that is to be interpreted as the relative
          order of the remaining elements in the top row and the bottom row.

        EXAMPLES::

            sage: R.<q> = QQ[]
            sage: BA = BrauerAlgebra(2, q)
            sage: E = BA([[1,2],[-1,-2]])
            sage: E
            B{{-2, -1}, {1, 2}}
            sage: BA8 = BrauerAlgebra(8, q)
            sage: BA8([[1,-4],[2,4],[3,8],[-7,-2],[5,7],[6,-1],[-3,-5],[-6,-8]])
            B{{-8, -6}, {-7, -2}, {-5, -3}, {-4, 1}, {-1, 6}, {2, 4}, {3, 8}, {5, 7}}
            sage: BrauerAlgebra.options.display = "compact"
            sage: E
            B[12/12;]
            sage: BA8([[1,-4],[2,4],[3,8],[-7,-2],[5,7],[6,-1],[-3,-5],[-6,-8]])
            B[24.38.57/35.27.68;21]
            sage: BrauerAlgebra.options._reset()
        """
        NAME = 'Brauer diagram'
        module = 'sage.combinat.diagram_algebras'
        option_class='BrauerDiagram'
        display = dict(default="normal",
                       description='Specifies how the Brauer diagrams should be printed',
                       values=dict(normal="Using the normal representation",
                                   compact="Using the compact representation"),
                                   case_sensitive=False)

    def _repr_normal(self):
        """
        Return a string representation of ``self``.

        EXAMPLES::

            sage: import sage.combinat.diagram_algebras as da
            sage: bd = da.BrauerDiagrams(2)
            sage: bd([[1,2],[-1,-2]])._repr_normal()
            '{{-2, -1}, {1, 2}}'
        """
        return super(BrauerDiagram, self)._repr_()

    def _repr_compact(self):
        """
        Return a compact string representation of ``self``.

        EXAMPLES::

            sage: import sage.combinat.diagram_algebras as da
            sage: bd = da.BrauerDiagrams(2)
            sage: bd([[1,2],[-1,-2]])._repr_compact()
            '[12/12;]'
            sage: bd([[1,-2],[2,-1]])._repr_compact()
            '[/;21]'
            sage: bd = da.BrauerDiagrams(7)
            sage: bd([[1,4],[6,7], [-2,-6],[-5,-7], [2,-4],[3,-1],[5,-3]])._repr_compact()
            '[14.67/26.57;312]'
        """
        (top, bot, thru) = self.involution_permutation_triple()
        bot.reverse()
        s1 = ".".join("".join(str(b) for b in block) for block in top)
        s2 = ".".join("".join(str(abs(k)) for k in sorted(block,reverse=True))
                              for block in bot)
        s3 = "".join(str(x) for x in thru)
        return "[{}/{};{}]".format(s1,s2,s3)

    def involution_permutation_triple(self, curt=True):
        r"""
        Return the involution permutation triple of ``self``.

        From Graham-Lehrer (see :class:`BrauerDiagrams`), a Brauer diagram
        is a triple `(D_1, D_2, \pi)`, where:

        - `D_1` is a partition of the top nodes;
        - `D_2` is a partition of the bottom nodes;
        - `\pi` is the induced permutation on the free nodes.

        INPUT:

        - ``curt`` -- (default: ``True``) if ``True``, then return bijection
          on free nodes as a one-line notation (standardized to look like a
          permutation), else, return the honest mapping, a list of pairs
          `(i, -j)` describing the bijection on free nodes

        EXAMPLES::

            sage: import sage.combinat.diagram_algebras as da
            sage: bd = da.BrauerDiagrams(3)
            sage: elm = bd([[1,2],[-2,-3],[3,-1]])
            sage: elm.involution_permutation_triple()
            ([(1, 2)], [(-3, -2)], [1])
            sage: elm.involution_permutation_triple(curt=False)
            ([(1, 2)], [(-3, -2)], [[3, -1]])
        """
        diagram = self.diagram()
        top = []
        bottom = []
        for v in diagram:
            if min(v)>0:
                top+=[v]
            if max(v)<0:
                bottom+=[v]
        if curt:
            perm = self.perm()
        else:
            perm = self.bijection_on_free_nodes()
        return (top,bottom,perm)

    def bijection_on_free_nodes(self, two_line=False):
        r"""
        Return the induced bijection - as a list of `(x,f(x))` values -
        from the free nodes on the top at the Brauer diagram to the free
        nodes at the bottom of ``self``.

        OUTPUT:

        If ``two_line`` is ``True``, then the output is the induced
        bijection as a two-row list ``(inputs, outputs)``.

        EXAMPLES::

            sage: import sage.combinat.diagram_algebras as da
            sage: bd = da.BrauerDiagrams(3)
            sage: elm = bd([[1,2],[-2,-3],[3,-1]])
            sage: elm.bijection_on_free_nodes()
            [[3, -1]]
            sage: elm2 = bd([[1,-2],[2,-3],[3,-1]])
            sage: elm2.bijection_on_free_nodes(two_line=True)
            [[1, 2, 3], [-2, -3, -1]]
        """
        terms = sorted(sorted(list(v), reverse=True) for v in self.diagram()
                       if max(v) > 0 and min(v) < 0)
        if two_line:
            terms = [[t[i] for t in terms] for i in range(2)]
        return terms

    def perm(self):
        r"""
        Return the induced bijection on the free nodes of ``self`` in
        one-line notation, re-indexed and treated as a permutation.

        .. SEEALSO::

            :meth:`bijection_on_free_nodes`

        EXAMPLES::

            sage: import sage.combinat.diagram_algebras as da
            sage: bd = da.BrauerDiagrams(3)
            sage: elm = bd([[1,2],[-2,-3],[3,-1]])
            sage: elm.perm()
            [1]
        """
        long_form = self.bijection_on_free_nodes()
        if not long_form:
            return long_form

        short_form = [abs(v[1]) for v in long_form]
        # given any list [i1,i2,...,ir] with distinct positive integer entries,
        # return naturally associated permutation of [r].
        # probably already defined somewhere in Permutations/Compositions/list/etc.
        std = list(range(1, len(short_form) + 1))
        j = 0
        for i in range(max(short_form)+1):
            if i in short_form:
                j += 1
                std[short_form.index(i)] = j
        return std

    def is_elementary_symmetric(self):
        r"""
        Check if is elementary symmetric.

        Let `(D_1, D_2, \pi)` be the Graham-Lehrer representation
        of the Brauer diagram `d`. We say `d` is *elementary symmetric*
        if `D_1 = D_2` and `\pi` is the identity.

        EXAMPLES::

            sage: import sage.combinat.diagram_algebras as da
            sage: bd = da.BrauerDiagrams(3)
            sage: elm = bd([[1,2],[-1,-2],[3,-3]])
            sage: elm.is_elementary_symmetric()
            True
            sage: elm2 = bd([[1,2],[-1,-3],[3,-2]])
            sage: elm2.is_elementary_symmetric()
            False
        """
        (D1,D2,pi) = self.involution_permutation_triple()
        D1 = sorted(sorted(abs(y) for y in x) for x in D1)
        D2 = sorted(sorted(abs(y) for y in x) for x in D2)
        return D1 == D2 and pi == list(range(1,len(pi)+1))

class AbstractPartitionDiagrams(Parent, UniqueRepresentation):
    r"""
    This is an abstract base class for partition diagrams.

    The primary use of this class is to serve as basis keys for
    diagram algebras, but diagrams also have properties in their
    own right. Furthermore, this class is meant to be extended to
    create more efficient contains methods.

    INPUT:

    - ``order`` -- integer or integer `+ 1/2`; the order of the diagrams
    - ``category`` -- (default: ``FiniteEnumeratedSets()``); the category

    All concrete classes should implement attributes

    - ``_name`` -- the name of the class
    - ``_diagram_func`` -- an iterator function that takes the order
      as its only input

    EXAMPLES::

        sage: import sage.combinat.diagram_algebras as da
        sage: pd = da.PartitionDiagrams(2)
        sage: pd
        Partition diagrams of order 2
        sage: pd.an_element() in pd
        True
        sage: elm = pd([[1,2],[-1,-2]])
        sage: elm in pd
        True
    """
    Element = AbstractPartitionDiagram

    def __init__(self, order, category=None):
        r"""
        Initialize ``self``.

        TESTS::

            sage: import sage.combinat.diagram_algebras as da
            sage: pd = da.AbstractPartitionDiagrams(2)
            sage: pd.category()
            Category of finite enumerated sets
            sage: pd = da.AbstractPartitionDiagrams(2, Sets().Finite())
            sage: pd.category()
            Category of finite sets

            sage: pd = da.PartitionDiagrams(2)
            sage: TestSuite(pd).run()

            sage: bd = da.BrauerDiagrams(2)
            sage: TestSuite(bd).run()

            sage: td = da.TemperleyLiebDiagrams(2)
            sage: TestSuite(td).run()

            sage: pld = da.PlanarDiagrams(2)
            sage: TestSuite(pld).run()

            sage: id = da.IdealDiagrams(2)
            sage: TestSuite(id).run()
        """
        if category is None:
            category = FiniteEnumeratedSets()
        Parent.__init__(self, category=category)
        if order in ZZ:
            self.order = ZZ(order)
            base_set = frozenset(list(range(1,order+1)) + list(range(-order,0)))
        else:
            #order is a half-integer.
            self.order = QQ(order)
            base_set = frozenset(list(range(1,ZZ(ZZ(1)/ZZ(2) + order)+1))
                                 + list(range(ZZ(-ZZ(1)/ZZ(2) - order),0)))
        self._set = base_set

    def _repr_(self):
        r"""
        TESTS::

            sage: import sage.combinat.diagram_algebras as da
            sage: da.PartitionDiagrams(2)
            Partition diagrams of order 2
        """
        return "{} diagrams of order {}".format(self._name, self.order)

    def __iter__(self):
        r"""
        TESTS::

            sage: import sage.combinat.diagram_algebras as da
            sage: list(da.PartitionDiagrams(2))
            [{{-2, -1, 1, 2}},
             {{-2, 1, 2}, {-1}},
             {{-2}, {-1, 1, 2}},
             {{-2, -1}, {1, 2}},
             {{-2}, {-1}, {1, 2}},
             {{-2, -1, 1}, {2}},
             {{-2, 1}, {-1, 2}},
             {{-2, 1}, {-1}, {2}},
             {{-2, 2}, {-1, 1}},
             {{-2, -1, 2}, {1}},
             {{-2, 2}, {-1}, {1}},
             {{-2}, {-1, 1}, {2}},
             {{-2}, {-1, 2}, {1}},
             {{-2, -1}, {1}, {2}},
             {{-2}, {-1}, {1}, {2}}]

            sage: list(da.PartitionDiagrams(3/2))
            [{{-2, -1, 1, 2}},
             {{-2, 1, 2}, {-1}},
             {{-2, 2}, {-1, 1}},
             {{-2, -1, 2}, {1}},
             {{-2, 2}, {-1}, {1}}]

            sage: list(da.BrauerDiagrams(5/2))
            [{{-3, 3}, {-2, -1}, {1, 2}},
             {{-3, 3}, {-2, 1}, {-1, 2}},
             {{-3, 3}, {-2, 2}, {-1, 1}}]
            sage: list(da.BrauerDiagrams(2))
            [{{-2, -1}, {1, 2}}, {{-2, 1}, {-1, 2}}, {{-2, 2}, {-1, 1}}]

            sage: list(da.TemperleyLiebDiagrams(5/2))
            [{{-3, 3}, {-2, -1}, {1, 2}}, {{-3, 3}, {-2, 2}, {-1, 1}}]
            sage: list(da.TemperleyLiebDiagrams(2))
            [{{-2, -1}, {1, 2}}, {{-2, 2}, {-1, 1}}]

            sage: list(da.PlanarDiagrams(3/2))
            [{{-2, -1, 1, 2}},
             {{-2, 1, 2}, {-1}},
             {{-2, 2}, {-1, 1}},
             {{-2, -1, 2}, {1}},
             {{-2, 2}, {-1}, {1}}]

            sage: list(da.PlanarDiagrams(2))
            [{{-2, -1, 1, 2}},
             {{-2, 1, 2}, {-1}},
             {{-2}, {-1, 1, 2}},
             {{-2, -1}, {1, 2}},
             {{-2}, {-1}, {1, 2}},
             {{-2, -1, 1}, {2}},
             {{-2, 1}, {-1}, {2}},
             {{-2, 2}, {-1, 1}},
             {{-2, -1, 2}, {1}},
             {{-2, 2}, {-1}, {1}},
             {{-2}, {-1, 1}, {2}},
             {{-2}, {-1, 2}, {1}},
             {{-2, -1}, {1}, {2}},
             {{-2}, {-1}, {1}, {2}}]

            sage: list(da.IdealDiagrams(3/2))
            [{{-2, -1, 1, 2}},
             {{-2, 1, 2}, {-1}},
             {{-2, -1, 2}, {1}},
             {{-2, 2}, {-1}, {1}}]
            sage: list(da.IdealDiagrams(2))
            [{{-2, -1, 1, 2}},
             {{-2, 1, 2}, {-1}},
             {{-2}, {-1, 1, 2}},
             {{-2, -1}, {1, 2}},
             {{-2}, {-1}, {1, 2}},
             {{-2, -1, 1}, {2}},
             {{-2, 1}, {-1}, {2}},
             {{-2, -1, 2}, {1}},
             {{-2, 2}, {-1}, {1}},
             {{-2}, {-1, 1}, {2}},
             {{-2}, {-1, 2}, {1}},
             {{-2, -1}, {1}, {2}},
             {{-2}, {-1}, {1}, {2}}]
        """
        # The _diagram_func gets set as a method, but we want to
        #   treat it like an attribute, so we call the underlying
        #   __func__.
        for i in self._diagram_func.__func__(self.order):
            yield self.element_class(self, i)

    def __contains__(self, obj):
        r"""
        TESTS::

            sage: import sage.combinat.diagram_algebras as da
            sage: pd = da.PartitionDiagrams(2)
            sage: pd.an_element() in pd
            True
            sage: elm = pd([[1,2],[-1,-2]])
            sage: elm in pd # indirect doctest
            True
        """
        if not hasattr(obj, '_base_diagram'):
            try:
                obj = self._element_constructor_(obj)
            except (ValueError, TypeError):
                return False
        if obj.base_diagram():
            tst = sorted(flatten(obj.base_diagram()))
            if len(tst) % 2 or tst != list(range(-len(tst)//2,0)) + list(range(1,len(tst)//2+1)):
                return False
            return True
        return self.order == 0

    def _element_constructor_(self, d):
        r"""
        Construct an element of ``self``.

        EXAMPLES::

            sage: import sage.combinat.diagram_algebras as da
            sage: pd = da.AbstractPartitionDiagrams(2)
            sage: elm = pd( [[1,2], [-1,-2]] ); elm
            {{-2, -1}, {1, 2}}
            sage: pd( [{1,2}, {-1,-2}] ) == elm
            True
            sage: pd( ((1,2), (-1,-2)) ) == elm
            True
            sage: pd( SetPartition([[1,2], [-1,-2]]) ) == elm
            True

            sage: bd = da.BrauerDiagrams(2)
            sage: bd( [[1,2],[-1,-2]] )
            {{-2, -1}, {1, 2}}
        """
        return self.element_class(self, d)

class PartitionDiagrams(AbstractPartitionDiagrams):
    r"""
    This class represents all partition diagrams of integer or integer
    `+ 1/2` order.

    EXAMPLES::

        sage: import sage.combinat.diagram_algebras as da
        sage: pd = da.PartitionDiagrams(1); pd
        Partition diagrams of order 1
        sage: pd.list()
        [{{-1, 1}}, {{-1}, {1}}]

        sage: pd = da.PartitionDiagrams(3/2); pd
        Partition diagrams of order 3/2
        sage: pd.list()
        [{{-2, -1, 1, 2}},
         {{-2, 1, 2}, {-1}},
         {{-2, 2}, {-1, 1}},
         {{-2, -1, 2}, {1}},
         {{-2, 2}, {-1}, {1}}]

    TESTS::

        sage: import sage.combinat.diagram_algebras as da
        sage: pd = da.PartitionDiagrams(3)
        sage: pd.an_element() in pd
        True
        sage: pd.cardinality() == len(pd.list())
        True

        sage: pd = da.PartitionDiagrams(5/2)
        sage: pd.an_element() in pd
        True
        sage: pd.cardinality() == len(pd.list())
        True
    """
    Element = PartitionDiagram
    _name = "Partition"
    _diagram_func = partition_diagrams

    def cardinality(self):
        r"""
        The cardinality of partition diagrams of half-integer order `n` is
        the `2n`-th Bell number.

        EXAMPLES::

            sage: import sage.combinat.diagram_algebras as da
            sage: pd = da.PartitionDiagrams(3)
            sage: pd.cardinality()
            203

            sage: pd = da.PartitionDiagrams(7/2)
            sage: pd.cardinality()
            877
        """
        return bell_number(ZZ(2 * self.order))

class BrauerDiagrams(AbstractPartitionDiagrams):
    r"""
    This class represents all Brauer diagrams of integer or integer
    `+1/2` order. For more information on Brauer diagrams,
    see :class:`BrauerAlgebra`.

    EXAMPLES::

        sage: import sage.combinat.diagram_algebras as da
        sage: bd = da.BrauerDiagrams(2); bd
        Brauer diagrams of order 2
        sage: bd.list()
        [{{-2, -1}, {1, 2}}, {{-2, 1}, {-1, 2}}, {{-2, 2}, {-1, 1}}]

        sage: bd = da.BrauerDiagrams(5/2); bd
        Brauer diagrams of order 5/2
        sage: bd.list()
        [{{-3, 3}, {-2, -1}, {1, 2}},
         {{-3, 3}, {-2, 1}, {-1, 2}},
         {{-3, 3}, {-2, 2}, {-1, 1}}]

    TESTS::

        sage: import sage.combinat.diagram_algebras as da
        sage: bd = da.BrauerDiagrams(3)
        sage: bd.an_element() in bd
        True
        sage: bd.cardinality() == len(bd.list())
        True

        sage: bd = da.BrauerDiagrams(5/2)
        sage: bd.an_element() in bd
        True
        sage: bd.cardinality() == len(bd.list())
        True

    These diagrams also come equipped with a compact representation based
    on their bipartition triple representation. See the
    :meth:`from_involution_permutation_triple` method for more information.

    ::

        sage: bd = da.BrauerDiagrams(3)
        sage: bd.options.display="compact"
        sage: bd.list()
        [[12/12;1],
         [13/12;1],
         [23/12;1],
         [23/13;1],
         [23/23;1],
         [/;132],
         [/;231],
         [/;321],
         [13/13;1],
         [12/13;1],
         [12/23;1],
         [13/23;1],
         [/;312],
         [/;213],
         [/;123]]
        sage: bd.options._reset()
    """
    Element = BrauerDiagram
    options = BrauerDiagram.options
    _name = "Brauer"
    _diagram_func = brauer_diagrams

    def __contains__(self, obj):
        r"""
        TESTS::

            sage: import sage.combinat.diagram_algebras as da
            sage: bd = da.BrauerDiagrams(2)
            sage: bd.an_element() in bd
            True
            sage: bd([[1,2],[-1,-2]]) in bd
            True
            sage: [[1,2,-1,-2]] in bd
            False
            sage: bd = da.BrauerDiagrams(3/2)
            sage: bd.an_element() in bd
            True

        """
        if self.order in ZZ:
            r = ZZ(self.order)
        else:
            r = ZZ(self.order + ZZ(1)/ZZ(2))
        return super(BrauerDiagrams, self).__contains__(obj) and [len(i) for i in obj] == [2]*r

    def cardinality(self):
        r"""
        Return the cardinality of ``self``.

        The number of Brauer diagrams of integer order `k` is `(2k-1)!!`.

        EXAMPLES::

            sage: import sage.combinat.diagram_algebras as da
            sage: bd = da.BrauerDiagrams(3)
            sage: bd.cardinality()
            15

            sage: bd = da.BrauerDiagrams(7/2)
            sage: bd.cardinality()
            15
        """
        if self.order in ZZ:
            return (2 * ZZ(self.order) -1 ).multifactorial(2)
        else:
            return (2 * ZZ(self.order - 1/2) - 1).multifactorial(2)

    def symmetric_diagrams(self, l=None, perm=None):
        r"""
        Return the list of Brauer diagrams with symmetric placement of `l` arcs,
        and with free nodes permuted according to `perm`.

        EXAMPLES::

            sage: import sage.combinat.diagram_algebras as da
            sage: bd = da.BrauerDiagrams(4)
            sage: bd.symmetric_diagrams(l=1, perm=[2,1])
            [{{-4, -3}, {-2, 1}, {-1, 2}, {3, 4}},
             {{-4, -2}, {-3, 1}, {-1, 3}, {2, 4}},
             {{-4, 1}, {-3, -2}, {-1, 4}, {2, 3}},
             {{-4, -1}, {-3, 2}, {-2, 3}, {1, 4}},
             {{-4, 2}, {-3, -1}, {-2, 4}, {1, 3}},
             {{-4, 3}, {-3, 4}, {-2, -1}, {1, 2}}]

        TESTS::

            sage: import sage.combinat.diagram_algebras as da
            sage: bd = da.BrauerDiagrams(3/2)
            sage: bd.symmetric_diagrams(l=1, perm=[2,1])
            Traceback (most recent call last):
            ...
            NotImplementedError: only implemented for integer order, not for order 3/2
        """
        # perm = permutation on free nodes
        # l = number of arcs
        if self.order not in ZZ:
            raise NotImplementedError("only implemented for integer order,"
                                      " not for order %s" % (self.order))
        n = ZZ(self.order)
        if l is None:
            l = 0
        if perm is None:
            perm = list(range(1, n+1-2*l))
        out = []
        partition_shape = [2]*l + [1]*(n-2*l)
        for sp in SetPartitions(n, partition_shape):
            sp0 = [block for block in sp if len(block) == 2]
            diag = self.from_involution_permutation_triple((sp0,sp0,perm))
            out.append(diag)
        return out

    def from_involution_permutation_triple(self, D1_D2_pi):
        r"""
        Construct a Brauer diagram of ``self`` from an involution
        permutation triple.

        A Brauer diagram can be represented as a triple where the first
        entry is a list of arcs on the top row of the diagram, the second
        entry is a list of arcs on the bottom row of the diagram, and the
        third entry is a permutation on the remaining nodes. This triple
        is called the *involution permutation triple*. For more
        information, see [GL1996]_.

        INPUT:

        - ``D1_D2_pi``-- a list or tuple where the first entry is a list of
          arcs on the top of the diagram, the second entry is a list of arcs
          on the bottom of the diagram, and the third entry is a permutation
          on the free nodes.

        REFERENCES:

        .. [GL1996] \J.J. Graham and G.I. Lehrer, Cellular algebras.
           Inventiones mathematicae 123 (1996), 1--34.

        EXAMPLES::

            sage: import sage.combinat.diagram_algebras as da
            sage: bd = da.BrauerDiagrams(4)
            sage: bd.from_involution_permutation_triple([[[1,2]],[[3,4]],[2,1]])
            {{-4, -3}, {-2, 3}, {-1, 4}, {1, 2}}

        TESTS::

            sage: import sage.combinat.diagram_algebras as da
            sage: bd = da.BrauerDiagrams(5/2)
            sage: bd.from_involution_permutation_triple([[[1,2]],[[3,4]],[2,1]])
            Traceback (most recent call last):
            ...
            NotImplementedError: only implemented for integer order, not for order 5/2
        """
        if self.order not in ZZ:
            raise NotImplementedError("only implemented for integer order,"
                                      " not for order %s" % (self.order))
        try:
            (D1,D2,pi) = tuple(D1_D2_pi)
        except ValueError:
            raise ValueError("argument %s not in correct form; must be a tuple (D1, D2, pi)" % D1_D2_pi)
        D1 = [[abs(x) for x in b] for b in D1 if len(b) == 2] # not needed if argument correctly passed at outset.
        D2 = [[abs(x) for x in b] for b in D2 if len(b) == 2] # ditto.
        nD2 = [[-i for i in b] for b in D2]
        pi = list(pi)
        nn = set(range(1, self.order+1))
        dom = sorted(nn.difference(flatten([list(x) for x in D1])))
        rng = sorted(nn.difference(flatten([list(x) for x in D2])))
        SP0 = D1 + nD2
        if len(pi) != len(dom) or pi not in Permutations():
            raise ValueError("in the tuple (D1, D2, pi)={}, pi must be a permutation of {} (indicating a permutation on the free nodes of the diagram)".format(
                                    (D1,D2,pi), self.order-2*len(D1)))
        Perm = [[dom[i], -rng[val-1]] for i,val in enumerate(pi)]
        SP = SP0 + Perm
        return self(SP) # could pass 'SetPartition' ?

class TemperleyLiebDiagrams(AbstractPartitionDiagrams):
    r"""
    All Temperley-Lieb diagrams of integer or integer `+1/2` order.

    For more information on Temperley-Lieb diagrams, see
    :class:`TemperleyLiebAlgebra`.

    EXAMPLES::

        sage: import sage.combinat.diagram_algebras as da
        sage: td = da.TemperleyLiebDiagrams(3); td
        Temperley Lieb diagrams of order 3
        sage: td.list()
        [{{-3, 3}, {-2, -1}, {1, 2}},
         {{-3, 1}, {-2, -1}, {2, 3}},
         {{-3, -2}, {-1, 1}, {2, 3}},
         {{-3, -2}, {-1, 3}, {1, 2}},
         {{-3, 3}, {-2, 2}, {-1, 1}}]

        sage: td = da.TemperleyLiebDiagrams(5/2); td
        Temperley Lieb diagrams of order 5/2
        sage: td.list()
        [{{-3, 3}, {-2, -1}, {1, 2}}, {{-3, 3}, {-2, 2}, {-1, 1}}]

    TESTS::

        sage: import sage.combinat.diagram_algebras as da
        sage: td = da.TemperleyLiebDiagrams(3)
        sage: td.an_element() in td
        True
        sage: td.cardinality() == len(td.list())
        True

        sage: td = da.TemperleyLiebDiagrams(7/2)
        sage: td.an_element() in td
        True
        sage: td.cardinality() == len(td.list())
        True
    """
    Element = TemperleyLiebDiagram
    _name = "Temperley Lieb"
    _diagram_func = temperley_lieb_diagrams

    def cardinality(self):
        r"""
        Return the cardinality of ``self``.

        The number of Temperley--Lieb diagrams of integer order `k` is the
        `k`-th Catalan number.

        EXAMPLES::

            sage: import sage.combinat.diagram_algebras as da
            sage: td = da.TemperleyLiebDiagrams(3)
            sage: td.cardinality()
            5
        """
        if self.order in ZZ:
            return catalan_number(ZZ(self.order))
        else:
            return catalan_number(ZZ(self.order - 1/2))

    def __contains__(self, obj):
        r"""
        TESTS::

            sage: import sage.combinat.diagram_algebras as da
            sage: td = da.TemperleyLiebDiagrams(2)
            sage: td.an_element() in td
            True
            sage: td([[1,2],[-1,-2]]) in td
            True
            sage: [[1,2],[-1,-2]] in td
            True
            sage: [[1,-2],[-1,2]] in td
            False
        """
        if not hasattr(obj, '_base_diagram'):
            try:
                obj = self._element_constructor_(obj)
            except (ValueError, TypeError):
                return False
        return obj in BrauerDiagrams(self.order) and obj.is_planar()

class PlanarDiagrams(AbstractPartitionDiagrams):
    r"""
    All planar diagrams of integer or integer `+1/2` order.

    EXAMPLES::

        sage: import sage.combinat.diagram_algebras as da
        sage: pld = da.PlanarDiagrams(1); pld
        Planar diagrams of order 1
        sage: pld.list()
        [{{-1, 1}}, {{-1}, {1}}]

        sage: pld = da.PlanarDiagrams(3/2); pld
        Planar diagrams of order 3/2
        sage: pld.list()
        [{{-2, -1, 1, 2}},
         {{-2, 1, 2}, {-1}},
         {{-2, 2}, {-1, 1}},
         {{-2, -1, 2}, {1}},
         {{-2, 2}, {-1}, {1}}]

    TESTS::

        sage: import sage.combinat.diagram_algebras as da
        sage: pld = da.PlanarDiagrams(3)
        sage: pld.an_element() in pld
        True
        sage: pld.cardinality() == len(pld.list())
        True
        sage: pld = da.PlanarDiagrams(5/2)
        sage: pld.an_element() in pld
        True
        sage: pld.cardinality() == len(pld.list())
        True
    """
    Element = PlanarDiagram
    _name = "Planar"
    _diagram_func = planar_diagrams

    def cardinality(self):
        r"""
        Return the cardinality of ``self``.

        The number of all planar diagrams of order `k` is the
        `2k`-th Catalan number.

        EXAMPLES::

            sage: import sage.combinat.diagram_algebras as da
            sage: pld = da.PlanarDiagrams(3)
            sage: pld.cardinality()
            132
        """
        return catalan_number(2*self.order)

    def __contains__(self, obj):
        r"""
        TESTS::

            sage: import sage.combinat.diagram_algebras as da
            sage: pld = da.PlanarDiagrams(2)
            sage: pld.an_element() in pld
            True
            sage: pld([[1,2],[-1,-2]]) in pld
            True
            sage: [[1,2],[-1,-2]] in pld
            True
            sage: [[1,-2],[-1,2]] in pld
            False
        """
        if not hasattr(obj, '_base_diagram'):
            try:
                obj = self._element_constructor_(obj)
            except (ValueError, TypeError):
                return False
        return super(PlanarDiagrams, self).__contains__(obj)

class IdealDiagrams(AbstractPartitionDiagrams):
    r"""
    All "ideal" diagrams of integer or integer `+1/2` order.

    If `k` is an integer then an ideal diagram of order `k` is a partition
    diagram of order `k` with propagating number less than `k`.

    EXAMPLES::

        sage: import sage.combinat.diagram_algebras as da
        sage: id = da.IdealDiagrams(3)
        sage: id.an_element() in id
        True
        sage: id.cardinality() == len(id.list())
        True
        sage: da.IdealDiagrams(3/2).list()
        [{{-2, -1, 1, 2}},
         {{-2, 1, 2}, {-1}},
         {{-2, -1, 2}, {1}},
         {{-2, 2}, {-1}, {1}}]
    """
    Element = IdealDiagram
    _name = "Ideal"
    _diagram_func = ideal_diagrams

    def __contains__(self, obj):
        r"""
        TESTS::

            sage: import sage.combinat.diagram_algebras as da
            sage: id = da.IdealDiagrams(2)
            sage: id.an_element() in id
            True
            sage: id([[1,2],[-1,-2]]) in id
            True
            sage: [[1,2],[-1,-2]] in id
            True
            sage: [[1,-2],[-1,2]] in id
            False
        """
        if not hasattr(obj, '_base_diagram'):
            try:
                obj = self._element_constructor_(obj)
            except (ValueError, TypeError):
                return False
        return super(IdealDiagrams, self).__contains__(obj) and obj.propagating_number() < self.order

class DiagramAlgebra(CombinatorialFreeModule):
    r"""
    Abstract class for diagram algebras and is not designed to be used
    directly.

    TESTS::

        sage: import sage.combinat.diagram_algebras as da
        sage: R.<x> = QQ[]
        sage: D = da.DiagramAlgebra(2, x, R, 'P', da.PartitionDiagrams(2))
        sage: list(D.basis())
        [P{{-2, -1, 1, 2}},
         P{{-2, 1, 2}, {-1}},
         P{{-2}, {-1, 1, 2}},
         P{{-2, -1}, {1, 2}},
         P{{-2}, {-1}, {1, 2}},
         P{{-2, -1, 1}, {2}},
         P{{-2, 1}, {-1, 2}},
         P{{-2, 1}, {-1}, {2}},
         P{{-2, 2}, {-1, 1}},
         P{{-2, -1, 2}, {1}},
         P{{-2, 2}, {-1}, {1}},
         P{{-2}, {-1, 1}, {2}},
         P{{-2}, {-1, 2}, {1}},
         P{{-2, -1}, {1}, {2}},
         P{{-2}, {-1}, {1}, {2}}]
    """
    def __init__(self, k, q, base_ring, prefix, diagrams, category=None):
        r"""
        Initialize ``self``.

        INPUT:

        - ``k`` -- the rank
        - ``q`` -- the deformation parameter
        - ``base_ring`` -- the base ring
        - ``prefix`` -- the prefix of our monomials
        - ``diagrams`` -- the object representing all the diagrams
          (i.e. indices for the basis elements)

        TESTS::

            sage: import sage.combinat.diagram_algebras as da
            sage: R.<x> = QQ[]
            sage: D = da.DiagramBasis(2, x, R, 'P', da.PartitionDiagrams(2))
            sage: TestSuite(D).run()
        """
        self._prefix = prefix
        self._q = base_ring(q)
        self._k = k
        self._base_diagrams = diagrams
        cat = AssociativeAlgebras(base_ring.category()).FiniteDimensional().WithBasis()
        if isinstance(self, UnitDiagramMixin):
            cat = cat.Unital()
        category = cat.or_subcategory(category)
        CombinatorialFreeModule.__init__(self, base_ring, diagrams,
                    category=category, prefix=prefix, bracket=False)

    def _element_constructor_(self, set_partition):
        r"""
        Construct an element of ``self``.

        TESTS::

            sage: import sage.combinat.diagram_algebras as da
            sage: R.<x> = QQ[]
            sage: D = da.DiagramAlgebra(2, x, R, 'P', da.PartitionDiagrams(2))
            sage: sp = da.to_set_partition( [[1,2], [-1,-2]] )
            sage: b_elt = D(sp); b_elt
            P{{-2, -1}, {1, 2}}
            sage: b_elt in D
            True
            sage: D([[1,2],[-1,-2]]) == b_elt
            True
            sage: D([{1,2},{-1,-2}]) == b_elt
            True
            sage: S = SymmetricGroupAlgebra(R,2)
            sage: D(S([2,1]))
            P{{-2, 1}, {-1, 2}}
            sage: D2 = da.DiagramAlgebra(2, x, R, 'P', da.PlanarDiagrams(2))
            sage: D2(S([1,2]))
            P{{-2, 2}, {-1, 1}}
            sage: D2(S([2,1]))
            Traceback (most recent call last):
            ...
            ValueError: the diagram {{-2, 1}, {-1, 2}} must be planar
        """
        if self.basis().keys().is_parent_of(set_partition):
            return self.basis()[set_partition]
        if isinstance(set_partition, SymmetricGroupAlgebra_n.Element):
            return self._apply_module_morphism(set_partition, self._perm_to_Blst, self)
        sp = self._base_diagrams(set_partition) # attempt conversion
        if sp in self.basis().keys():
            return self.basis()[sp]

        raise ValueError("invalid input of {0}".format(set_partition))

    def __getitem__(self, d):
        """
        Get the basis item of ``self`` indexed by ``d``.

        EXAMPLES::

            sage: import sage.combinat.diagram_algebras as da
            sage: R.<x> = QQ[]
            sage: D = da.DiagramAlgebra(2, x, R, 'P', da.PartitionDiagrams(2))
            sage: sp = da.PartitionDiagrams(2)( [[1,2], [-1,-2]] )
            sage: D[sp]
            P{{-2, -1}, {1, 2}}
            sage: D[[1,-1,2,-2]]
            P{{-2, -1, 1, 2}}
            sage: D3 = da.DiagramAlgebra(3, x, R, 'P', da.PartitionDiagrams(3))
            sage: da.PartitionDiagrams(3)( [[1,2], [-1,-2]] )
            Traceback (most recent call last):
            ...
            ValueError: {{-2, -1}, {1, 2}} does not represent two rows of vertices of order 3
            sage: D3[sp]
            P{{-3, 3}, {-2, -1}, {1, 2}}
            sage: D3[[1,-1,2,-2]]
            P{{-3, 3}, {-2, -1, 1, 2}}
            sage: D3[[1,2,-2]]
            P{{-3, 3}, {-2, 1, 2}, {-1}}
            sage: P = PartitionAlgebra(3,x)
            sage: P[[1]]
            P{{-3, 3}, {-2, 2}, {-1}, {1}}
        """
        if isinstance(d, (list, tuple)) and all(a in ZZ for a in d):
            d = [d]
        d = self._base_diagrams(to_set_partition(d, self._k))
        if d in self.basis().keys():
            return self.basis()[d]
        raise ValueError("{0} is not an index of a basis element".format(d))

    def _perm_to_Blst(self, w):
        """
        Convert the permutation ``w`` to an element of ``self``.

        EXAMPLES::

            sage: R.<x> = QQ[]
            sage: S = SymmetricGroupAlgebra(R,2)
            sage: import sage.combinat.diagram_algebras as da
            sage: D2 = da.DiagramAlgebra(2, x, R, 'P', da.PlanarDiagrams(2))
            sage: D2._perm_to_Blst([2,1])
            Traceback (most recent call last):
            ...
            ValueError: the diagram {{-2, 1}, {-1, 2}} must be planar
        """
        ## 'perm' is a permutation in one-line notation
        ## turns w into an expression suitable for the element constructor.
        u = sorted(w)
        p = [[u[i],-x] for i,x in enumerate(w)]
        if len(u) < self.order():
            p1 = [[j,-j] for j in range(len(u)+1,self.order()+1)]
            p.extend(p1)
        return self[p]

    def _diag_to_Blst(self, d):
        r"""
        Return an element of ``self`` from the input ``d``.

        If ``d`` is a partial diagram of `\{1,2,\ldots,k,-1,-2,\ldots,-k\}`
        then the set partition is filled in by adding the parts `\{i,-i\}`
        if possible, and singletons sets for the remaining parts.

        INPUT:

        - ``d`` -- an iterable that behaves like
          :class:`AbstractPartitionDiagram` or :class:`Permutation`

        EXAMPLES::

            sage: R.<x> = QQ[]
            sage: PartitionAlgebra(3, x, R)._diag_to_Blst([[1,2], [-3,-1]])
            P{{-3, -1}, {-2}, {1, 2}, {3}}
            sage: BrauerAlgebra(4, x, R)._diag_to_Blst([3,1,2])
            B{{-4, 4}, {-3, 1}, {-2, 3}, {-1, 2}}
            sage: import sage.combinat.diagram_algebras as da
            sage: D3 = da.DiagramAlgebra(3, x, R, 'P', da.PlanarDiagrams(3))
            sage: D3._diag_to_Blst([[1, 2], [-2,-1]])
            P{{-3, 3}, {-2, -1}, {1, 2}}
            sage: D3._diag_to_Blst([[-1,2], [-2,1]])
            Traceback (most recent call last):
            ...
            ValueError: the diagram {{-3, 3}, {-2, 1}, {-1, 2}} must be planar
            sage: D3._diag_to_Blst([[-1,2], [-3,1]])
            Traceback (most recent call last):
            ...
            ValueError: the diagram {{-3, 1}, {-2}, {-1, 2}, {3}} must be planar
        """
        d = list(d)
        if not d:
            return self.one()
        if d[0] in ZZ:
            return self._perm_to_Blst(d)
        d = to_set_partition(d, self._k)
        return self[self._base_diagrams(d)]

    def order(self):
        r"""
        Return the order of ``self``.

        The order of a partition algebra is defined as half of the number
        of nodes in the diagrams.

        EXAMPLES::

            sage: q = var('q')
            sage: PA = PartitionAlgebra(2, q)
            sage: PA.order()
            2
        """
        return self._k

    def set_partitions(self):
        r"""
        Return the collection of underlying set partitions indexing the
        basis elements of a given diagram algebra.

        .. TODO:: Is this really necessary? deprecate?

        TESTS::

            sage: import sage.combinat.diagram_algebras as da
            sage: R.<x> = QQ[]
            sage: D = da.DiagramAlgebra(2, x, R, 'P', da.PartitionDiagrams(2))
            sage: list(D.set_partitions()) == list(da.PartitionDiagrams(2))
            True
        """
        return self.basis().keys()

    def _latex_term(self, diagram):
        r"""
        Return `\LaTeX` representation of ``diagram`` to draw
        diagram algebra element in latex using tikz.

        EXAMPLES::

            sage: R.<x> = ZZ[]
            sage: P = PartitionAlgebra(2, x, R)
            sage: latex(P([[1,2],[-2,-1]])) # indirect doctest
            \begin{tikzpicture}[scale = 0.5,thick, baseline={(0,-1ex/2)}]
            \tikzstyle{vertex} = [shape = circle, minimum size = 7pt, inner sep = 1pt]
            \node[vertex] (G--2) at (1.5, -1) [shape = circle, draw] {};
            \node[vertex] (G--1) at (0.0, -1) [shape = circle, draw] {};
            \node[vertex] (G-1) at (0.0, 1) [shape = circle, draw] {};
            \node[vertex] (G-2) at (1.5, 1) [shape = circle, draw] {};
            \draw (G--2) .. controls +(-0.5, 0.5) and +(0.5, 0.5) .. (G--1);
            \draw (G-1) .. controls +(0.5, -0.5) and +(-0.5, -0.5) .. (G-2);
            \end{tikzpicture}

            sage: latex(P.orbit_basis()([[1,2],[-2,-1]])) # indirect doctest
            \begin{tikzpicture}[scale = 0.5,thick, baseline={(0,-1ex/2)}]
            \tikzstyle{vertex} = [shape = circle, minimum size = 7pt, inner sep = 1pt]
            \node[vertex] (G--2) at (1.5, -1) [shape = circle, draw, fill] {};
            \node[vertex] (G--1) at (0.0, -1) [shape = circle, draw, fill] {};
            \node[vertex] (G-1) at (0.0, 1) [shape = circle, draw, fill] {};
            \node[vertex] (G-2) at (1.5, 1) [shape = circle, draw, fill] {};
            \draw (G--2) .. controls +(-0.5, 0.5) and +(0.5, 0.5) .. (G--1);
            \draw (G-1) .. controls +(0.5, -0.5) and +(-0.5, -0.5) .. (G-2);
            \end{tikzpicture}

        """
        # these allow the view command to work (maybe move them somewhere more appropriate?)
        from sage.misc.latex import latex
        latex.add_to_mathjax_avoid_list('tikzpicture')
        latex.add_package_to_preamble_if_available('tikz')
        if hasattr(self, '_fill'):
            filled_str = ", fill"
        else:
            filled_str = ""
        # Define the sign function
        def sgn(x):
            if x > 0:
                return 1
            if x < 0:
                return -1
            return 0
        l1 = [] #list of blocks
        l2 = [] #lsit of nodes
        for i in list(diagram):
            l1.append(list(i))
            for j in list(i):
                l2.append(j)
        output = "\\begin{tikzpicture}[scale = 0.5,thick, baseline={(0,-1ex/2)}] \n\\tikzstyle{vertex} = [shape = circle, minimum size = 7pt, inner sep = 1pt] \n" #setup beginning of picture
        for i in l2: #add nodes
            output = output + "\\node[vertex] (G-{}) at ({}, {}) [shape = circle, draw{}] {{}}; \n".format(i, (abs(i)-1)*1.5, sgn(i), filled_str)
        for i in l1: #add edges
            if len(i) > 1:
                l4 = list(i)
                posList = []
                negList = []
                for i in l4: #sort list so rows are grouped together
                    if i > 0:
                        posList.append(i)
                    elif i < 0:
                        negList.append(i)
                posList.sort()
                negList.sort()
                l4 = posList + negList
                l5 = l4[:] #deep copy
                for j in range(len(l5)):
                    l5[j-1] = l4[j] #create a permuted list
                if len(l4) == 2:
                    l4.pop()
                    l5.pop() #pops to prevent duplicating edges
                for j in zip(l4, l5):
                    xdiff = abs(j[1])-abs(j[0])
                    y1 = sgn(j[0])
                    y2 = sgn(j[1])
                    if y2-y1 == 0 and abs(xdiff) < 5: #if nodes are close to each other on same row
                        diffCo = (0.5+0.1*(abs(xdiff)-1)) #gets bigger as nodes are farther apart; max value of 1; min value of 0.5.
                        outVec = (sgn(xdiff)*diffCo, -1*diffCo*y1)
                        inVec = (-1*diffCo*sgn(xdiff), -1*diffCo*y2)
                    elif y2-y1 != 0 and abs(xdiff) == 1: #if nodes are close enough curviness looks bad.
                        outVec = (sgn(xdiff)*0.75, -1*y1)
                        inVec = (-1*sgn(xdiff)*0.75, -1*y2)
                    else:
                        outVec = (sgn(xdiff)*1, -1*y1)
                        inVec = (-1*sgn(xdiff), -1*y2)
                    output = output + "\\draw (G-{}) .. controls +{} and +{} .. (G-{}); \n".format(j[0], outVec, inVec, j[1])
        output = output + "\\end{tikzpicture} \n" #end picture
        return output

    # The following subclass provides a few additional methods for
    # (sub)partition algebra elements.
    class Element(CombinatorialFreeModule.Element):
        r"""
        An element of a diagram algebra.

        This subclass provides a few additional methods for
        partition algebra elements. Most element methods are
        already implemented elsewhere.
        """
        def diagram(self):
            r"""
            Return the underlying diagram of ``self`` if ``self`` is a basis
            element. Raises an error if ``self`` is not a basis element.

            EXAMPLES::

                sage: R.<x> = ZZ[]
                sage: P = PartitionAlgebra(2, x, R)
                sage: elt = 3*P([[1,2],[-2,-1]])
                sage: elt.diagram()
                {{-2, -1}, {1, 2}}
            """
            if len(self) != 1:
                raise ValueError("this is only defined for basis elements")
            PA = self.parent()
            ans = self.support_of_term()
            if ans not in PA.basis().keys():
                raise ValueError("element should be keyed by a diagram")
            return ans

        def diagrams(self):
            r"""
            Return the diagrams in the support of ``self``.

            EXAMPLES::

                sage: R.<x> = ZZ[]
                sage: P = PartitionAlgebra(2, x, R)
                sage: elt = 3*P([[1,2],[-2,-1]]) + P([[1,2],[-2], [-1]])
                sage: sorted(elt.diagrams(), key=str)
                [{{-2, -1}, {1, 2}}, {{-2}, {-1}, {1, 2}}]
            """
            return self.support()

class UnitDiagramMixin(object):
    """
    Mixin class for diagram algebras that have the unit indexed by
    the :func:`identity_set_partition`.
    """
    @cached_method
    def one_basis(self):
        r"""
        The following constructs the identity element of ``self``.

        It is not called directly; instead one should use ``DA.one()`` if
        ``DA`` is a defined diagram algebra.

        EXAMPLES::

            sage: R.<x> = QQ[]
            sage: P = PartitionAlgebra(2, x, R)
            sage: P.one_basis()
            {{-2, 2}, {-1, 1}}
        """
        return self._base_diagrams(identity_set_partition(self._k))

class DiagramBasis(DiagramAlgebra):
    """
    Abstract base class for diagram algebras in the diagram basis.
    """
    def product_on_basis(self, d1, d2):
        r"""
        Return the product `D_{d_1} D_{d_2}` by two basis diagrams.

        TESTS::

            sage: import sage.combinat.diagram_algebras as da
            sage: R.<x> = QQ[]
            sage: D = da.DiagramBasis(2, x, R, 'P', da.PartitionDiagrams(2))
            sage: sp = da.PartitionDiagrams(2)([[1,2],[-1,-2]])
            sage: D.product_on_basis(sp, sp)
            x*P{{-2, -1}, {1, 2}}
        """
        if not self._indices.is_parent_of(d1):
            d1 = self._indices(d1)
        if not self._indices.is_parent_of(d2):
            d2 = self._indices(d2)
        (composite_diagram, loops_removed) = d1.compose(d2)
        return self.term(composite_diagram, self._q**loops_removed)

class PartitionAlgebra(DiagramBasis, UnitDiagramMixin):
    r"""
    A partition algebra.

    A partition algebra of rank `k` over a given ground ring `R` is an
    algebra with (`R`-module) basis indexed by the collection of set
    partitions of `\{1, \ldots, k, -1, \ldots, -k\}`. Each such set
    partition can be represented by a graph on nodes `\{1, \ldots, k, -1,
    \ldots, -k\}` arranged in two rows, with nodes `1, \ldots, k` in the
    top row from left to right and with nodes `-1, \ldots, -k` in the
    bottom row from left to right, and edges drawn such that the connected
    components of the graph are precisely the parts of the set partition.
    (This choice of edges is often not unique, and so there are often many
    graphs representing one and the same set partition; the representation
    nevertheless is useful and vivid. We often speak of "diagrams" to mean
    graphs up to such equivalence of choices of edges; of course, we could
    just as well speak of set partitions.)

    There is not just one partition algebra of given rank over a given
    ground ring, but rather a whole family of them, indexed by the
    elements of `R`. More precisely, for every `q \in R`, the partition
    algebra of rank `k` over `R` with parameter `q` is defined to be the
    `R`-algebra with basis the collection of all set partitions of
    `\{1, \ldots, k, -1, \ldots, -k\}`, where the product of two basis
    elements is given by the rule

    .. MATH::

        a \cdot b = q^N (a \circ b),

    where `a \circ b` is the composite set partition obtained by placing
    the diagram (i.e., graph) of `a` above the diagram of `b`, identifying
    the bottom row nodes of `a` with the top row nodes of `b`, and
    omitting any closed "loops" in the middle. The number `N` is the
    number of connected components formed by the omitted loops.

    The parameter `q` is a deformation parameter. Taking `q = 1` produces
    the semigroup algebra (over the base ring) of the partition monoid,
    in which the product of two set partitions is simply given by their
    composition.

    The Iwahori--Hecke algebra of type `A` (with a single parameter) is
    naturally a subalgebra of the partition algebra.

    The partition algebra is regarded as an example of a "diagram algebra"
    due to the fact that its natural basis is given by certain graphs
    often called diagrams.

    An excellent reference for partition algebras and their various
    subalgebras (Brauer algebra, Temperley--Lieb algebra, etc) is the
    paper [HR2005]_.

    INPUT:

    - ``k`` -- rank of the algebra

    - ``q`` -- the deformation parameter `q`

    OPTIONAL ARGUMENTS:

    - ``base_ring`` -- (default ``None``) a ring containing ``q``; if
      ``None``, then Sage automatically chooses the parent of ``q``

    - ``prefix`` -- (default ``"P"``) a label for the basis elements

    EXAMPLES:

    The following shorthand simultaneously defines the univariate polynomial
    ring over the rationals as well as the variable ``x``::

        sage: R.<x> = PolynomialRing(QQ)
        sage: R
        Univariate Polynomial Ring in x over Rational Field
        sage: x
        x
        sage: x.parent() is R
        True

    We now define the partition algebra of rank `2` with parameter ``x``
    over `\ZZ` in the usual (diagram) basis::

        sage: R.<x> = ZZ[]
        sage: A2 = PartitionAlgebra(2, x, R)
        sage: A2
        Partition Algebra of rank 2 with parameter x
         over Univariate Polynomial Ring in x over Integer Ring
        sage: A2.basis().keys()
        Partition diagrams of order 2
        sage: A2.basis().keys()([[-2, 1, 2], [-1]])
        {{-2, 1, 2}, {-1}}
<<<<<<< HEAD
        sage: P.basis().list()
        [P{{-2, -1, 1, 2}},
         P{{-2, 1, 2}, {-1}},
         P{{-2}, {-1, 1, 2}},
         P{{-2, -1}, {1, 2}},
         P{{-2}, {-1}, {1, 2}},
         P{{-2, -1, 1}, {2}},
         P{{-2, 1}, {-1, 2}},
         P{{-2, 1}, {-1}, {2}},
         P{{-2, 2}, {-1, 1}},
         P{{-2, -1, 2}, {1}},
         P{{-2, 2}, {-1}, {1}},
         P{{-2}, {-1, 1}, {2}},
         P{{-2}, {-1, 2}, {1}},
         P{{-2, -1}, {1}, {2}},
=======
        sage: A2.basis().list()
        [P{{-2, -1, 1, 2}}, P{{-2, 1, 2}, {-1}},
         P{{-2}, {-1, 1, 2}}, P{{-2, -1}, {1, 2}},
         P{{-2}, {-1}, {1, 2}}, P{{-2, -1, 1}, {2}},
         P{{-2, 1}, {-1, 2}}, P{{-2, 1}, {-1}, {2}},
         P{{-2, 2}, {-1, 1}}, P{{-2, -1, 2}, {1}},
         P{{-2, 2}, {-1}, {1}}, P{{-2}, {-1, 1}, {2}},
         P{{-2}, {-1, 2}, {1}}, P{{-2, -1}, {1}, {2}},
>>>>>>> 934b744f
         P{{-2}, {-1}, {1}, {2}}]
        sage: E = A2([[1,2],[-2,-1]]); E
        P{{-2, -1}, {1, 2}}
        sage: E in A2.basis().list()
        True
        sage: E^2
        x*P{{-2, -1}, {1, 2}}
        sage: E^5
        x^4*P{{-2, -1}, {1, 2}}
        sage: (A2([[2,-2],[-1,1]]) - 2*A2([[1,2],[-1,-2]]))^2
        (4*x-4)*P{{-2, -1}, {1, 2}} + P{{-2, 2}, {-1, 1}}

    Next, we construct an element::

        sage: a2 = A2.an_element(); a2
        3*P{{-2}, {-1, 1, 2}} + 2*P{{-2, -1, 1, 2}} + 2*P{{-2, 1, 2}, {-1}}

    There is a natural embedding into partition algebras on more
    elements, by adding identity strands::

        sage: A4 = PartitionAlgebra(4, x, R)
        sage: A4(a2)
        3*P{{-4, 4}, {-3, 3}, {-2}, {-1, 1, 2}}
         + 2*P{{-4, 4}, {-3, 3}, {-2, -1, 1, 2}}
         + 2*P{{-4, 4}, {-3, 3}, {-2, 1, 2}, {-1}}

    Thus, the empty partition corresponds to the identity::

        sage: A4([])
        P{{-4, 4}, {-3, 3}, {-2, 2}, {-1, 1}}
        sage: A4(5)
        5*P{{-4, 4}, {-3, 3}, {-2, 2}, {-1, 1}}

    The group algebra of the symmetric group is a subalgebra::

        sage: S3 = SymmetricGroupAlgebra(ZZ, 3)
        sage: s3 = S3.an_element(); s3
        [1, 2, 3] + 2*[1, 3, 2] + 3*[2, 1, 3] + [3, 1, 2]
        sage: A4(s3)
        P{{-4, 4}, {-3, 1}, {-2, 3}, {-1, 2}}
         + 2*P{{-4, 4}, {-3, 2}, {-2, 3}, {-1, 1}}
         + 3*P{{-4, 4}, {-3, 3}, {-2, 1}, {-1, 2}}
         + P{{-4, 4}, {-3, 3}, {-2, 2}, {-1, 1}}
        sage: A4([2,1])
        P{{-4, 4}, {-3, 3}, {-2, 1}, {-1, 2}}

    Be careful not to confuse the embedding of the group algebra of
    the symmetric group with the embedding of partial set partitions.
    The latter are embedded by adding the parts `\{i,-i\}` if
    possible, and singletons sets for the remaining parts::

        sage: A4([[2,1]])
        P{{-4, 4}, {-3, 3}, {-2}, {-1}, {1, 2}}
        sage: A4([[-1,3],[-2,-3,1]])
        P{{-4, 4}, {-3, -2, 1}, {-1, 3}, {2}}

    Another subalgebra is the Brauer algebra, which has perfect
    matchings as basis elements.  The group algebra of the
    symmetric group is in fact a subalgebra of the Brauer algebra::

        sage: B3 = BrauerAlgebra(3, x, R)
        sage: b3 = B3(s3); b3
        B{{-3, 1}, {-2, 3}, {-1, 2}} + 2*B{{-3, 2}, {-2, 3}, {-1, 1}}
         + 3*B{{-3, 3}, {-2, 1}, {-1, 2}} + B{{-3, 3}, {-2, 2}, {-1, 1}}

    An important basis of the partition algebra is the
    :meth:`orbit basis <orbit_basis>`::

        sage: O2 = A2.orbit_basis()
        sage: o2 = O2([[1,2],[-1,-2]]) + O2([[1,2,-1,-2]]); o2
        O{{-2, -1}, {1, 2}} + O{{-2, -1, 1, 2}}

    The diagram basis element corresponds to the sum of all orbit
    basis elements indexed by coarser set partitions::

        sage: A2(o2)
        P{{-2, -1}, {1, 2}}

    We can convert back from the orbit basis to the diagram basis::

        sage: o2 = O2.an_element(); o2
        3*O{{-2}, {-1, 1, 2}} + 2*O{{-2, -1, 1, 2}} + 2*O{{-2, 1, 2}, {-1}}
        sage: A2(o2)
        3*P{{-2}, {-1, 1, 2}} - 3*P{{-2, -1, 1, 2}} + 2*P{{-2, 1, 2}, {-1}}

    One can work with partition algebras using a symbol for the parameter,
    leaving the base ring unspecified. This implies that the underlying
    base ring is Sage's symbolic ring.

    ::

        sage: q = var('q')
        sage: PA = PartitionAlgebra(2, q); PA
        Partition Algebra of rank 2 with parameter q over Symbolic Ring
        sage: PA([[1,2],[-2,-1]])^2 == q*PA([[1,2],[-2,-1]])
        True
        sage: (PA([[2, -2], [1, -1]]) - 2*PA([[-2, -1], [1, 2]]))^2 == (4*q-4)*PA([[1, 2], [-2, -1]]) + PA([[2, -2], [1, -1]])
        True

    The identity element of the partition algebra is the set
    partition `\{\{1,-1\}, \{2,-2\}, \ldots, \{k,-k\}\}`::

        sage: P = PA.basis().list()
        sage: PA.one()
        P{{-2, 2}, {-1, 1}}
        sage: PA.one() * P[7] == P[7]
        True
        sage: P[7] * PA.one() == P[7]
        True

    We now give some further examples of the use of the other arguments.
    One may wish to "specialize" the parameter to a chosen element of
    the base ring::

        sage: R.<q> = RR[]
        sage: PA = PartitionAlgebra(2, q, R, prefix='B')
        sage: PA
        Partition Algebra of rank 2 with parameter q over
         Univariate Polynomial Ring in q over Real Field with 53 bits of precision
        sage: PA([[1,2],[-1,-2]])
        1.00000000000000*B{{-2, -1}, {1, 2}}
        sage: PA = PartitionAlgebra(2, 5, base_ring=ZZ, prefix='B')
        sage: PA
        Partition Algebra of rank 2 with parameter 5 over Integer Ring
        sage: (PA([[2, -2], [1, -1]]) - 2*PA([[-2, -1], [1, 2]]))^2 == 16*PA([[-2, -1], [1, 2]]) + PA([[2, -2], [1, -1]])
        True

    Symmetric group algebra elements and elements from other subalgebras
    of the partition algebra (e.g., ``BrauerAlgebra`` and
    ``TemperleyLiebAlgebra``) can also be coerced into the partition algebra::

        sage: S = SymmetricGroupAlgebra(SR, 2)
        sage: B = BrauerAlgebra(2, x, SR)
        sage: A = PartitionAlgebra(2, x, SR)
        sage: S([2,1])*A([[1,-1],[2,-2]])
        P{{-2, 1}, {-1, 2}}
        sage: B([[-1,-2],[2,1]]) * A([[1],[-1],[2,-2]])
        P{{-2}, {-1}, {1, 2}}
        sage: A([[1],[-1],[2,-2]]) * B([[-1,-2],[2,1]])
        P{{-2, -1}, {1}, {2}}

    The same is true if the elements come from a subalgebra of a partition
    algebra of smaller order, or if they are defined over a different
    base ring::

        sage: R = FractionField(ZZ['q']); q = R.gen()
        sage: S = SymmetricGroupAlgebra(ZZ, 2)
        sage: B = BrauerAlgebra(2, q, ZZ[q])
        sage: A = PartitionAlgebra(3, q, R)
        sage: S([2,1])*A([[1,-1],[2,-3],[3,-2]])
        P{{-3, 1}, {-2, 3}, {-1, 2}}
        sage: A(B([[-1,-2],[2,1]]))
        P{{-3, 3}, {-2, -1}, {1, 2}}

    TESTS:

    A computation that returned an incorrect result until :trac:`15958`::

        sage: A = PartitionAlgebra(1,17)
        sage: g = SetPartitionsAk(1).list()
        sage: a = A[g[1]]
        sage: a
        P{{-1}, {1}}
        sage: a*a
        17*P{{-1}, {1}}

    Shorthands for working with basis elements are as follows::

        sage: S = SymmetricGroupAlgebra(ZZ, 3)
        sage: A = PartitionAlgebra(3, x, SR)

        sage: A([[1,3],[-1],[-3]]) # pair up the omitted nodes as `{-i, i}`, if possible
        P{{-3}, {-2, 2}, {-1}, {1, 3}}
        sage: A([[1,3],[-1],[-3]]) == A[[1,3],[-1],[-3]]
        True

        sage: A([[1,2]])
        P{{-3, 3}, {-2}, {-1}, {1, 2}}
        sage: A([[1,2]]) == A[[1,2]]
        True

        sage: A([2,3,1]) # permutations in one-line notation are imported as well
        P{{-3, 2}, {-2, 1}, {-1, 3}}
        sage: A([2,3,1]) == A(S([2,3,1]))
        True

    REFERENCES:

    .. [HR2005] Tom Halverson and Arun Ram, *Partition algebras*. European
       Journal of Combinatorics **26** (2005), 869--921.
    """
    @staticmethod
    def __classcall_private__(cls, k, q, base_ring=None, prefix="P"):
        r"""
        Standardize the input by getting the base ring from the parent of
        the parameter ``q`` if no ``base_ring`` is given.

        TESTS::

            sage: R.<q> = QQ[]
            sage: PA1 = PartitionAlgebra(2, q)
            sage: PA2 = PartitionAlgebra(2, q, R, 'P')
            sage: PA1 is PA2
            True
        """
        if base_ring is None:
            base_ring = q.parent()
        return super(PartitionAlgebra, cls).__classcall__(cls, k, q, base_ring, prefix)

    # The following is the basic constructor method for the class.
    # The purpose of the "prefix" is to label the basis elements
    def __init__(self, k, q, base_ring, prefix):
        r"""
        Initialize ``self``.

        TESTS::

            sage: R.<q> = QQ[]
            sage: PA = PartitionAlgebra(2, q, R)
            sage: TestSuite(PA).run()
        """
        self._k = k
        self._prefix = prefix
        self._q = base_ring(q)
        DiagramAlgebra.__init__(self, k, q, base_ring, prefix, PartitionDiagrams(k))

    def _element_constructor_(self, x):
        r"""
        Construct an element of ``self``.

<<<<<<< HEAD
        EXAMPLES::

            sage: R.<x> = QQ[]

        Construct an element in the usual (diagram) basis of the partition algebra::

            sage: A2 = PartitionAlgebra(2, x, R)
            sage: a2 = 3*A2[[-2], [-1, 1, 2]] + 2*A2[[-2, -1, 1, 2]] + 2*A2[[-2, 1, 2], [-1]]; a2
            3*P{{-2}, {-1, 1, 2}} + 2*P{{-2, -1, 1, 2}} + 2*P{{-2, 1, 2}, {-1}}

        There is a natural embedding into partition algebras on more elements,
        by adding identity strands::

            sage: A4 = PartitionAlgebra(4, x, R)
            sage: A4(a2)
            3*P{{-4, 4}, {-3, 3}, {-2}, {-1, 1, 2}} + 2*P{{-4, 4}, {-3, 3}, {-2, -1, 1, 2}}
             + 2*P{{-4, 4}, {-3, 3}, {-2, 1, 2}, {-1}}

        Thus, the empty partition corresponds to the identity::

            sage: A4([])
            P{{-4, 4}, {-3, 3}, {-2, 2}, {-1, 1}}
            sage: A4(5)
            5*P{{-4, 4}, {-3, 3}, {-2, 2}, {-1, 1}}

        The group algebra of the symmetric group is a subalgebra::

            sage: S3 = SymmetricGroupAlgebra(ZZ, 3)
            sage: s3 = S3.an_element(); s3
            [1, 2, 3] + 2*[1, 3, 2] + 3*[2, 1, 3] + [3, 1, 2]
            sage: A4(s3)
            P{{-4, 4}, {-3, 1}, {-2, 3}, {-1, 2}} + 2*P{{-4, 4}, {-3, 2}, {-2, 3}, {-1, 1}}
             + 3*P{{-4, 4}, {-3, 3}, {-2, 1}, {-1, 2}} + P{{-4, 4}, {-3, 3}, {-2, 2}, {-1, 1}}
            sage: A4([2,1])
            P{{-4, 4}, {-3, 3}, {-2, 1}, {-1, 2}}

        Be careful not to confuse the embedding of the group algebra
        of the symmetric group with the embedding of partial set
        partitions.  The latter are embedded by adding the parts
        `\{i,-i\}` if possible, and singletons sets for the remaining
        parts::

            sage: A4([[2,1]])
            P{{-4, 4}, {-3, 3}, {-2}, {-1}, {1, 2}}
            sage: A4([[-1,3],[-2,-3,1]])
            P{{-4, 4}, {-3, -2, 1}, {-1, 3}, {2}}

        Another subalgebra is the Brauer algebra, which has perfect
        matchings as basis elements.  The group algebra of the
        symmetric group is in fact a subalgebra of the Brauer
        algebra::

            sage: B3 = BrauerAlgebra(3, x, R)
            sage: b3 = B3(s3); b3
            B{{-3, 1}, {-2, 3}, {-1, 2}} + 2*B{{-3, 2}, {-2, 3}, {-1, 1}}
             + 3*B{{-3, 3}, {-2, 1}, {-1, 2}} + B{{-3, 3}, {-2, 2}, {-1, 1}}

        An important basis of the partition algebra is the orbit basis::

            sage: O2 = A2.orbit_basis()
            sage: o2 = O2([[1,2],[-1,-2]]) + O2([[1,2,-1,-2]]); o2
            O{{-2, -1}, {1, 2}} + O{{-2, -1, 1, 2}}

        The diagram basis element corresponds to the sum of all orbit
        basis elements indexed by coarser set partitions::

            sage: A2(o2)
            P{{-2, -1}, {1, 2}}

=======
>>>>>>> 934b744f
        TESTS::

            sage: import sage.combinat.diagram_algebras as da
            sage: R.<x> = QQ[]
            sage: PA = PartitionAlgebra(2, x, R, 'P')
            sage: PA([]) == PA.one()
            True
            sage: D = da.DiagramAlgebra(2, x, R, 'P', da.PartitionDiagrams(2))
            sage: D([]) == D.one()
            Traceback (most recent call last):
            ...
            ValueError: invalid input of []
            sage: sp = da.to_set_partition( [[1,2], [-1,-2]] )
            sage: b_elt = D(sp); b_elt
            P{{-2, -1}, {1, 2}}
            sage: b_elt in D
            True
            sage: D([[1,2],[-1,-2]]) == b_elt
            True
            sage: D([{1,2},{-1,-2}]) == b_elt
            True
            sage: S = SymmetricGroupAlgebra(R,2)
            sage: D(S([2,1]))
            P{{-2, 1}, {-1, 2}}
            sage: D2 = da.DiagramAlgebra(2, x, R, 'P', da.PlanarDiagrams(2))
            sage: D2(S([1,2]))
            P{{-2, 2}, {-1, 1}}
            sage: D2(S([2,1]))
            Traceback (most recent call last):
            ...
            ValueError: the diagram {{-2, 1}, {-1, 2}} must be planar

        """
        # coercion from basis keys
        if self.basis().keys().is_parent_of(x):
            return self.basis()[x]

        # conversion from (smaller) diagram or permutation
        if isinstance(x, (AbstractPartitionDiagram, list, tuple, Permutations.Element)):
            return self._diag_to_Blst(x)

        # conversion from orbit basis
        if (isinstance(x, OrbitBasis.Element)
                and self.base_ring().has_coerce_map_from(x.parent().base_ring())):
            return self(x.parent().to_diagram_basis(x))

        # conversion from SubPartitionAlgebra
        if (isinstance(x, (PartitionAlgebra.Element, SubPartitionAlgebra.Element))
                and self.has_coerce_map_from(x.parent().base_ring())):
            return sum(a * self._diag_to_Blst(d) for (d,a) in x)

        return super(PartitionAlgebra, self)._element_constructor_(x)

    def _repr_(self):
        """
        Return a string representation of ``self``.

        EXAMPLES::

            sage: R.<q> = QQ[]
            sage: PartitionAlgebra(2, q, R)
            Partition Algebra of rank 2 with parameter q
             over Univariate Polynomial Ring in q over Rational Field
        """
        return "Partition Algebra of rank {} with parameter {} over {}".format(
                self._k, self._q, self.base_ring())

    def _coerce_map_from_(self, R):
        """
        Return a coerce map from ``R`` if one exists and ``None`` otherwise.

        .. TODO::

            - Refactor some of these generic morphisms as compositions
              of morphisms.
            - Allow for coercion if base_rings and parameters are the same,
              up to relabeling/isomorphism?

        EXAMPLES::

            sage: R.<x> = QQ[]
            sage: S = SymmetricGroupAlgebra(R, 4)
            sage: A = PartitionAlgebra(4, x, R)
            sage: O = A.orbit_basis()
            sage: A._coerce_map_from_(S)
            Generic morphism:
              From: Symmetric group algebra of order 4 over Univariate Polynomial Ring in x over Rational Field
              To:   Partition Algebra of rank 4 with parameter x over Univariate Polynomial Ring in x over Rational Field
            sage: A._coerce_map_from_(O)
            Generic morphism:
              From: Orbit basis of Partition Algebra of rank 4 with parameter x over Univariate Polynomial Ring in x over Rational Field
              To:   Partition Algebra of rank 4 with parameter x over Univariate Polynomial Ring in x over Rational Field
            sage: Sp3 = SymmetricGroupAlgebra(ZZ, 3)
            sage: A._coerce_map_from_(Sp3)
            Generic morphism:
              From: Symmetric group algebra of order 3 over Integer Ring
              To:   Partition Algebra of rank 4 with parameter x over Univariate Polynomial Ring in x over Rational Field
            sage: B3 = BrauerAlgebra(3, x, R)
            sage: A._coerce_map_from_(B3)
            Generic morphism:
              From: Brauer Algebra of rank 3 with parameter x over Univariate Polynomial Ring in x over Rational Field
              To:   Partition Algebra of rank 4 with parameter x over Univariate Polynomial Ring in x over Rational Field
            sage: A3 = PartitionAlgebra(3, x, R)
            sage: A._coerce_map_from_(A3)
            Generic morphism:
              From: Partition Algebra of rank 3 with parameter x over Univariate Polynomial Ring in x over Rational Field
              To:   Partition Algebra of rank 4 with parameter x over Univariate Polynomial Ring in x over Rational Field
            sage: O3 = A3.orbit_basis()
            sage: A._coerce_map_from_(O3)
            Generic morphism:
              From: Orbit basis of Partition Algebra of rank 3 with parameter x over Univariate Polynomial Ring in x over Rational Field
              To:   Partition Algebra of rank 4 with parameter x over Univariate Polynomial Ring in x over Rational Field

        TESTS::

<<<<<<< HEAD
            sage: elt = 3*O3([[-3], [-2, -1, 1, 2, 3]]) + 2*O3([[-3, -2, -1, 1, 2, 3]]) + 2*O3([[-3, -1, 1, 2, 3], [-2]]); elt
            3*O{{-3}, {-2, -1, 1, 2, 3}} + 2*O{{-3, -2, -1, 1, 2, 3}} + 2*O{{-3, -1, 1, 2, 3}, {-2}}
            sage: A._coerce_map_from_(O3)(elt)
            3*P{{-4, 4}, {-3}, {-2, -1, 1, 2, 3}} - 3*P{{-4, 4}, {-3, -2, -1, 1, 2, 3}} + 2*P{{-4, 4}, {-3, -1, 1, 2, 3}, {-2}}
=======
            sage: elt = O3.an_element(); elt
            2*O{{-3, -2, -1, 1, 2, 3}} + 2*O{{-3, -2, 1, 2, 3}, {-1}}
             + 3*O{{-3, -1, 1, 2, 3}, {-2}}
            sage: A._coerce_map_from_(O3)(elt)
            -3*P{{-4, 4}, {-3, -2, -1, 1, 2, 3}}
             + 2*P{{-4, 4}, {-3, -2, 1, 2, 3}, {-1}}
             + 3*P{{-4, 4}, {-3, -1, 1, 2, 3}, {-2}}
>>>>>>> 934b744f
          """
        # coerce from Orbit basis.
        if isinstance(R, OrbitBasis):
            if R._k <= self._k and self.base_ring().has_coerce_map_from(R.base_ring()):
                return R.module_morphism(self._orbit_to_diagram_on_basis, codomain=self)
            return None

        # coerce from sub-partition algebras.
        if isinstance(R, (PartitionAlgebra, SubPartitionAlgebra)):
            if R._k <= self._k and self.base_ring().has_coerce_map_from(R.base_ring()):
                return R.module_morphism(self._diag_to_Blst, codomain=self)
            return None

        # coerce from Symmetric group algebras.
        if isinstance(R, SymmetricGroupAlgebra_n):
            if R.n <= self._k and self.base_ring().has_coerce_map_from(R.base_ring()):
                return R.module_morphism(self._perm_to_Blst, codomain=self)
            return None
        return super(PartitionAlgebra, self)._coerce_map_from_(R)

    def orbit_basis(self):
        r"""
        Return the orbit basis of ``self``.

        EXAMPLES::

            sage: R.<x> = QQ[]
            sage: P2 = PartitionAlgebra(2, x, R)
            sage: O2 = P2.orbit_basis(); O2
            Orbit basis of Partition Algebra of rank 2 with parameter x over
             Univariate Polynomial Ring in x over Rational Field
            sage: pp = 7 * P2[{-1}, {-2, 1, 2}] - 2 * P2[{-2}, {-1, 1}, {2}]; pp
            -2*P{{-2}, {-1, 1}, {2}} + 7*P{{-2, 1, 2}, {-1}}
            sage: op = pp.to_orbit_basis(); op
            -2*O{{-2}, {-1, 1}, {2}} - 2*O{{-2}, {-1, 1, 2}}
             - 2*O{{-2, -1, 1}, {2}} + 5*O{{-2, -1, 1, 2}}
             + 7*O{{-2, 1, 2}, {-1}} - 2*O{{-2, 2}, {-1, 1}}
            sage: op == O2(op)
            True
            sage: pp * op.leading_term()
            4*P{{-2}, {-1, 1}, {2}} - 4*P{{-2, -1, 1}, {2}}
             + 14*P{{-2, -1, 1, 2}} - 14*P{{-2, 1, 2}, {-1}}
        """
        return OrbitBasis(self)

    def _orbit_to_diagram_on_basis(self, d):
        r"""
        Return the orbit basis element, indexed by the partition
        diagram ``d``, in the diagram basis of the partition algebra.

        EXAMPLES::

            sage: R.<x> = QQ[]
            sage: P2 = PartitionAlgebra(2, x, R)
            sage: from sage.combinat.diagram_algebras import PartitionDiagrams
            sage: PD = PartitionDiagrams(2)
            sage: P2._orbit_to_diagram_on_basis(PD([[1,2,-2],[-1]]))
            -P{{-2, -1, 1, 2}} + P{{-2, 1, 2}, {-1}}
        """
        # Mobius inversion in the poset of coarsenings of ``d``
        SPd = SetPartitions(len(d))
        return self.sum((-1)**(len(d)-len(sp)) * prod(ZZ(len(p)-1).factorial() for p in sp)
                        * self([sum((list(d[i-1]) for i in p),[]) for p in sp])
                        for sp in SPd)

    class Element(DiagramBasis.Element):
        def to_orbit_basis(self):
            """
            Return ``self`` in the orbit basis of the associated
            partition algebra.

            EXAMPLES::

                sage: R.<x> = QQ[]
                sage: P = PartitionAlgebra(2, x, R)
<<<<<<< HEAD
                sage: pp = 3*P([[-2], [-1, 1, 2]]) + 2*P([[-2, -1, 1, 2]]) + 2*P([[-2, 1, 2], [-1]]); pp
=======
                sage: pp = P.an_element();
                sage: pp.to_orbit_basis()
                3*O{{-2}, {-1, 1, 2}} + 7*O{{-2, -1, 1, 2}} + 2*O{{-2, 1, 2}, {-1}}
                sage: pp = (3*P([[-2], [-1, 1, 2]]) + 2*P([[-2, -1, 1, 2]])
                ....:       + 2*P([[-2, 1, 2], [-1]])); pp
>>>>>>> 934b744f
                3*P{{-2}, {-1, 1, 2}} + 2*P{{-2, -1, 1, 2}} + 2*P{{-2, 1, 2}, {-1}}
                sage: pp.to_orbit_basis()
                3*O{{-2}, {-1, 1, 2}} + 7*O{{-2, -1, 1, 2}} + 2*O{{-2, 1, 2}, {-1}}
            """
            OP = self.parent().orbit_basis()
            return OP(self)

class OrbitBasis(DiagramAlgebra):
    r"""
    The orbit basis of the partition algebra.

    Let `D_\pi` represent the diagram basis element indexed by the
    partition `\pi`, then (see equations (2.14), (2.17) and (2.18) of [BH2017]_)

    .. MATH::

        D_\pi = \sum_{\tau \geq \pi} O_\tau,

    where the sum is over all partitions `\tau` which are coarser than `\pi`
    and `O_\tau` is the orbit basis element indexed by the partition `\tau`.

    If `\mu_{2k}(\pi,\tau)` represents the mobius function of the partition
    lattice, then

    .. MATH::

        O_\pi = \sum_{\tau \geq \pi} \mu_{2k}(\pi, \tau) D_\tau.

    If `\tau` is a partition of `\ell` blocks and the `i^{th}` block of
    `\tau` is a union of `b_i` blocks of `\pi`, then

    .. MATH::

        \mu_{2k}(\pi, \tau) = \prod_{i=1}^\ell (-1)^{b_i-1} (b_i-1)! .

    EXAMPLES::

        sage: R.<x> = QQ[]
        sage: P2 = PartitionAlgebra(2, x, R)
        sage: O2 = P2.orbit_basis(); O2
        Orbit basis of Partition Algebra of rank 2 with parameter x over
         Univariate Polynomial Ring in x over Rational Field
        sage: oa = O2([[1],[-1],[2,-2]]); ob = O2([[-1,-2,2],[1]]); oa, ob
        (O{{-2, 2}, {-1}, {1}}, O{{-2, -1, 2}, {1}})
        sage: oa * ob
        (x-2)*O{{-2, -1, 2}, {1}}

    We can convert between the two bases::

        sage: pa = P2(oa); pa
        2*P{{-2, -1, 1, 2}} - P{{-2, -1, 2}, {1}} - P{{-2, 1, 2}, {-1}}
         + P{{-2, 2}, {-1}, {1}} - P{{-2, 2}, {-1, 1}}
        sage: pa * ob
        (-x+2)*P{{-2, -1, 1, 2}} + (x-2)*P{{-2, -1, 2}, {1}}
        sage: _ == pa * P2(ob)
        True
        sage: O2(pa * ob)
        (x-2)*O{{-2, -1, 2}, {1}}

    Note that the unit in the orbit basis is not a single diagram,
    in contrast to the natural diagram basis::

        sage: P2.one()
        P{{-2, 2}, {-1, 1}}
        sage: O2.one()
        O{{-2, -1, 1, 2}} + O{{-2, 2}, {-1, 1}}
        sage: O2.one() == P2.one()
        True

    TESTS:

    Check that going between the two bases is the identity::

        sage: R.<x> = QQ[]
        sage: P2 = PartitionAlgebra(2, x, R)
        sage: O2 = P2.orbit_basis(); O2
        Orbit basis of Partition Algebra of rank 2 with parameter x over
         Univariate Polynomial Ring in x over Rational Field
        sage: PD = P2.basis().keys()
        sage: all(O2(P2(O2(m))) == O2(m) for m in PD)
        True
        sage: all(P2(O2(P2(m))) == P2(m) for m in PD)
        True
    """
    @staticmethod
    def __classcall_private__(cls, *args):
        """
        Normalize input to ensure a unique representation.

        INPUT:

        Either:

        - ``A`` -- an abstract diagram algebra

        or the arguments to construct a diagram algebra:

        - ``k`` -- the rank
        - ``q`` -- the parameter
        - ``R`` -- the base ring

        EXAMPLES::

            sage: R.<x> = QQ[]
            sage: P2 = PartitionAlgebra(2, x, R)
            sage: from sage.combinat.diagram_algebras import OrbitBasis
            sage: O2a = P2.orbit_basis()
            sage: O2b = OrbitBasis(P2)
            sage: O2c = OrbitBasis(2, x, R)
            sage: O2a is O2b and O2a is O2c
            True
            sage: O2d = OrbitBasis(2, x, QQ[x])
            sage: O2a is O2d
            True
        """
        if len(args) == 1:
            PA = args[0]
            if not isinstance(PA, DiagramAlgebra):
                raise ValueError("{} is not a partition algebra".format(PA))
            alg = PA
        elif len(args) != 3:
            raise ValueError("expected 1 or 3 arguments, received %s: %s"%(len(args), args))
        else:
            (k,q,R) = args
            q = R(q)
            alg = PartitionAlgebra(k, q, R)
        return super(OrbitBasis, cls).__classcall__(cls, alg)

    def __init__(self, alg):
        """
        Initialize ``self``.

        EXAMPLES::

            sage: O2 = PartitionAlgebra(2, -1, QQ).orbit_basis()
            sage: TestSuite(O2).run()
        """
        base_ring = alg.base_ring()
        k = alg._k
        q = alg._q
        diagrams = alg._base_diagrams
        # TODO: should we add additional categories?
        category = alg.category()
        DiagramAlgebra.__init__(self, k, q, base_ring, "O", diagrams, category)
        self._fill = True
        self._alg = alg

    def _repr_(self):
        """
        Return a string representation of ``self``.

        EXAMPLES::

            sage: PartitionAlgebra(2, -1, QQ).orbit_basis()
            Orbit basis of Partition Algebra of rank 2 with parameter -1 over Rational Field
        """
        return "Orbit basis of {}".format(self._alg)

    def _element_constructor_(self, x):
        """
        Convert ``x`` into ``self``.

        EXAMPLES::

            sage: R.<x> = QQ[]
            sage: P2 = PartitionAlgebra(2, x, R)
            sage: O2 = P2.orbit_basis()
            sage: O2(P2([]))
            O{{-2, -1, 1, 2}} + O{{-2, 2}, {-1, 1}}
            sage: O2(3).to_diagram_basis() == 3 * P2.one()
            True
            sage: O2(P2([[1,2,-2],[-1]]))
            O{{-2, -1, 1, 2}} + O{{-2, 1, 2}, {-1}}
        """
        if isinstance(x, (PartitionAlgebra.Element, SubPartitionAlgebra.Element)):
            return self._alg(x).to_orbit_basis()
        d = self._alg._diag_to_Blst(x).diagram()
        return CombinatorialFreeModule._element_constructor_(self, d)

    def _coerce_map_from_(self, R):
        r"""
        Return a coerce map from ``R`` if one exists and ``None`` otherwise.

        EXAMPLES::

            sage: R.<x> = QQ[]
            sage: P2 = PartitionAlgebra(2, x, R)
            sage: O2 = P2.orbit_basis()
            sage: O2(P2([]))
            O{{-2, -1, 1, 2}} + O{{-2, 2}, {-1, 1}}
            sage: O2(3)
            3*O{{-2, -1, 1, 2}} + 3*O{{-2, 2}, {-1, 1}}
            sage: O2([[1,2,-2],[-1]])
            O{{-2, 1, 2}, {-1}}
        """
        if R is self._alg:
            return self._alg.module_morphism(self._diagram_to_orbit_on_basis, codomain=self)
        if self._alg.coerce_map_from(R):
            return self._coerce_map_via([self._alg], R)
        return super(OrbitBasis, self)._coerce_map_from_(R)

    @cached_method
    def one(self):
        """
        Return the element `1` of the partition algebra in the orbit basis.

        EXAMPLES::

            sage: R.<x> = QQ[]
            sage: P2 = PartitionAlgebra(2, x, R)
            sage: O2 = P2.orbit_basis()
            sage: O2.one()
            O{{-2, -1, 1, 2}} + O{{-2, 2}, {-1, 1}}
        """
        PDs = self._base_diagrams
        base = SetPartitions()(identity_set_partition(self._k))
        brone = self.base_ring().one()
        return self._from_dict({PDs(d): brone for d in base.coarsenings()},
                               coerce=False, remove_zeros=False)

    def diagram_basis(self):
        """
        Return the associated partition algebra of ``self``
        in the diagram basis.

        EXAMPLES::

            sage: R.<x> = QQ[]
            sage: O2 = PartitionAlgebra(2, x, R).orbit_basis()
            sage: P2 = O2.diagram_basis(); P2
            Partition Algebra of rank 2 with parameter x over Univariate
            Polynomial Ring in x over Rational Field
<<<<<<< HEAD
            sage: o2 = 3*O2([[-2, -1, 1], [2]]) + 2*O2([[-2, -1, 1, 2]]) + 2*O2([[-2, -1, 2], [1]])
            sage: P2(o2)
            3*P{{-2, -1, 1}, {2}} - 3*P{{-2, -1, 1, 2}} + 2*P{{-2, -1, 2}, {1}}
=======
            sage: o2 = O2.an_element(); o2
            3*O{{-2}, {-1, 1, 2}} + 2*O{{-2, -1, 1, 2}} + 2*O{{-2, 1, 2}, {-1}}
            sage: P2(o2)
            3*P{{-2}, {-1, 1, 2}} - 3*P{{-2, -1, 1, 2}} + 2*P{{-2, 1, 2}, {-1}}
>>>>>>> 934b744f

        TESTS::

            sage: R.<x> = QQ[]
            sage: P2 = PartitionAlgebra(2, x, R)
            sage: O2 = P2.orbit_basis()
            sage: op = O2([]); op
            O{{-2, 2}, {-1, 1}}
            sage: PA = O2.diagram_basis()
            sage: P2 == PA
            True
            sage: PA([]) == P2.one()
            True
            sage: PA(op)
            -P{{-2, -1, 1, 2}} + P{{-2, 2}, {-1, 1}}
            sage: op == PA(op).to_orbit_basis()
            True
        """
        return self._alg

    def _diagram_to_orbit_on_basis(self, diag):
        """
        Return the element ``diag`` in the orbit basis.

        EXAMPLES::

            sage: R.<x> = QQ[]
            sage: P2 = PartitionAlgebra(2, x, R)
            sage: O2 = P2.orbit_basis()
            sage: from sage.combinat.diagram_algebras import PartitionDiagrams
            sage: PD = PartitionDiagrams(2)
            sage: O2._diagram_to_orbit_on_basis(PD([[1,2,-2],[-1]]))
            O{{-2, -1, 1, 2}} + O{{-2, 1, 2}, {-1}}
            sage: P2.one().to_orbit_basis()
            O{{-2, -1, 1, 2}} + O{{-2, 2}, {-1, 1}}
            sage: pp = P2[{-2}, {-1, 1}, {2}]
            sage: O2(pp)
            O{{-2}, {-1, 1}, {2}} + O{{-2}, {-1, 1, 2}} + O{{-2, -1, 1}, {2}}
             + O{{-2, -1, 1, 2}} + O{{-2, 2}, {-1, 1}}

        TESTS::

            sage: P2([]).to_orbit_basis() == O2.one()
            True
            sage: O2([]) == O2.one()
            False
            sage: op = O2.an_element()
            sage: op == op.to_diagram_basis().to_orbit_basis()
            True
        """
        PDs = PartitionDiagrams(self._alg._k)
        one = self.base_ring().one()
        return self._from_dict({PDs(d): one for d in diag.set_partition().coarsenings()},
                               coerce=False, remove_zeros=False)

    def product_on_basis(self, d1, d2):
        r"""
        Return the product `O_{d_1} O_{d_2}` of two elements
        in the orbit basis ``self``.

        EXAMPLES::

            sage: R.<x> = QQ[]
            sage: OP = PartitionAlgebra(2, x, R).orbit_basis()
            sage: SP = OP.basis().keys(); sp = SP([[-2, -1, 1, 2]])
            sage: OP.product_on_basis(sp, sp)
            O{{-2, -1, 1, 2}}
            sage: o1 = OP.one(); o2 = OP([]); o3 = OP.an_element()
            sage: o2 == o1
            False
            sage: o1 * o1 == o1
            True
            sage: o3 * o1 == o1 * o3 and o3 * o1 == o3
            True
<<<<<<< HEAD
            sage: o4 = 3*OP([[-2, -1, 1], [2]]) + 2*OP([[-2, -1, 1, 2]]) + 2*OP([[-2, -1, 2], [1]])
=======
            sage: o4 = (3*OP([[-2, -1, 1], [2]]) + 2*OP([[-2, -1, 1, 2]])
            ....:       + 2*OP([[-2, -1, 2], [1]]))
>>>>>>> 934b744f
            sage: o4 * o4
            6*O{{-2, -1, 1}, {2}} + 4*O{{-2, -1, 1, 2}} + 4*O{{-2, -1, 2}, {1}}

        We compute Examples 4.5 in [BH2017]_::

            sage: R.<x> = QQ[]
            sage: P = PartitionAlgebra(3,x); O = P.orbit_basis()
            sage: O[[1,2,3],[-1,-2,-3]] * O[[1,2,3],[-1,-2,-3]]
            (x-2)*O{{-3, -2, -1}, {1, 2, 3}} + (x-1)*O{{-3, -2, -1, 1, 2, 3}}

            sage: P = PartitionAlgebra(4,x); O = P.orbit_basis()
            sage: O[[1],[-1],[2,3],[4,-2],[-3,-4]] * O[[1],[2,-2],[3,4],[-1,-3],[-4]]
            (x^2-11*x+30)*O{{-4}, {-3, -1}, {-2, 4}, {1}, {2, 3}}
             + (x^2-9*x+20)*O{{-4}, {-3, -1, 1}, {-2, 4}, {2, 3}}
             + (x^2-9*x+20)*O{{-4}, {-3, -1, 2, 3}, {-2, 4}, {1}}
             + (x^2-9*x+20)*O{{-4, 1}, {-3, -1}, {-2, 4}, {2, 3}}
             + (x^2-7*x+12)*O{{-4, 1}, {-3, -1, 2, 3}, {-2, 4}}
             + (x^2-9*x+20)*O{{-4, 2, 3}, {-3, -1}, {-2, 4}, {1}}
             + (x^2-7*x+12)*O{{-4, 2, 3}, {-3, -1, 1}, {-2, 4}}

            sage: O[[1,-1],[2,-2],[3],[4,-3],[-4]] * O[[1,-2],[2],[3,-1],[4],[-3],[-4]]
            (x-6)*O{{-4}, {-3}, {-2, 1}, {-1, 4}, {2}, {3}}
             + (x-5)*O{{-4}, {-3, 3}, {-2, 1}, {-1, 4}, {2}}
             + (x-5)*O{{-4, 3}, {-3}, {-2, 1}, {-1, 4}, {2}}

            sage: P = PartitionAlgebra(6,x); O = P.orbit_basis()
            sage: (O[[1,-2,-3],[2,4],[3,5,-6],[6],[-1],[-4,-5]]
            ....:  * O[[1,-2],[2,3],[4],[5],[6,-4,-5,-6],[-1,-3]])
            0

            sage: (O[[1,-2],[2,-3],[3,5],[4,-5],[6,-4],[-1],[-6]]
            ....:  * O[[1,-2],[2,-1],[3,-4],[4,-6],[5,-3],[6,-5]])
            O{{-6, 6}, {-5}, {-4, 2}, {-3, 4}, {-2}, {-1, 1}, {3, 5}}

        TESTS:

        Check that multiplication agrees with the multiplication in the
        partition algebra::

            sage: R.<x> = QQ[]
            sage: OP = PartitionAlgebra(2, x).orbit_basis()
            sage: P = OP.diagram_basis()
            sage: o1 = OP.one(); o2 = OP([]); o3 = OP.an_element()
            sage: p1 = P(o1); p2 = P(o2); p3 = P(o3)
            sage: (p2 * p3).to_orbit_basis() == o2 * o3
            True
            sage: (3*p3 * (p1 - 2*p2)).to_orbit_basis() == 3*o3 * (o1 - 2*o2)
            True

            sage: R.<x> = QQ[]
            sage: P = PartitionAlgebra(2,x); O = P.orbit_basis()
            sage: all(b * bp == OP(P(b) * P(bp)) for b in OP.basis() # long time
            ....:     for bp in OP.basis())
            True

        REFERENCES:

        - [BH2017]_
        """
        ## According to Corollary 4.12 in [BH2017]_, product is zero unless the
        ## stacked diagrams "exactly match" in the middle.
        pi_1 = [frozenset([-i for i in part if i < 0]) for part in d1]
        pi_2 = [frozenset([i for i in part if i > 0]) for part in d2]
        if set([part for part in pi_1 if part]) != set([part for part in pi_2 if part]):
            return self.zero()

        q = self._q
        R = q.parent()
        PDs = self._base_diagrams
        def matchings(A, B):
            for i in range(min(len(A), len(B))+1):
                for X in itertools.combinations(A, i):
                    restA = list(A.difference(X))
                    for Y in itertools.combinations(B, i):
                        restB = list(B.difference(Y))
                        for sigma in Permutations(Y):
                            yield [x.union(y) for x,y in zip(X, sigma)] + restA + restB

        D, removed = d1.compose(d2)
        only_top = set([frozenset(part) for part in d1 if all(i > 0 for i in part)])
        only_bottom = set([frozenset(part) for part in d2 if all(i < 0 for i in part)])
        only_both = only_top.union(only_bottom)
        restD = [P for P in D if frozenset(P) not in only_both]
        term_dict = {PDs(restD + X):
                      R.prod(q - t for t in range(len(X)+len(restD),
                                                  len(X)+len(restD)+removed))
                     for X in matchings(only_top, only_bottom)}
        return self._from_dict(term_dict)

    class Element(PartitionAlgebra.Element):
        def to_diagram_basis(self):
            """
            Expand ``self`` in the natural diagram basis of the
            partition algebra.

            EXAMPLES::

                sage: R.<x> = QQ[]
                sage: P = PartitionAlgebra(2, x, R)
                sage: O = P.orbit_basis()
<<<<<<< HEAD
                sage: elt = 3*O([[-2], [-1, 1, 2]]) + 2*O([[-2, -1, 1, 2]]) + 2*O([[-2, 1, 2], [-1]]); elt
                3*O{{-2}, {-1, 1, 2}} + 2*O{{-2, -1, 1, 2}} + 2*O{{-2, 1, 2}, {-1}}
                sage: elt.to_diagram_basis()
                3*P{{-2}, {-1, 1, 2}} - 3*P{{-2, -1, 1, 2}} + 2*P{{-2, 1, 2}, {-1}}
                sage: pp = 3*P[[-2],[-1, 1, 2]] + 2*P[[-2, -1, 1, 2]] + 2*P[[-2, 1, 2], [-1]]
=======
                sage: elt = O.an_element(); elt
                3*O{{-2}, {-1, 1, 2}} + 2*O{{-2, -1, 1, 2}} + 2*O{{-2, 1, 2}, {-1}}
                sage: elt.to_diagram_basis()
                3*P{{-2}, {-1, 1, 2}} - 3*P{{-2, -1, 1, 2}} + 2*P{{-2, 1, 2}, {-1}}
                sage: pp = P.an_element(); pp
                3*P{{-2}, {-1, 1, 2}} + 2*P{{-2, -1, 1, 2}} + 2*P{{-2, 1, 2}, {-1}}
>>>>>>> 934b744f
                sage: op = pp.to_orbit_basis(); op
                3*O{{-2}, {-1, 1, 2}} + 7*O{{-2, -1, 1, 2}} + 2*O{{-2, 1, 2}, {-1}}
                sage: pp == op.to_diagram_basis()
                True
            """
            # use _coerce_map_from_
            return self.parent()._alg(self)
            #return self._alg.coerce_map_from(self)

class SubPartitionAlgebra(DiagramBasis):
    """
    A subalgebra of the partition algebra in the diagram basis indexed
    by a subset of the diagrams.
    """
    def __init__(self, k, q, base_ring, prefix, diagrams, category=None):
        """
        Initialize ``self`` by adding a coercion to the ambient space.

        EXAMPLES::

            sage: R.<x> = QQ[]
            sage: BA = BrauerAlgebra(2, x, R)
            sage: BA.ambient().has_coerce_map_from(BA)
            True
        """
        DiagramBasis.__init__(self, k, q, base_ring, prefix, diagrams, category)

    #These methods allow for a subalgebra to be correctly identified in a partition algebra
    def ambient(self):
        r"""
        Return the partition algebra ``self`` is a sub-algebra of.

        EXAMPLES::

            sage: x = var('x')
            sage: BA = BrauerAlgebra(2, x)
            sage: BA.ambient()
            Partition Algebra of rank 2 with parameter x over Symbolic Ring
        """
        return self.lift.codomain()

    @lazy_attribute
    def lift(self):
        r"""
        Return the lift map from diagram subalgebra to the ambient space.

        EXAMPLES::

            sage: R.<x> = QQ[]
            sage: BA = BrauerAlgebra(2, x, R)
            sage: E = BA([[1,2],[-1,-2]])
            sage: lifted = BA.lift(E); lifted
            B{{-2, -1}, {1, 2}}
            sage: lifted.parent() is BA.ambient()
            True
        """
        amb = PartitionAlgebra(self._k, self._q, self.base_ring(), prefix=self._prefix)
        phi = self.module_morphism(amb.monomial, codomain=amb, category=self.category())
        phi.register_as_coercion()
        return phi

    def retract(self, x):
        r"""
        Retract an appropriate partition algebra element to the
        corresponding element in the partition subalgebra.

        EXAMPLES::

            sage: R.<x> = QQ[]
            sage: BA = BrauerAlgebra(2, x, R)
            sage: PA = BA.ambient()
            sage: E = PA([[1,2], [-1,-2]])
            sage: BA.retract(E) in BA
            True
        """
        if ( x not in self.ambient()
                or any(i not in self._indices for i in x.support()) ):
            raise ValueError("{0} cannot retract to {1}".format(x, self))
        return self._from_dict(x._monomial_coefficients, remove_zeros=False)

    class Element(DiagramBasis.Element):
        def to_orbit_basis(self):
            """
            Return ``self`` in the orbit basis of the associated
            ambient partition algebra.

            EXAMPLES::

                sage: R.<x> = QQ[]
                sage: B = BrauerAlgebra(2, x, R)
<<<<<<< HEAD
                sage: b = 3*B[[-2, -1], [1, 2]] + 2*B[[-2, 1], [-1, 2]] + 2*B[[-2, 2], [-1, 1]]; b
                3*B{{-2, -1}, {1, 2}} + 2*B{{-2, 1}, {-1, 2}} + 2*B{{-2, 2}, {-1, 1}}
                sage: o = b.to_orbit_basis(); o
                3*O{{-2, -1}, {1, 2}} + 7*O{{-2, -1, 1, 2}} + 2*O{{-2, 1}, {-1, 2}}
                 + 2*O{{-2, 2}, {-1, 1}}
                sage: o.parent()
                Orbit basis of Partition Algebra of rank 2 with parameter x over Univariate Polynomial Ring in x over Rational Field
=======
                sage: bb = B([[-2, -1], [1, 2]]); bb
                B{{-2, -1}, {1, 2}}
                sage: bb.to_orbit_basis()
                O{{-2, -1}, {1, 2}} + O{{-2, -1, 1, 2}}
>>>>>>> 934b744f
            """
            P = self.parent().lift.codomain()
            OP = P.orbit_basis()
            return OP(P(self))

class BrauerAlgebra(SubPartitionAlgebra, UnitDiagramMixin):
    r"""
    A Brauer algebra.

    The Brauer algebra of rank `k` is an algebra with basis indexed by the
    collection of set partitions of `\{1, \ldots, k, -1, \ldots, -k\}`
    with block size 2.

    This algebra is a subalgebra of the partition algebra.
    For more information, see :class:`PartitionAlgebra`.

    INPUT:

    - ``k`` -- rank of the algebra

    - ``q`` -- the deformation parameter `q`

    OPTIONAL ARGUMENTS:

    - ``base_ring`` -- (default ``None``) a ring containing ``q``; if ``None``
      then just takes the parent of ``q``

    - ``prefix`` -- (default ``"B"``) a label for the basis elements

    EXAMPLES:

    We now define the Brauer algebra of rank `2` with parameter ``x``
    over `\ZZ`::

        sage: R.<x> = ZZ[]
        sage: B = BrauerAlgebra(2, x, R)
        sage: B
        Brauer Algebra of rank 2 with parameter x
         over Univariate Polynomial Ring in x over Integer Ring
        sage: B.basis()
        Lazy family (Term map from Brauer diagrams of order 2 to Brauer Algebra
         of rank 2 with parameter x over Univariate Polynomial Ring in x
         over Integer Ring(i))_{i in Brauer diagrams of order 2}
        sage: B.basis().keys()
        Brauer diagrams of order 2
        sage: B.basis().keys()([[-2, 1], [2, -1]])
        {{-2, 1}, {-1, 2}}
        sage: b = B.basis().list(); b
        [B{{-2, -1}, {1, 2}}, B{{-2, 1}, {-1, 2}}, B{{-2, 2}, {-1, 1}}]
        sage: b[0]
        B{{-2, -1}, {1, 2}}
        sage: b[0]^2
        x*B{{-2, -1}, {1, 2}}
        sage: b[0]^5
        x^4*B{{-2, -1}, {1, 2}}

    Note, also that since the symmetric group algebra is contained in
    the Brauer algebra, there is also a conversion between the two. ::

        sage: R.<x> = ZZ[]
        sage: B = BrauerAlgebra(2, x, R)
        sage: S = SymmetricGroupAlgebra(R, 2)
        sage: S([2,1])*B([[1,-1],[2,-2]])
        B{{-2, 1}, {-1, 2}}
    """

    @staticmethod
    def __classcall_private__(cls, k, q, base_ring=None, prefix="B"):
        r"""
        Standardize the input by getting the base ring from the parent of
        the parameter ``q`` if no ``base_ring`` is given.

        TESTS::

            sage: R.<q> = QQ[]
            sage: BA1 = BrauerAlgebra(2, q)
            sage: BA2 = BrauerAlgebra(2, q, R, 'B')
            sage: BA1 is BA2
            True
        """
        if base_ring is None:
            base_ring = q.parent()
        return super(BrauerAlgebra, cls).__classcall__(cls, k, q, base_ring, prefix)

    def __init__(self, k, q, base_ring, prefix):
        r"""
        Initialize ``self``.

        TESTS::

            sage: R.<q> = QQ[]
            sage: BA = BrauerAlgebra(2, q, R)
            sage: TestSuite(BA).run()
        """
        SubPartitionAlgebra.__init__(self, k, q, base_ring, prefix, BrauerDiagrams(k))

    options = BrauerDiagram.options

    def _repr_(self):
        """
        Return a string representation of ``self``.

        EXAMPLES::

            sage: R.<q> = QQ[]
            sage: BrauerAlgebra(2, q, R)
            Brauer Algebra of rank 2 with parameter q
             over Univariate Polynomial Ring in q over Rational Field
        """
        return "Brauer Algebra of rank {} with parameter {} over {}".format(
                self._k, self._q, self.base_ring())

    # TODO: Make a mixin class for diagram algebras that have coercions from SGA?
    def _coerce_map_from_(self, R):
        """
        Return a coerce map from ``R`` if one exists and ``None`` otherwise.

        EXAMPLES::

            sage: R.<x> = QQ[]
            sage: S = SymmetricGroupAlgebra(R, 4)
            sage: A = BrauerAlgebra(4, x, R)
            sage: A._coerce_map_from_(S)
            Generic morphism:
              From: Symmetric group algebra of order 4 over Univariate Polynomial Ring in x over Rational Field
              To:   Brauer Algebra of rank 4 with parameter x over Univariate Polynomial Ring in x over Rational Field
            sage: Sp = SymmetricGroupAlgebra(QQ, 4)
            sage: A._coerce_map_from_(Sp)
            Generic morphism:
              From: Symmetric group algebra of order 4 over Rational Field
              To:   Brauer Algebra of rank 4 with parameter x over Univariate Polynomial Ring in x over Rational Field
            sage: Sp3 = SymmetricGroupAlgebra(QQ, 3)
            sage: A._coerce_map_from_(Sp3)
            Generic morphism:
              From: Symmetric group algebra of order 3 over Rational Field
              To:   Brauer Algebra of rank 4 with parameter x over Univariate Polynomial Ring in x over Rational Field
        """
        if isinstance(R, SymmetricGroupAlgebra_n):
            if R.n <= self._k and self.base_ring().has_coerce_map_from(R.base_ring()):
                return R.module_morphism(self._perm_to_Blst, codomain=self)
            return None
        return super(BrauerAlgebra, self)._coerce_map_from_(R)

    def _element_constructor_(self, set_partition):
        r"""
        Construct an element of ``self``.

        EXAMPLES::

            sage: R.<q> = QQ[]
            sage: BA = BrauerAlgebra(2, q, R)
            sage: sp = SetPartition([[1,2], [-1,-2]])
            sage: b_elt = BA(sp); b_elt
            B{{-2, -1}, {1, 2}}
            sage: b_elt in BA
            True
            sage: BA([[1,2],[-1,-2]]) == b_elt
            True
            sage: BA([{1,2},{-1,-2}]) == b_elt
            True
        """
        set_partition = to_Brauer_partition(set_partition, k=self.order())
        return DiagramAlgebra._element_constructor_(self, set_partition)

    def jucys_murphy(self, j):
        r"""
        Return the ``j``-th generalized Jucys-Murphy element of ``self``.

        The `j`-th Jucys-Murphy element of a Brauer algebra is simply
        the `j`-th Jucys-Murphy element of the symmetric group algebra
        with an extra `(z-1)/2` term, where ``z`` is the parameter
        of the Brauer algebra.

        REFERENCES:

        .. [Naz96] Maxim Nazarov, Young's Orthogonal Form for Brauer's
           Centralizer Algebra. Journal of Algebra 182 (1996), 664--693.

        EXAMPLES::

            sage: z = var('z')
            sage: B = BrauerAlgebra(3,z)
            sage: B.jucys_murphy(1)
            (1/2*z-1/2)*B{{-3, 3}, {-2, 2}, {-1, 1}}
            sage: B.jucys_murphy(3)
            -B{{-3, -2}, {-1, 1}, {2, 3}} - B{{-3, -1}, {-2, 2}, {1, 3}}
             + B{{-3, 1}, {-2, 2}, {-1, 3}} + B{{-3, 2}, {-2, 3}, {-1, 1}}
             + (1/2*z-1/2)*B{{-3, 3}, {-2, 2}, {-1, 1}}
        """
        if j < 1:
            raise ValueError("Jucys-Murphy index must be positive")
        k = self.order()
        if j > k:
            raise ValueError("Jucys-Murphy index cannot be greater than the order of the algebra")
        I = lambda x: self._indices(to_Brauer_partition(x, k=k))
        R = self.base_ring()
        one = R.one()
        d = {self.one_basis(): R( (self._q-1) / 2 )}
        for i in range(1,j):
            d[I([[i,-j],[j,-i]])] = one
            d[I([[i,j],[-i,-j]])] = -one
        return self._from_dict(d, remove_zeros=True)

class TemperleyLiebAlgebra(SubPartitionAlgebra, UnitDiagramMixin):
    r"""
    A Temperley--Lieb algebra.

    The Temperley--Lieb algebra of rank `k` is an algebra with basis
    indexed by the collection of planar set partitions of
    `\{1, \ldots, k, -1, \ldots, -k\}` with block size 2.

    This algebra is thus a subalgebra of the partition algebra.
    For more information, see :class:`PartitionAlgebra`.

    INPUT:

    - ``k`` -- rank of the algebra

    - ``q`` -- the deformation parameter `q`

    OPTIONAL ARGUMENTS:

    - ``base_ring`` -- (default ``None``) a ring containing ``q``; if ``None``
      then just takes the parent of ``q``

    - ``prefix`` -- (default ``"T"``) a label for the basis elements

    EXAMPLES:

    We define the Temperley--Lieb algebra of rank `2` with parameter
    `x` over `\ZZ`::

        sage: R.<x> = ZZ[]
        sage: T = TemperleyLiebAlgebra(2, x, R); T
        Temperley-Lieb Algebra of rank 2 with parameter x
         over Univariate Polynomial Ring in x over Integer Ring
        sage: T.basis()
        Lazy family (Term map from Temperley Lieb diagrams of order 2
         to Temperley-Lieb Algebra of rank 2 with parameter x over
         Univariate Polynomial Ring in x over Integer
         Ring(i))_{i in Temperley Lieb diagrams of order 2}
        sage: T.basis().keys()
        Temperley Lieb diagrams of order 2
        sage: T.basis().keys()([[-1, 1], [2, -2]])
        {{-2, 2}, {-1, 1}}
        sage: b = T.basis().list(); b
        [T{{-2, -1}, {1, 2}}, T{{-2, 2}, {-1, 1}}]
        sage: b[0]
        T{{-2, -1}, {1, 2}}
        sage: b[0]^2 == x*b[0]
        True
        sage: b[0]^5 == x^4*b[0]
        True
    """
    @staticmethod
    def __classcall_private__(cls, k, q, base_ring=None, prefix="T"):
        r"""
        Standardize the input by getting the base ring from the parent of
        the parameter ``q`` if no ``base_ring`` is given.

        TESTS::

            sage: R.<q> = QQ[]
            sage: T1 = TemperleyLiebAlgebra(2, q)
            sage: T2 = TemperleyLiebAlgebra(2, q, R, 'T')
            sage: T1 is T2
            True
        """
        if base_ring is None:
            base_ring = q.parent()
        return super(TemperleyLiebAlgebra, cls).__classcall__(cls, k, q, base_ring, prefix)

    def __init__(self, k, q, base_ring, prefix):
        r"""
        Initialize ``self``.

        TESTS::

            sage: R.<q> = QQ[]
            sage: TL = TemperleyLiebAlgebra(2, q, R)
            sage: TestSuite(TL).run()
        """
        SubPartitionAlgebra.__init__(self, k, q, base_ring, prefix, TemperleyLiebDiagrams(k))

    def _repr_(self):
        """
        Return a string representation of ``self``.

        EXAMPLES::

            sage: R.<q> = QQ[]
            sage: TemperleyLiebAlgebra(2, q, R)
            Temperley-Lieb Algebra of rank 2 with parameter q
             over Univariate Polynomial Ring in q over Rational Field
        """
        return "Temperley-Lieb Algebra of rank {} with parameter {} over {}".format(
                self._k, self._q, self.base_ring())

    def _element_constructor_(self, set_partition):
        r"""
        Construct an element of ``self``.

        EXAMPLES::

            sage: R.<q> = QQ[]
            sage: TL = TemperleyLiebAlgebra(2, q, R)
            sage: sp = SetPartition([[1,2], [-1,-2]])
            sage: b_elt = TL(sp); b_elt
            T{{-2, -1}, {1, 2}}
            sage: b_elt in TL
            True
            sage: TL([[1,2],[-1,-2]]) == b_elt
            True
            sage: TL([{1,2},{-1,-2}]) == b_elt
            True
            sage: S = SymmetricGroupAlgebra(R, 2)
            sage: TL(S([1,2]))
            T{{-2, 2}, {-1, 1}}
            sage: TL(S([2,1]))
            Traceback (most recent call last):
            ...
            ValueError: the diagram {{-2, 1}, {-1, 2}} must be planar
        """
        if isinstance(set_partition, SymmetricGroupAlgebra_n.Element):
            return SubPartitionAlgebra._element_constructor_(self, set_partition)
        set_partition = to_Brauer_partition(set_partition, k=self.order())
        return SubPartitionAlgebra._element_constructor_(self, set_partition)


class PlanarAlgebra(SubPartitionAlgebra, UnitDiagramMixin):
    r"""
    A planar algebra.

    The planar algebra of rank `k` is an algebra with basis indexed by the
    collection of all planar set partitions of
    `\{1, \ldots, k, -1, \ldots, -k\}`.

    This algebra is thus a subalgebra of the partition algebra. For more
    information, see :class:`PartitionAlgebra`.

    INPUT:

    - ``k`` -- rank of the algebra

    - ``q`` -- the deformation parameter `q`

    OPTIONAL ARGUMENTS:

    - ``base_ring`` -- (default ``None``) a ring containing ``q``; if ``None``
      then just takes the parent of ``q``

    - ``prefix`` -- (default ``"Pl"``) a label for the basis elements

    EXAMPLES:

    We define the planar algebra of rank `2` with parameter
    `x` over `\ZZ`::

        sage: R.<x> = ZZ[]
        sage: Pl = PlanarAlgebra(2, x, R); Pl
        Planar Algebra of rank 2 with parameter x over Univariate Polynomial Ring in x over Integer Ring
        sage: Pl.basis().keys()
        Planar diagrams of order 2
        sage: Pl.basis().keys()([[-1, 1], [2, -2]])
        {{-2, 2}, {-1, 1}}
        sage: Pl.basis().list()
        [Pl{{-2, -1, 1, 2}},
         Pl{{-2, 1, 2}, {-1}},
         Pl{{-2}, {-1, 1, 2}},
         Pl{{-2, -1}, {1, 2}},
         Pl{{-2}, {-1}, {1, 2}},
         Pl{{-2, -1, 1}, {2}},
         Pl{{-2, 1}, {-1}, {2}},
         Pl{{-2, 2}, {-1, 1}},
         Pl{{-2, -1, 2}, {1}},
         Pl{{-2, 2}, {-1}, {1}},
         Pl{{-2}, {-1, 1}, {2}},
         Pl{{-2}, {-1, 2}, {1}},
         Pl{{-2, -1}, {1}, {2}},
         Pl{{-2}, {-1}, {1}, {2}}]
        sage: E = Pl([[1,2],[-1,-2]])
        sage: E^2 == x*E
        True
        sage: E^5 == x^4*E
        True
    """
    @staticmethod
    def __classcall_private__(cls, k, q, base_ring=None, prefix="Pl"):
        r"""
        Standardize the input by getting the base ring from the parent of
        the parameter ``q`` if no ``base_ring`` is given.

        TESTS::

            sage: R.<q> = QQ[]
            sage: Pl1 = PlanarAlgebra(2, q)
            sage: Pl2 = PlanarAlgebra(2, q, R, 'Pl')
            sage: Pl1 is Pl2
            True
        """
        if base_ring is None:
            base_ring = q.parent()
        return super(PlanarAlgebra, cls).__classcall__(cls, k, q, base_ring, prefix)

    def __init__(self, k, q, base_ring, prefix):
        r"""
        Initialize ``self``.

        TESTS::

            sage: R.<q> = QQ[]
            sage: PlA = PlanarAlgebra(2, q, R)
            sage: TestSuite(PlA).run()
        """
        SubPartitionAlgebra.__init__(self, k, q, base_ring, prefix, PlanarDiagrams(k))

    def _repr_(self):
        """
        Return a string representation of ``self``.

        EXAMPLES::

            sage: R.<x> = ZZ[]
            sage: Pl = PlanarAlgebra(2, x, R); Pl
            Planar Algebra of rank 2 with parameter x
             over Univariate Polynomial Ring in x over Integer Ring
        """
        return "Planar Algebra of rank {} with parameter {} over {}".format(self._k,
                self._q, self.base_ring())

class PropagatingIdeal(SubPartitionAlgebra):
    r"""
    A propagating ideal.

    The propagating ideal of rank `k` is a non-unital algebra with basis
    indexed by the collection of ideal set partitions of `\{1, \ldots, k, -1,
    \ldots, -k\}`. We say a set partition is *ideal* if its propagating
    number is less than `k`.

    This algebra is a non-unital subalgebra and an ideal of the partition
    algebra.
    For more information, see :class:`PartitionAlgebra`.

    EXAMPLES:

    We now define the propagating ideal of rank `2` with parameter
    `x` over `\ZZ`::

        sage: R.<x> = QQ[]
        sage: I = PropagatingIdeal(2, x, R); I
        Propagating Ideal of rank 2 with parameter x
         over Univariate Polynomial Ring in x over Rational Field
        sage: I.basis().keys()
        Ideal diagrams of order 2
        sage: I.basis().list()
        [I{{-2, -1, 1, 2}},
         I{{-2, 1, 2}, {-1}},
         I{{-2}, {-1, 1, 2}},
         I{{-2, -1}, {1, 2}},
         I{{-2}, {-1}, {1, 2}},
         I{{-2, -1, 1}, {2}},
         I{{-2, 1}, {-1}, {2}},
         I{{-2, -1, 2}, {1}},
         I{{-2, 2}, {-1}, {1}},
         I{{-2}, {-1, 1}, {2}},
         I{{-2}, {-1, 2}, {1}},
         I{{-2, -1}, {1}, {2}},
         I{{-2}, {-1}, {1}, {2}}]
        sage: E = I([[1,2],[-1,-2]])
        sage: E^2 == x*E
        True
        sage: E^5 == x^4*E
        True
    """
    @staticmethod
    def __classcall_private__(cls, k, q, base_ring=None, prefix="I"):
        r"""
        Standardize the input by getting the base ring from the parent of
        the parameter ``q`` if no ``base_ring`` is given.

        TESTS::

            sage: R.<q> = QQ[]
            sage: IA1 = PropagatingIdeal(2, q)
            sage: IA2 = PropagatingIdeal(2, q, R, 'I')
            sage: IA1 is IA2
            True
        """
        if base_ring is None:
            base_ring = q.parent()
        return super(PropagatingIdeal, cls).__classcall__(cls, k, q, base_ring, prefix)

    def __init__(self, k, q, base_ring, prefix):
        r"""
        Initialize ``self``.

        TESTS::

            sage: R.<q> = QQ[]
            sage: I = PropagatingIdeal(2, q, R)
            sage: TestSuite(I).run()
        """
        category = AssociativeAlgebras(base_ring.category()).FiniteDimensional().WithBasis()
        SubPartitionAlgebra.__init__(self, k, q, base_ring, prefix,
                                     IdealDiagrams(k), category)

    def _repr_(self):
        """
        Return a string representation of ``self``.

        EXAMPLES::

            sage: R.<x> = QQ[]
            sage: PropagatingIdeal(2, x, R)
            Propagating Ideal of rank 2 with parameter x over Univariate
             Polynomial Ring in x over Rational Field
        """
        return "Propagating Ideal of rank {} with parameter {} over {}".format(
                self._k, self._q, self.base_ring())

    class Element(SubPartitionAlgebra.Element):
        """
        An element of a propagating ideal.

        We need to take care of exponents since we are not unital.
        """
        def __pow__(self, n):
            """
            Return ``self`` to the `n`-th power.

            INPUT:

            - ``n`` -- a positive integer

            EXAMPLES::

                sage: R.<x> = QQ[]
                sage: I = PropagatingIdeal(2, x, R)
                sage: E = I([[1,2],[-1,-2]])
                sage: E^2
                x*I{{-2, -1}, {1, 2}}
                sage: E^0
                Traceback (most recent call last):
                ...
                ValueError: can only take positive integer powers
            """
            if n <= 0:
                raise ValueError("can only take positive integer powers")
            return generic_power(self, n)

#########################################################################
# START BORROWED CODE
#########################################################################
# Borrowed from Mike Hansen's original code -- global methods for dealing
# with partition diagrams, compositions of partition diagrams, and so on.
# --> CHANGED 'identity' to 'identity_set_partition' for enhanced clarity.
#########################################################################

def is_planar(sp):
    r"""
    Return ``True`` if the diagram corresponding to the set partition ``sp``
    is planar; otherwise, return ``False``.

    EXAMPLES::

        sage: import sage.combinat.diagram_algebras as da
        sage: da.is_planar( da.to_set_partition([[1,-2],[2,-1]]))
        False
        sage: da.is_planar( da.to_set_partition([[1,-1],[2,-2]]))
        True
    """
    #Singletons don't affect planarity
    to_consider = [x for x in map(list, sp) if len(x) > 1]
    n = len(to_consider)

    for i in range(n):
        #Get the positive and negative entries of this part
        ap = [x for x in to_consider[i] if x > 0]
        an = [abs(x) for x in to_consider[i] if x < 0]

        #Check if a includes numbers in both the top and bottom rows
        if ap and an:
            for j in range(n):
                if i == j:
                    continue
                #Get the positive and negative entries of this part
                bp = [x for x in to_consider[j] if x > 0]
                bn = [abs(x) for x in to_consider[j] if x < 0]

                #Skip the ones that don't involve numbers in both
                #the bottom and top rows
                if not bn or not bp:
                    continue

                #Make sure that if min(bp) > max(ap)
                #then min(bn) >  max(an)
                if max(bp) > max(ap):
                    if min(bn) < min(an):
                        return False

        #Go through the bottom and top rows
        for row in [ap, an]:
            if len(row) > 1:
                row.sort()
                for s in range(len(row)-1):
                    if row[s] + 1 == row[s+1]:
                        #No gap, continue on
                        continue

                    rng = list(range(row[s] + 1, row[s+1]))

                    #Go through and make sure any parts that
                    #contain numbers in this range are completely
                    #contained in this range
                    for j in range(n):
                        if i == j:
                            continue

                        #Make sure we make the numbers negative again
                        #if we are in the bottom row
                        if row is ap:
                            sr = set(rng)
                        else:
                            sr = set((-1*x for x in rng))

                        sj = set(to_consider[j])
                        intersection = sr.intersection(sj)
                        if intersection:
                            if sj != intersection:
                                return False

    return True


def to_graph(sp):
    r"""
    Return a graph representing the set partition ``sp``.

    EXAMPLES::

        sage: import sage.combinat.diagram_algebras as da
        sage: g = da.to_graph( da.to_set_partition([[1,-2],[2,-1]])); g
        Graph on 4 vertices

        sage: g.vertices()
        [-2, -1, 1, 2]
        sage: g.edges()
        [(-2, 1, None), (-1, 2, None)]
    """
    g = Graph()
    for part in sp:
        part_list = list(part)
        if len(part_list) > 0:
            g.add_vertex(part_list[0])
        for i in range(1, len(part_list)):
            g.add_vertex(part_list[i])
            g.add_edge(part_list[i-1], part_list[i])
    return g

def pair_to_graph(sp1, sp2):
    r"""
    Return a graph consisting of the disjoint union of the graphs of set
    partitions ``sp1`` and ``sp2`` along with edges joining the bottom
    row (negative numbers) of ``sp1`` to the top row (positive numbers)
    of ``sp2``.

    The vertices of the graph ``sp1`` appear in the result as pairs
    ``(k, 1)``, whereas the vertices of the graph ``sp2`` appear as
    pairs ``(k, 2)``.

    EXAMPLES::

        sage: import sage.combinat.diagram_algebras as da
        sage: sp1 = da.to_set_partition([[1,-2],[2,-1]])
        sage: sp2 = da.to_set_partition([[1,-2],[2,-1]])
        sage: g = da.pair_to_graph( sp1, sp2 ); g
        Graph on 8 vertices

        sage: g.vertices()
        [(-2, 1), (-2, 2), (-1, 1), (-1, 2), (1, 1), (1, 2), (2, 1), (2, 2)]
        sage: g.edges()
        [((-2, 1), (1, 1), None), ((-2, 1), (2, 2), None),
         ((-2, 2), (1, 2), None), ((-1, 1), (1, 2), None),
         ((-1, 1), (2, 1), None), ((-1, 2), (2, 2), None)]

    Another example which used to be wrong until :trac:`15958`::

        sage: sp3 = da.to_set_partition([[1, -1], [2], [-2]])
        sage: sp4 = da.to_set_partition([[1], [-1], [2], [-2]])
        sage: g = da.pair_to_graph( sp3, sp4 ); g
        Graph on 8 vertices

        sage: g.vertices()
        [(-2, 1), (-2, 2), (-1, 1), (-1, 2), (1, 1), (1, 2), (2, 1), (2, 2)]
        sage: g.edges()
        [((-2, 1), (2, 2), None), ((-1, 1), (1, 1), None),
         ((-1, 1), (1, 2), None)]
    """
    g = Graph()

    #Add the first set partition to the graph
    for part in sp1:
        part_list = list(part)
        if part_list:
            g.add_vertex( (part_list[0], 1) )

            #Add the edge to the second part of the graph
            if part_list[0] < 0:
                g.add_edge( (part_list[0], 1), (abs(part_list[0]), 2)  )

        for i in range(1, len(part_list)):
            g.add_vertex( (part_list[i], 1) )

            #Add the edge to the second part of the graph
            if part_list[i] < 0:
                g.add_edge( (part_list[i], 1), (abs(part_list[i]), 2) )

            #Add the edge between adjacent elements of a part
            g.add_edge( (part_list[i-1], 1), (part_list[i], 1) )

    #Add the second set partition to the graph
    for part in sp2:
        part_list = list(part)
        if part_list:
            g.add_vertex( (part_list[0], 2) )
        for i in range(1, len(part_list)):
            g.add_vertex( (part_list[i], 2) )
            g.add_edge( (part_list[i-1], 2), (part_list[i], 2) )

    return g

def propagating_number(sp):
    r"""
    Return the propagating number of the set partition ``sp``.

    The propagating number is the number of blocks with both a positive and
    negative number.

    EXAMPLES::

        sage: import sage.combinat.diagram_algebras as da
        sage: sp1 = da.to_set_partition([[1,-2],[2,-1]])
        sage: sp2 = da.to_set_partition([[1,2],[-2,-1]])
        sage: da.propagating_number(sp1)
        2
        sage: da.propagating_number(sp2)
        0
    """
    pn = 0
    for part in sp:
        if min(part) < 0  and max(part) > 0:
            pn += 1
    return pn

def to_set_partition(l, k=None):
    r"""
    Convert input to a set partition of `\{1, \ldots, k, -1, \ldots, -k\}`

    Convert a list of a list of numbers to a set partitions. Each list
    of numbers in the outer list specifies the numbers contained in one
    of the blocks in the set partition.

    If `k` is specified, then the set partition will be a set partition
    of `\{1, \ldots, k, -1, \ldots, -k\}`. Otherwise, `k` will default to
    the minimum number needed to contain all of the specified numbers.

    INPUT:

    - ``l`` - a list of lists of integers
    - ``k`` - integer (optional, default ``None``)

    OUTPUT:

    - a list of sets

    EXAMPLES::

        sage: import sage.combinat.diagram_algebras as da
        sage: f = lambda sp: SetPartition(da.to_set_partition(sp))
        sage: f([[1,-1],[2,-2]]) == SetPartition(da.identity_set_partition(2))
        True
        sage: da.to_set_partition([[1]])
        [{1}, {-1}]
        sage: da.to_set_partition([[1,-1],[-2,3]],9/2)
        [{-1, 1}, {-2, 3}, {2}, {-4, 4}, {-5, 5}, {-3}]
    """
    if k is None:
        if l == []:
            return []
        else:
            k = max( (max( map(abs, x) ) for x in l) )

    to_be_added = set( list(range(1, ceil(k+1))) + [-1*x for x in range(1, ceil(k+1))] )

    sp = []
    for part in l:
        spart = set(part)
        to_be_added -= spart
        sp.append(spart)

    while to_be_added:
        i = to_be_added.pop()
        if -i in to_be_added:
            to_be_added.remove(-i)
            sp.append(set([i,-i]))
        else:
            sp.append(set([i]))

    return sp

def to_Brauer_partition(l, k=None):
    r"""
    Same as :func:`to_set_partition` but assumes omitted elements are
    connected straight through.

    EXAMPLES::

        sage: import sage.combinat.diagram_algebras as da
        sage: f = lambda sp: SetPartition(da.to_Brauer_partition(sp))
        sage: f([[1,2],[-1,-2]]) == SetPartition([[1,2],[-1,-2]])
        True
        sage: f([[1,3],[-1,-3]]) == SetPartition([[1,3],[-3,-1],[2,-2]])
        True
        sage: f([[1,-4],[-3,-1],[3,4]]) == SetPartition([[-3,-1],[2,-2],[1,-4],[3,4]])
        True
        sage: p = SetPartition([[1,2],[-1,-2],[3,-3],[4,-4]])
        sage: SetPartition(da.to_Brauer_partition([[1,2],[-1,-2]], k=4)) == p
        True
    """
    L = to_set_partition(l, k=k)
    L2 = []
    paired = []
    not_paired = []
    for i in L:
        L2.append(list(i))
    for i in L2:
        if len(i) > 2:
            raise ValueError("blocks must have size at most 2, but {} has {}".format(i, len(i)))
        if len(i) == 2:
            paired.append(i)
        if len(i) == 1:
            not_paired.append(i)
    if any(i[0] in j or -1*i[0] in j for i in not_paired for j in paired):
        raise ValueError("unable to convert {} to a Brauer partition due to the invalid block {}".format(l, i))
    for i in not_paired:
        if [-i[0]] in not_paired:
            not_paired.remove([-i[0]])
        paired.append([i[0], -i[0]])
    return to_set_partition(paired)

def identity_set_partition(k):
    r"""
    Return the identity set partition `\{\{1, -1\}, \ldots, \{k, -k\}\}`.

    EXAMPLES::

        sage: import sage.combinat.diagram_algebras as da
        sage: SetPartition(da.identity_set_partition(2))
        {{-2, 2}, {-1, 1}}
    """
    if k in ZZ:
        return [[i,-i] for i in range(1, k + 1)]
    # Else k in 1/2 ZZ
    return [[i, -i] for i in range(1, k + ZZ(3)/ZZ(2))]

def set_partition_composition(sp1, sp2):
    r"""
    Return a tuple consisting of the composition of the set partitions
    ``sp1`` and ``sp2`` and the number of components removed from the middle
    rows of the graph.

    EXAMPLES::

        sage: import sage.combinat.diagram_algebras as da
        sage: sp1 = da.to_set_partition([[1,-2],[2,-1]])
        sage: sp2 = da.to_set_partition([[1,-2],[2,-1]])
        sage: p, c = da.set_partition_composition(sp1, sp2)
        sage: (SetPartition(p), c) == (SetPartition(da.identity_set_partition(2)), 0)
        True
    """
    g = pair_to_graph(sp1, sp2)
    connected_components = g.connected_components()

    res = []
    total_removed = 0
    for cc in connected_components:
        #Remove the vertices that live in the middle two rows
        new_cc = [x for x in cc if not ( (x[0]<0 and x[1] == 1) or (x[0]>0 and x[1]==2))]

        if new_cc == []:
            if len(cc) > 1:
                total_removed += 1
        else:
            res.append( set((x[0] for x in new_cc)) )

    return (res, total_removed)

##########################################################################
# END BORROWED CODE
##########################################################################<|MERGE_RESOLUTION|>--- conflicted
+++ resolved
@@ -65,11 +65,7 @@
     EXAMPLES::
 
         sage: import sage.combinat.diagram_algebras as da
-<<<<<<< HEAD
-        sage: [p for p in da.partition_diagrams(2)]
-=======
         sage: [SetPartition(p) for p in da.partition_diagrams(2)]
->>>>>>> 934b744f
         [{{-2, -1, 1, 2}},
          {{-2, 1, 2}, {-1}},
          {{-2}, {-1, 1, 2}},
@@ -93,24 +89,14 @@
          {{-2, 2}, {-1}, {1}}]
     """
     if k in ZZ:
-<<<<<<< HEAD
-        S = SetPartitions(list(range(1, k+1)) + list(range(-k,0)))
-=======
         S = set_partition_iterator(list(range(1, k+1)) + list(range(-k,0)))
->>>>>>> 934b744f
         for p in S:
             yield p
     elif k + ZZ(1)/ZZ(2) in ZZ: # Else k in 1/2 ZZ
         k = ZZ(k + ZZ(1) / ZZ(2))
-<<<<<<< HEAD
-        S = SetPartitions(list(range(1, k+1)) + list(range(-k+1,0)))
-        for p in S:
-            yield [b.union([-k]) if k in b else b for b in p]
-=======
         S = set_partition_iterator(list(range(1, k+1)) + list(range(-k+1,0)))
         for p in S:
             yield [b + [-k] if k in b else b for b in p]
->>>>>>> 934b744f
     else:
         raise ValueError("argument %s must be a half-integer"%k)
 
@@ -179,11 +165,7 @@
 
         sage: import sage.combinat.diagram_algebras as da
         sage: all_diagrams = da.partition_diagrams(2)
-<<<<<<< HEAD
-        sage: [p for p in all_diagrams if p not in da.planar_diagrams(2)]
-=======
         sage: [SetPartition(p) for p in all_diagrams if p not in da.planar_diagrams(2)]
->>>>>>> 934b744f
         [{{-2, 1}, {-1, 2}}]
         sage: all_diagrams = da.partition_diagrams(5/2)
         sage: [SetPartition(p) for p in all_diagrams if p not in da.planar_diagrams(5/2)]
@@ -197,10 +179,6 @@
          {{-3, 3}, {-2, 1}, {-1, 2}},
          {{-3, -1, 3}, {-2, 1}, {2}},
          {{-3, -1, 3}, {-2, 2}, {1}}]
-<<<<<<< HEAD
-
-=======
->>>>>>> 934b744f
     """
     for i in partition_diagrams(k):
         if is_planar(i):
@@ -2273,23 +2251,6 @@
         Partition diagrams of order 2
         sage: A2.basis().keys()([[-2, 1, 2], [-1]])
         {{-2, 1, 2}, {-1}}
-<<<<<<< HEAD
-        sage: P.basis().list()
-        [P{{-2, -1, 1, 2}},
-         P{{-2, 1, 2}, {-1}},
-         P{{-2}, {-1, 1, 2}},
-         P{{-2, -1}, {1, 2}},
-         P{{-2}, {-1}, {1, 2}},
-         P{{-2, -1, 1}, {2}},
-         P{{-2, 1}, {-1, 2}},
-         P{{-2, 1}, {-1}, {2}},
-         P{{-2, 2}, {-1, 1}},
-         P{{-2, -1, 2}, {1}},
-         P{{-2, 2}, {-1}, {1}},
-         P{{-2}, {-1, 1}, {2}},
-         P{{-2}, {-1, 2}, {1}},
-         P{{-2, -1}, {1}, {2}},
-=======
         sage: A2.basis().list()
         [P{{-2, -1, 1, 2}}, P{{-2, 1, 2}, {-1}},
          P{{-2}, {-1, 1, 2}}, P{{-2, -1}, {1, 2}},
@@ -2298,7 +2259,6 @@
          P{{-2, 2}, {-1, 1}}, P{{-2, -1, 2}, {1}},
          P{{-2, 2}, {-1}, {1}}, P{{-2}, {-1, 1}, {2}},
          P{{-2}, {-1, 2}, {1}}, P{{-2, -1}, {1}, {2}},
->>>>>>> 934b744f
          P{{-2}, {-1}, {1}, {2}}]
         sage: E = A2([[1,2],[-2,-1]]); E
         P{{-2, -1}, {1, 2}}
@@ -2529,78 +2489,6 @@
         r"""
         Construct an element of ``self``.
 
-<<<<<<< HEAD
-        EXAMPLES::
-
-            sage: R.<x> = QQ[]
-
-        Construct an element in the usual (diagram) basis of the partition algebra::
-
-            sage: A2 = PartitionAlgebra(2, x, R)
-            sage: a2 = 3*A2[[-2], [-1, 1, 2]] + 2*A2[[-2, -1, 1, 2]] + 2*A2[[-2, 1, 2], [-1]]; a2
-            3*P{{-2}, {-1, 1, 2}} + 2*P{{-2, -1, 1, 2}} + 2*P{{-2, 1, 2}, {-1}}
-
-        There is a natural embedding into partition algebras on more elements,
-        by adding identity strands::
-
-            sage: A4 = PartitionAlgebra(4, x, R)
-            sage: A4(a2)
-            3*P{{-4, 4}, {-3, 3}, {-2}, {-1, 1, 2}} + 2*P{{-4, 4}, {-3, 3}, {-2, -1, 1, 2}}
-             + 2*P{{-4, 4}, {-3, 3}, {-2, 1, 2}, {-1}}
-
-        Thus, the empty partition corresponds to the identity::
-
-            sage: A4([])
-            P{{-4, 4}, {-3, 3}, {-2, 2}, {-1, 1}}
-            sage: A4(5)
-            5*P{{-4, 4}, {-3, 3}, {-2, 2}, {-1, 1}}
-
-        The group algebra of the symmetric group is a subalgebra::
-
-            sage: S3 = SymmetricGroupAlgebra(ZZ, 3)
-            sage: s3 = S3.an_element(); s3
-            [1, 2, 3] + 2*[1, 3, 2] + 3*[2, 1, 3] + [3, 1, 2]
-            sage: A4(s3)
-            P{{-4, 4}, {-3, 1}, {-2, 3}, {-1, 2}} + 2*P{{-4, 4}, {-3, 2}, {-2, 3}, {-1, 1}}
-             + 3*P{{-4, 4}, {-3, 3}, {-2, 1}, {-1, 2}} + P{{-4, 4}, {-3, 3}, {-2, 2}, {-1, 1}}
-            sage: A4([2,1])
-            P{{-4, 4}, {-3, 3}, {-2, 1}, {-1, 2}}
-
-        Be careful not to confuse the embedding of the group algebra
-        of the symmetric group with the embedding of partial set
-        partitions.  The latter are embedded by adding the parts
-        `\{i,-i\}` if possible, and singletons sets for the remaining
-        parts::
-
-            sage: A4([[2,1]])
-            P{{-4, 4}, {-3, 3}, {-2}, {-1}, {1, 2}}
-            sage: A4([[-1,3],[-2,-3,1]])
-            P{{-4, 4}, {-3, -2, 1}, {-1, 3}, {2}}
-
-        Another subalgebra is the Brauer algebra, which has perfect
-        matchings as basis elements.  The group algebra of the
-        symmetric group is in fact a subalgebra of the Brauer
-        algebra::
-
-            sage: B3 = BrauerAlgebra(3, x, R)
-            sage: b3 = B3(s3); b3
-            B{{-3, 1}, {-2, 3}, {-1, 2}} + 2*B{{-3, 2}, {-2, 3}, {-1, 1}}
-             + 3*B{{-3, 3}, {-2, 1}, {-1, 2}} + B{{-3, 3}, {-2, 2}, {-1, 1}}
-
-        An important basis of the partition algebra is the orbit basis::
-
-            sage: O2 = A2.orbit_basis()
-            sage: o2 = O2([[1,2],[-1,-2]]) + O2([[1,2,-1,-2]]); o2
-            O{{-2, -1}, {1, 2}} + O{{-2, -1, 1, 2}}
-
-        The diagram basis element corresponds to the sum of all orbit
-        basis elements indexed by coarser set partitions::
-
-            sage: A2(o2)
-            P{{-2, -1}, {1, 2}}
-
-=======
->>>>>>> 934b744f
         TESTS::
 
             sage: import sage.combinat.diagram_algebras as da
@@ -2632,7 +2520,6 @@
             Traceback (most recent call last):
             ...
             ValueError: the diagram {{-2, 1}, {-1, 2}} must be planar
-
         """
         # coercion from basis keys
         if self.basis().keys().is_parent_of(x):
@@ -2716,12 +2603,6 @@
 
         TESTS::
 
-<<<<<<< HEAD
-            sage: elt = 3*O3([[-3], [-2, -1, 1, 2, 3]]) + 2*O3([[-3, -2, -1, 1, 2, 3]]) + 2*O3([[-3, -1, 1, 2, 3], [-2]]); elt
-            3*O{{-3}, {-2, -1, 1, 2, 3}} + 2*O{{-3, -2, -1, 1, 2, 3}} + 2*O{{-3, -1, 1, 2, 3}, {-2}}
-            sage: A._coerce_map_from_(O3)(elt)
-            3*P{{-4, 4}, {-3}, {-2, -1, 1, 2, 3}} - 3*P{{-4, 4}, {-3, -2, -1, 1, 2, 3}} + 2*P{{-4, 4}, {-3, -1, 1, 2, 3}, {-2}}
-=======
             sage: elt = O3.an_element(); elt
             2*O{{-3, -2, -1, 1, 2, 3}} + 2*O{{-3, -2, 1, 2, 3}, {-1}}
              + 3*O{{-3, -1, 1, 2, 3}, {-2}}
@@ -2729,7 +2610,6 @@
             -3*P{{-4, 4}, {-3, -2, -1, 1, 2, 3}}
              + 2*P{{-4, 4}, {-3, -2, 1, 2, 3}, {-1}}
              + 3*P{{-4, 4}, {-3, -1, 1, 2, 3}, {-2}}
->>>>>>> 934b744f
           """
         # coerce from Orbit basis.
         if isinstance(R, OrbitBasis):
@@ -2805,15 +2685,11 @@
 
                 sage: R.<x> = QQ[]
                 sage: P = PartitionAlgebra(2, x, R)
-<<<<<<< HEAD
-                sage: pp = 3*P([[-2], [-1, 1, 2]]) + 2*P([[-2, -1, 1, 2]]) + 2*P([[-2, 1, 2], [-1]]); pp
-=======
                 sage: pp = P.an_element();
                 sage: pp.to_orbit_basis()
                 3*O{{-2}, {-1, 1, 2}} + 7*O{{-2, -1, 1, 2}} + 2*O{{-2, 1, 2}, {-1}}
                 sage: pp = (3*P([[-2], [-1, 1, 2]]) + 2*P([[-2, -1, 1, 2]])
                 ....:       + 2*P([[-2, 1, 2], [-1]])); pp
->>>>>>> 934b744f
                 3*P{{-2}, {-1, 1, 2}} + 2*P{{-2, -1, 1, 2}} + 2*P{{-2, 1, 2}, {-1}}
                 sage: pp.to_orbit_basis()
                 3*O{{-2}, {-1, 1, 2}} + 7*O{{-2, -1, 1, 2}} + 2*O{{-2, 1, 2}, {-1}}
@@ -3046,16 +2922,10 @@
             sage: P2 = O2.diagram_basis(); P2
             Partition Algebra of rank 2 with parameter x over Univariate
             Polynomial Ring in x over Rational Field
-<<<<<<< HEAD
-            sage: o2 = 3*O2([[-2, -1, 1], [2]]) + 2*O2([[-2, -1, 1, 2]]) + 2*O2([[-2, -1, 2], [1]])
-            sage: P2(o2)
-            3*P{{-2, -1, 1}, {2}} - 3*P{{-2, -1, 1, 2}} + 2*P{{-2, -1, 2}, {1}}
-=======
             sage: o2 = O2.an_element(); o2
             3*O{{-2}, {-1, 1, 2}} + 2*O{{-2, -1, 1, 2}} + 2*O{{-2, 1, 2}, {-1}}
             sage: P2(o2)
             3*P{{-2}, {-1, 1, 2}} - 3*P{{-2, -1, 1, 2}} + 2*P{{-2, 1, 2}, {-1}}
->>>>>>> 934b744f
 
         TESTS::
 
@@ -3130,12 +3000,8 @@
             True
             sage: o3 * o1 == o1 * o3 and o3 * o1 == o3
             True
-<<<<<<< HEAD
-            sage: o4 = 3*OP([[-2, -1, 1], [2]]) + 2*OP([[-2, -1, 1, 2]]) + 2*OP([[-2, -1, 2], [1]])
-=======
             sage: o4 = (3*OP([[-2, -1, 1], [2]]) + 2*OP([[-2, -1, 1, 2]])
             ....:       + 2*OP([[-2, -1, 2], [1]]))
->>>>>>> 934b744f
             sage: o4 * o4
             6*O{{-2, -1, 1}, {2}} + 4*O{{-2, -1, 1, 2}} + 4*O{{-2, -1, 2}, {1}}
 
@@ -3236,20 +3102,12 @@
                 sage: R.<x> = QQ[]
                 sage: P = PartitionAlgebra(2, x, R)
                 sage: O = P.orbit_basis()
-<<<<<<< HEAD
-                sage: elt = 3*O([[-2], [-1, 1, 2]]) + 2*O([[-2, -1, 1, 2]]) + 2*O([[-2, 1, 2], [-1]]); elt
-                3*O{{-2}, {-1, 1, 2}} + 2*O{{-2, -1, 1, 2}} + 2*O{{-2, 1, 2}, {-1}}
-                sage: elt.to_diagram_basis()
-                3*P{{-2}, {-1, 1, 2}} - 3*P{{-2, -1, 1, 2}} + 2*P{{-2, 1, 2}, {-1}}
-                sage: pp = 3*P[[-2],[-1, 1, 2]] + 2*P[[-2, -1, 1, 2]] + 2*P[[-2, 1, 2], [-1]]
-=======
                 sage: elt = O.an_element(); elt
                 3*O{{-2}, {-1, 1, 2}} + 2*O{{-2, -1, 1, 2}} + 2*O{{-2, 1, 2}, {-1}}
                 sage: elt.to_diagram_basis()
                 3*P{{-2}, {-1, 1, 2}} - 3*P{{-2, -1, 1, 2}} + 2*P{{-2, 1, 2}, {-1}}
                 sage: pp = P.an_element(); pp
                 3*P{{-2}, {-1, 1, 2}} + 2*P{{-2, -1, 1, 2}} + 2*P{{-2, 1, 2}, {-1}}
->>>>>>> 934b744f
                 sage: op = pp.to_orbit_basis(); op
                 3*O{{-2}, {-1, 1, 2}} + 7*O{{-2, -1, 1, 2}} + 2*O{{-2, 1, 2}, {-1}}
                 sage: pp == op.to_diagram_basis()
@@ -3340,20 +3198,10 @@
 
                 sage: R.<x> = QQ[]
                 sage: B = BrauerAlgebra(2, x, R)
-<<<<<<< HEAD
-                sage: b = 3*B[[-2, -1], [1, 2]] + 2*B[[-2, 1], [-1, 2]] + 2*B[[-2, 2], [-1, 1]]; b
-                3*B{{-2, -1}, {1, 2}} + 2*B{{-2, 1}, {-1, 2}} + 2*B{{-2, 2}, {-1, 1}}
-                sage: o = b.to_orbit_basis(); o
-                3*O{{-2, -1}, {1, 2}} + 7*O{{-2, -1, 1, 2}} + 2*O{{-2, 1}, {-1, 2}}
-                 + 2*O{{-2, 2}, {-1, 1}}
-                sage: o.parent()
-                Orbit basis of Partition Algebra of rank 2 with parameter x over Univariate Polynomial Ring in x over Rational Field
-=======
                 sage: bb = B([[-2, -1], [1, 2]]); bb
                 B{{-2, -1}, {1, 2}}
                 sage: bb.to_orbit_basis()
                 O{{-2, -1}, {1, 2}} + O{{-2, -1, 1, 2}}
->>>>>>> 934b744f
             """
             P = self.parent().lift.codomain()
             OP = P.orbit_basis()
