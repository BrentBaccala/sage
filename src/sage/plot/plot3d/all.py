--- conflicted
+++ resolved
@@ -2,15 +2,7 @@
 from list_plot3d import list_plot3d
 
 from shapes import Box, ColorCube, Cone, Cylinder, LineSegment, Arrow, Sphere, Torus, Text as Text3D
-<<<<<<< HEAD
-
-from parametric_surface import MobiusStrip
-
-
-=======
 from parametric_surface import ParametricSurface, MobiusStrip
-from parametric_plot3d import parametric_plot3d
->>>>>>> fb53c6f5
 from plot3d import plot3d, axes as axes3d
 from platonic import Tetrahedron, Cube, Octahedron, Dodecahedron, IndexFaceSet, Icosahedron
 
