"""
Recursive Directory Contents
"""
# ****************************************************************************
#       Copyright (C) 2014 Volker Braun <vbraun.name@gmail.com>
#
# This program is free software: you can redistribute it and/or modify
# it under the terms of the GNU General Public License as published by
# the Free Software Foundation, either version 2 of the License, or
# (at your option) any later version.
#                  http://www.gnu.org/licenses/
# ****************************************************************************

import importlib.machinery
import importlib.util

import os

from collections import defaultdict


def read_distribution(src_file):
    """
    Parse ``src_file`` for a ``# sage_setup: distribution = PKG`` directive.

    INPUT:

    - ``src_file`` -- file name of a Python or Cython source file

    OUTPUT:

    - a string, the name of the distribution package (``PKG``); or the empty
      string if no directive was found.

    EXAMPLES::

        sage: from sage.env import SAGE_SRC
        sage: from sage_setup.find import read_distribution
        sage: read_distribution(os.path.join(SAGE_SRC, 'sage', 'graphs', 'graph_decompositions', 'tdlib.pyx'))
        'sage-tdlib'
        sage: read_distribution(os.path.join(SAGE_SRC, 'sage', 'graphs', 'graph_decompositions', 'modular_decomposition.py'))
        ''
    """
    from Cython.Utils import open_source_file
    with open_source_file(src_file, error_handling='ignore') as fh:
        for line in fh:
            # Adapted from Cython's Build/Dependencies.py
            line = line.lstrip()
            if not line:
                continue
            if line[0] != '#':
                break
            line = line[1:].lstrip()
            kind = "sage_setup:"
            if line.startswith(kind):
                key, _, value = [s.strip() for s in line[len(kind):].partition('=')]
                if key == "distribution":
                    return value
    return ''


def find_python_sources(src_dir, modules=['sage'], distributions=None):
    """
    Find all Python packages and Python/Cython modules in the sources.

    INPUT:

    - ``src_dir`` -- root directory for the sources

    - ``modules`` -- (default: ``['sage']``) sequence of strings:
      the top-level directories in ``src_dir`` to be considered

    - ``distributions`` -- (default: ``None``) if not ``None``,
      should be a sequence or set of strings: only find modules whose
      ``distribution`` (from a ``# sage_setup: distribution = PACKAGE``
      directive in the module source file) is an element of
      ``distributions``.

    OUTPUT: Triple consisting of

    - the list of package names (corresponding to directories with
      ``__init__.py``),

    - Python module names (corresponding to other ``*.py`` files).

    - Cython extensions (corresponding to ``*.pyx`` files).

    Both use dot as separator.

    EXAMPLES::

        sage: from sage.env import SAGE_SRC
        sage: from sage_setup.find import find_python_sources
        sage: py_packages, py_modules, cy_modules = find_python_sources(SAGE_SRC)

    Ordinary package (with ``__init__.py``)::

        sage: ['sage.structure' in L for L in (py_packages, py_modules)]
        [True, False]

    Python module in an ordinary package::

        sage: ['sage.structure.formal_sum' in L for L in (py_packages, py_modules)]
        [False, True]

    Cython module in an ordinary package::

        sage: ['sage.structure.sage_object' in L for L in (py_packages, py_modules)]
        [False, False]

    Subdirectory without any Python files::

        sage: ['sage.doctest.tests' in L for L in (py_packages, py_modules)]
        [False, False]

    Filtering by distribution (distutils package)::

        sage: find_python_sources(SAGE_SRC, distributions=['sage-tdlib'])
        ([], [], [<setuptools.extension.Extension('sage.graphs.graph_decompositions.tdlib')...>])

    Benchmarking::

        sage: timeit('find_python_sources(SAGE_SRC)',         # random output
        ....:        number=1, repeat=1)
        1 loops, best of 1: 30 ms per loop

        sage: timeit('find_python_sources(SAGE_SRC, distributions=[""])', # random output
        ....:        number=1, repeat=1)
        1 loops, best of 1: 850 ms per loop

        sage: find_python_sources(SAGE_SRC, modules=['sage_setup'])
        (['sage_setup', ...], [...'sage_setup.find'...], [])
    """
    from setuptools import Extension

    PYMOD_EXT = get_extensions('source')[0]
    INIT_FILE = '__init__' + PYMOD_EXT

    python_packages = []
    python_modules = []
    cython_modules = []

    cwd = os.getcwd()
    try:
        os.chdir(src_dir)
        for module in modules:
            for dirpath, dirnames, filenames in os.walk(module):
                package = dirpath.replace(os.path.sep, '.')
                if INIT_FILE in filenames:
                    # Ordinary package.
                    if distributions is None or '' in distributions:
                        python_packages.append(package)
                else:
                    continue

                def is_in_distributions(filename):
                    if distributions is None:
                        return True
                    distribution = read_distribution(os.path.join(dirpath, filename))
                    return distribution in distributions

                for filename in filenames:
                    base, ext = os.path.splitext(filename)
                    if ext == PYMOD_EXT and base != '__init__':
                        if is_in_distributions(filename):
                            python_modules.append(package + '.' + base)
                    if ext == '.pyx':
                        if is_in_distributions(filename):
                            cython_modules.append(Extension(package + '.' + base,
                                                            sources=[os.path.join(dirpath, filename)]))

    finally:
        os.chdir(cwd)
    return python_packages, python_modules, cython_modules

<<<<<<< HEAD
def filter_cython_sources(src_dir, distributions):
    """
    Find all Cython modules in the given source directory that belong to the
    given distributions.

    INPUT:

    - ``src_dir`` -- root directory for the sources

    - ``distributions`` -- a sequence or set of strings: only find modules whose
      ``distribution`` (from a ``# sage_setup: distribution = PACKAGE``
      directive in the module source file) is an element of
      ``distributions``.

    OUTPUT: List of absolute paths to Cython files (``*.pyx``).

    EXAMPLES::

        sage: from sage.env import SAGE_SRC
        sage: from sage_setup.find import filter_cython_sources
        sage: cython_modules = filter_cython_sources(SAGE_SRC, ["sage-tdlib"])

    Cython module relying on tdlib::

        sage: any(f.endswith('sage/graphs/graph_decompositions/tdlib.pyx') for f in cython_modules)
        True

    Cython module not relying on tdlib::

        sage: any(f.endswith('sage/structure/sage_object.pyx') for f in cython_modules)
        False

    Benchmarking::

        sage: timeit('filter_cython_sources(SAGE_SRC, ["sage-tdlib"])', # random output
        ....:        number=1, repeat=1)
        1 loops, best of 1: 850 ms per loop
    """
    files: list[str] = []

    for dirpath, dirnames, filenames in os.walk(src_dir):
        for filename in filenames:
            filepath = os.path.join(dirpath, filename)
            base, ext = os.path.splitext(filename)
            if ext == '.pyx' and read_distribution(filepath) in distributions:
                files.append(filepath)

    return files

def _cythonized_dir(src_dir=None, editable_install=None):
    """
    Return the path where Cython-generated files are placed by the build system.

    INPUT:

    - ``src_dir`` -- string or path (default: the value of ``SAGE_SRC``).  The
      root directory for the sources.

    - ``editable_install`` -- boolean (default: determined from the existing
      installation). Whether this is an editable install of the Sage library.

    EXAMPLES::

        sage: from sage_setup.find import _cythonized_dir
        sage: from sage.env import SAGE_SRC
        sage: _cythonized_dir(SAGE_SRC)  # optional - build
        PosixPath('...')
        sage: _cythonized_dir(SAGE_SRC, editable_install=False)
        PosixPath('.../build/cythonized')

    """
    from importlib import import_module
    from pathlib import Path
    from sage.env import SAGE_ROOT, SAGE_SRC
    if editable_install is None:
        if src_dir is None:
            src_dir = SAGE_SRC
        src_dir = Path(src_dir)
        sage = import_module('sage')
        d = Path(sage.__file__).resolve().parent.parent
        editable_install = d == src_dir.resolve()
    if editable_install:
        # Editable install: Cython generates files in the source tree
        return src_dir
    else:
        return Path(SAGE_ROOT) / "build" / "pkgs" / "sagelib" / "src" / "build" / "cythonized"
=======
>>>>>>> fbca269f

def find_extra_files(src_dir, modules, cythonized_dir, special_filenames=[]):
    """
    Find all extra files which should be installed.

    These are (for each ``module`` in ``modules``):

    1. From ``src_dir/module``: all .pyx, .pxd and .pxi files and files
       listed in ``special_filenames``.
    2. From ``cythonized_dir/module``: all .h files (both the .h files
       from the sources, as well as all Cython-generated .h files).

    The directories are searched recursively, but only package
    directories (containing ``__init__.py`` or a Cython equivalent)
    are considered.

    INPUT:

    - ``src_dir`` -- root directory for the sources

    - ``modules`` -- sequence of strings:
      the top-level directories in ``src_dir`` to be considered

    - ``cythonized_dir`` -- the directory where the Cython-generated
      files are

    - ``special_filenames`` -- a list of filenames to be installed from
      ``src_dir``

    OUTPUT: dict with items ``{dir: files}`` where ``dir`` is a
    directory relative to ``src_dir`` and ``files`` is a list of
    filenames inside that directory.

    EXAMPLES::

        sage: from sage_setup.find import find_extra_files, _cythonized_dir
        sage: from sage.env import SAGE_SRC, SAGE_ROOT
        sage: cythonized_dir = _cythonized_dir(SAGE_SRC)
        sage: extras = find_extra_files(SAGE_SRC, ["sage"], cythonized_dir)
        sage: extras["sage/libs/mpfr"]
        [...sage/libs/mpfr/types.pxd...]
        sage: extras["sage/ext/interpreters"]
        ['.../src/sage/ext/interpreters/wrapper_cdf.pxd', ...wrapper_cdf.h...]
    """
    from Cython.Utils import is_package_dir

    data_files = {}
    cy_exts = ('.pxd', '.pxi', '.pyx')

    cwd = os.getcwd()
    try:
        os.chdir(src_dir)
        for module in modules:
            for dir, dirnames, filenames in os.walk(module):
                if not is_package_dir(dir):
                    continue
                sdir = os.path.join(src_dir, dir)
                cydir = os.path.join(cythonized_dir, dir)

                files = [os.path.join(sdir, f) for f in filenames
                        if f.endswith(cy_exts) or f in special_filenames]
                if os.path.isdir(cydir):  # Not every directory contains Cython files
                    files += [os.path.join(cydir, f) for f in os.listdir(cydir)
                            if f.endswith(".h")]

                if files:
                    data_files[dir] = files
    finally:
        os.chdir(cwd)

    return data_files


def installed_files_by_module(site_packages, modules=('sage',)):
    """
    Find all currently installed files

    INPUT:

    - ``site_packages`` -- string. The root Python path where the Sage
      library is being installed. If the path doesn't exist, returns
      an empty dictionary.

    - ``modules`` -- list/tuple/iterable of strings (default:
      ``('sage',)``). The top-level directory name(s) in
      ``site_packages``.

    OUTPUT:

    A dictionary whose keys are module names (``'sage.module.foo'``)
    and values are list of corresponding file names
    ``['sage/module/foo.py', 'sage/module/foo.pyc']`` relative to
    ``site_packages``.

    EXAMPLES::

        sage: site_packages = os.path.dirname(os.path.dirname(sage.__file__))
        sage: from sage_setup.find import installed_files_by_module
        sage: files_by_module = installed_files_by_module(site_packages)
        sage: from sage.misc.sageinspect import loadable_module_extension
        sage: (f,) = files_by_module['sage.structure.sage_object']; f
        'sage/structure/sage_object...'
        sage: (f1, f2) = sorted(files_by_module['sage.structure'])
        sage: f1
        'sage/structure/__init__.py'
        sage: f2
        'sage/structure/....pyc'

    This takes about 30ms with warm cache:

        sage: timeit('installed_files_by_module(site_packages)',       # random output
        ....:        number=1, repeat=1)
        1 loops, best of 1: 29.6 ms per loop
    """

    module_files = defaultdict(set)
    module_exts = get_extensions()

    def add(module, filename, dirpath):
        # Find the longest extension that matches the filename
        best_ext = ''

        for ext in module_exts:
            if filename.endswith(ext) and len(ext) > len(best_ext):
                best_ext = ext

        if not best_ext:
            return

        base = filename[:-len(best_ext)]
        filename = os.path.join(dirpath, filename)

        if base != '__init__':
            module += '.' + base

        module_files[module].add(filename)

        cache_filename = importlib.util.cache_from_source(filename)
        if os.path.exists(cache_filename):
            module_files[module].add(cache_filename)

    cwd = os.getcwd()
    try:
        os.chdir(site_packages)
    except OSError:
        return module_files
    try:
        for module in modules:
            for dirpath, dirnames, filenames in os.walk(module):
                module_dir = '.'.join(dirpath.split(os.path.sep))

                if os.path.basename(dirpath) == '__pycache__':
                    continue

                for filename in filenames:
                    add(module_dir, filename, dirpath)
    finally:
        os.chdir(cwd)
    return module_files


def get_extensions(type=None):
    """
    Returns the filename extensions for different types of Python module files.

    By default returns all extensions, but can be filtered by type.  The
    possible types are 'source' (for pure Python sources), 'bytecode' (for
    compiled bytecode files (i.e. pyc files), or 'extension' for C extension
    modules.

    INPUT:

    - ``type`` -- the module type ('source', 'bytecode', or 'extension') or
      None

    EXAMPLES::

        sage: from sage_setup.find import get_extensions
        sage: get_extensions()  # random - depends on Python version
        ['.so', 'module.so', '.py', '.pyc']
        sage: get_extensions('source')
        ['.py']
        sage: get_extensions('bytecode')
        ['.pyc']
        sage: get_extensions('extension')  # random - depends on Python version
        ['.so', 'module.so']
    """

    if type:
        type = type.lower()
        if type not in ('source', 'bytecode', 'extension'):
            raise ValueError(
                "type must by one of 'source' (for Python sources), "
                "'bytecode' (for compiled Python bytecoe), or 'extension' "
                "(for C extension modules).")

    # Note: There is at least one case, for extension modules, where the
    # 'extension' does not begin with '.', but rather with 'module', for cases
    # in Python's stdlib, for example, where an extension module can be named
    # like "<modname>module.so".  This breaks things for us if we have a Cython
    # module literally named "module".
    return [ext for ext in _get_extensions(type) if ext[0] == '.']


def _get_extensions(type):
    """
    Python 3.3+ implementation of ``get_extensions()`` using the
    `importlib.extensions` module.
    """

    if type:
        return {'source': importlib.machinery.SOURCE_SUFFIXES,
                'bytecode': importlib.machinery.BYTECODE_SUFFIXES,
                'extension': importlib.machinery.EXTENSION_SUFFIXES}[type]

    return importlib.machinery.all_suffixes()<|MERGE_RESOLUTION|>--- conflicted
+++ resolved
@@ -173,7 +173,6 @@
         os.chdir(cwd)
     return python_packages, python_modules, cython_modules
 
-<<<<<<< HEAD
 def filter_cython_sources(src_dir, distributions):
     """
     Find all Cython modules in the given source directory that belong to the
@@ -260,8 +259,6 @@
         return src_dir
     else:
         return Path(SAGE_ROOT) / "build" / "pkgs" / "sagelib" / "src" / "build" / "cythonized"
-=======
->>>>>>> fbca269f
 
 def find_extra_files(src_dir, modules, cythonized_dir, special_filenames=[]):
     """
