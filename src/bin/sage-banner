┌────────────────────────────────────────────────────────────────────┐
<<<<<<< HEAD
│ SageMath version 8.1.rc4, Release Date: 2017-12-02                 │
=======
│ SageMath version 8.2.beta0, Release Date: 2017-12-13               │
>>>>>>> 8d9c008a
│ Type "notebook()" for the browser-based notebook interface.        │
│ Type "help()" for help.                                            │
└────────────────────────────────────────────────────────────────────┘
[31m┏━━━━━━━━━━━━━━━━━━━━━━━━━━━━━━━━━━━━━━━━━━━━━━━━━━━━━━━━━━━━━━━━━━━━┓
┃ Warning: this is a prerelease version, and it may be unstable.     ┃
┗━━━━━━━━━━━━━━━━━━━━━━━━━━━━━━━━━━━━━━━━━━━━━━━━━━━━━━━━━━━━━━━━━━━━┛[0m<|MERGE_RESOLUTION|>--- conflicted
+++ resolved
@@ -1,9 +1,5 @@
 ┌────────────────────────────────────────────────────────────────────┐
-<<<<<<< HEAD
-│ SageMath version 8.1.rc4, Release Date: 2017-12-02                 │
-=======
 │ SageMath version 8.2.beta0, Release Date: 2017-12-13               │
->>>>>>> 8d9c008a
 │ Type "notebook()" for the browser-based notebook interface.        │
 │ Type "help()" for help.                                            │
 └────────────────────────────────────────────────────────────────────┘
