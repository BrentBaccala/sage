--- conflicted
+++ resolved
@@ -31,14 +31,5 @@
 cd src
 rm -rf gc-unstable libffi
 
-<<<<<<< HEAD
-# Remove almost everything from gmp directory
-mv gmp gmp-remove
-# Save a few files
-mkdir gmp
-cp -p gmp-remove/config.* gmp-remove/configfsf.* gmp-remove/install*sh gmp
-rm -rf gmp-remove
-=======
 # Remove gmp directory
-rm -rf gmp
->>>>>>> 325da8b9
+rm -rf gmp